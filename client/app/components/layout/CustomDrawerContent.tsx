<<<<<<< HEAD
// app/components/layout/CustomDrawerContent.tsx
import React, { useMemo } from 'react';
import { View, Text, StyleSheet, TouchableOpacity, Platform } from 'react-native';
import { useTheme, ThemeColors } from '../../constants/theme';
import { DrawerContentScrollView } from '@react-navigation/drawer';
import { Ionicons } from '@expo/vector-icons';
import { useRouter, usePathname } from 'expo-router';
import { useSafeAreaInsets } from 'react-native-safe-area-context';

const CustomDrawerContent = (props) => {
  const router = useRouter();
  const pathname = usePathname();
  const insets = useSafeAreaInsets();
  const { colors } = useTheme();
  const styles = useMemo(() => createStyles(colors), [colors]);
  

  // Helper to check active route
  const isActive = (path) => pathname === path;
=======
// client/app/components/layout/CustomDrawerContent.tsx
import React from 'react';
import { View, Text, StyleSheet, TouchableOpacity, ScrollView, Image } from 'react-native';
import { DrawerContentScrollView } from '@react-navigation/drawer';
import { useRouter } from 'expo-router';
import { useAuth } from '../../context/AuthContext';
import { useTheme } from '../../constants/theme';

// Fonction utilitaire pour créer un élément de menu
const DrawerItem = ({ label, onPress, active = false, colors }) => (
  <TouchableOpacity
    style={[
      styles.drawerItem,
      active && { backgroundColor: colors.primary + '20' }, // 20% opacity
    ]}
    onPress={onPress}
  >
    <Text style={[styles.drawerItemText, { color: active ? colors.primary : colors.text }]}>
      {label}
    </Text>
  </TouchableOpacity>
);
>>>>>>> 18a92666

// Composant principal du tiroir personnalisé
export default function CustomDrawerContent(props) {
  const router = useRouter();
  const { colors } = useTheme();
  const { user, logout } = useAuth();

  // Obtenir le chemin actuel pour mettre en évidence l'élément actif
  const currentRoute = props.state?.routes[props.state.index]?.name || '';

  // Fonction pour naviguer vers une route
  const navigateTo = (route) => {
    props.navigation.closeDrawer();
    router.push(route);
  };

<<<<<<< HEAD
  const renderDrawerItem = (item) => (
    <TouchableOpacity
      key={item.route}
      style={[styles.drawerItem, isActive(item.route) && styles.activeItem]}
      onPress={() => router.push(item.route)}
    >
      <Ionicons name={item.icon} size={22} color={isActive(item.route) ? colors.activeItem : colors.inactiveItem} />
      <Text style={[styles.drawerItemLabel, isActive(item.route) && styles.activeItemLabel]}>
        {item.name}
      </Text>
    </TouchableOpacity>
  );

  return (
    <View style={[styles.container, { paddingBottom: insets.bottom }]}>
      {/* Header */}
      <View style={[styles.header, { paddingTop: insets.top + 16 }]}>
        <Text style={styles.menuText}>RoadBook Tracker</Text>
=======
  return (
    <DrawerContentScrollView
      {...props}
      contentContainerStyle={{ flex: 1 }}
      style={{ backgroundColor: colors.background }}
    >
      {/* En-tête du tiroir avec les infos de l'utilisateur */}
      <View style={[styles.drawerHeader, { backgroundColor: colors.primary }]}>
        <View style={styles.userInfoContainer}>
          <Image
            source={{ uri: user?.profilePicture || 'https://via.placeholder.com/100' }}
            style={styles.userAvatar}
          />
          <View>
            <Text style={[styles.userName, { color: colors.white }]}>
              {user?.displayName || 'Utilisateur'}
            </Text>
            <Text style={[styles.userEmail, { color: colors.white + 'CC' }]}>
              {user?.email || 'email@example.com'}
            </Text>
          </View>
        </View>
>>>>>>> 18a92666
      </View>

      {/* Liste des éléments de menu */}
      <ScrollView style={styles.drawerContent}>
        <DrawerItem
          label="Accueil"
          onPress={() => navigateTo('/(tabs)')}
          active={currentRoute === '(tabs)'}
          colors={colors}
        />
        <DrawerItem
          label="Dashboard"
          onPress={() => navigateTo('/DashboardScreen')}
          active={currentRoute === 'DashboardScreen'}
          colors={colors}
        />
        <DrawerItem
          label="Mon Carnet"
          onPress={() => navigateTo('/MyRoadbookScreen')}
          active={currentRoute === 'MyRoadbookScreen'}
          colors={colors}
        />
        <DrawerItem
          label="Mes trajets"
          onPress={() => navigateTo('/MyRoutesScreen')}
          active={currentRoute === 'MyRoutesScreen'}
          colors={colors}
        />

        <View style={styles.divider} />

        <Text style={[styles.sectionTitle, { color: colors.text + '99' }]}>Communauté</Text>
        <DrawerItem
          label="Communauté"
          onPress={() => navigateTo('/CommunityScreen')}
          active={currentRoute === 'CommunityScreen'}
          colors={colors}
        />
        <DrawerItem
          label="Mentors"
          onPress={() => navigateTo('/MentorsScreen')}
          active={currentRoute === 'MentorsScreen'}
          colors={colors}
        />
        <DrawerItem
          label="Compétences"
          onPress={() => navigateTo('/SkillsScreen')}
          active={currentRoute === 'SkillsScreen'}
          colors={colors}
        />
        <DrawerItem
          label="Marketplace"
          onPress={() => navigateTo('/MarketplaceScreen')}
          active={currentRoute === 'MarketplaceScreen'}
          colors={colors}
        />

<<<<<<< HEAD
        {/* Logout option */}
        <TouchableOpacity style={styles.logoutButton} onPress={handleLogout}>
          <Ionicons name="log-out-outline" size={22} color={colors.red} />
          <Text style={styles.logoutText}>Se déconnecter</Text>
        </TouchableOpacity>
      </DrawerContentScrollView>

      {/* Footer */}
      <TouchableOpacity style={styles.aboutButton} onPress={() => router.push('/AboutUsScreen')}>
        <Ionicons name="people" size={20} color={colors.primaryDarker} />
        <Text style={styles.aboutText}>À propos de nous</Text>
      </TouchableOpacity>
    </View>
=======
        <View style={styles.divider} />

        <Text style={[styles.sectionTitle, { color: colors.text + '99' }]}>Paramètres</Text>
        <DrawerItem
          label="Profil"
          onPress={() => navigateTo('/ProfileScreen')}
          active={currentRoute === 'ProfileScreen'}
          colors={colors}
        />
        <DrawerItem
          label="Paramètres"
          onPress={() => navigateTo('/SettingsScreen')}
          active={currentRoute === 'SettingsScreen'}
          colors={colors}
        />
        <DrawerItem
          label="Aide"
          onPress={() => navigateTo('/HelpScreen')}
          active={currentRoute === 'HelpScreen'}
          colors={colors}
        />
        <DrawerItem
          label="À propos"
          onPress={() => navigateTo('/AboutUsScreen')}
          active={currentRoute === 'AboutUsScreen'}
          colors={colors}
        />
      </ScrollView>

      {/* Bouton de déconnexion en bas */}
      <View style={styles.logoutContainer}>
        <TouchableOpacity
          style={[styles.logoutButton, { backgroundColor: colors.error + '20' }]}
          onPress={logout}
        >
          <Text style={[styles.logoutText, { color: colors.error }]}>Déconnexion</Text>
        </TouchableOpacity>
      </View>
    </DrawerContentScrollView>
>>>>>>> 18a92666
  );
}

<<<<<<< HEAD
const createStyles = (colors: ThemeColors) =>
  StyleSheet.create({
  container: {
    flex: 1,
    backgroundColor: colors.background,
  },
  header: {
    paddingHorizontal: 24,
    paddingVertical: 16,
    backgroundColor: colors.background,
    borderBottomWidth: 1,
    borderBottomColor: colors.border,
  },
  menuText: {
    color: colors.backgroundText,
    fontSize: 20,
    fontWeight: 'bold',
=======
const styles = StyleSheet.create({
  drawerHeader: {
    padding: 16,
    paddingTop: 48,
    paddingBottom: 24,
  },
  userInfoContainer: {
    flexDirection: 'row',
    alignItems: 'center',
>>>>>>> 18a92666
  },
  userAvatar: {
    width: 50,
    height: 50,
    borderRadius: 25,
    marginRight: 12,
  },
  userName: {
    fontSize: 16,
    fontWeight: 'bold',
  },
<<<<<<< HEAD
  sectionHeader: {
    paddingHorizontal: 16,
    paddingVertical: 8,
    marginTop: 10,
    borderTopWidth: 0.5,
    borderTopColor: colors.border,
  },
  sectionHeaderText: {
    color: '#fff',
    fontSize: 12,
    fontWeight: 'bold',
    textTransform: 'uppercase',
    letterSpacing: 1,
=======
  userEmail: {
    fontSize: 14,
  },
  drawerContent: {
    flex: 1,
    paddingTop: 8,
>>>>>>> 18a92666
  },
  drawerItem: {
    paddingVertical: 12,
    paddingHorizontal: 16,
    marginHorizontal: 8,
    borderRadius: 8,
  },
<<<<<<< HEAD
  activeItem: {
    backgroundColor: colors.background,
    borderLeftWidth: 3,
    borderLeftColor: colors.activeItem,
  },
  drawerItemLabel: {
    color: colors.inactiveItem,
=======
  drawerItemText: {
>>>>>>> 18a92666
    fontSize: 16,
  },
<<<<<<< HEAD
  activeItemLabel: {
    color: '#fff',
    fontWeight: '500',
=======
  divider: {
    height: 1,
    backgroundColor: '#e0e0e0',
    marginVertical: 8,
    marginHorizontal: 16,
  },
  sectionTitle: {
    fontSize: 12,
    fontWeight: 'bold',
    textTransform: 'uppercase',
    marginLeft: 16,
    marginTop: 8,
    marginBottom: 4,
  },
  logoutContainer: {
    padding: 16,
    borderTopWidth: 1,
    borderTopColor: '#e0e0e0',
>>>>>>> 18a92666
  },
  logoutButton: {
    padding: 12,
    borderRadius: 8,
    alignItems: 'center',
<<<<<<< HEAD
    paddingVertical: 15,
    paddingHorizontal: 16,
    marginTop: 20,
    borderTopWidth: 0.5,
    borderTopColor: colors.border,
  },
  logoutText: {
    color: colors.red,
    marginLeft: 32,
=======
  },
  logoutText: {
>>>>>>> 18a92666
    fontSize: 16,
    fontWeight: 'bold',
  },
<<<<<<< HEAD
  aboutButton: {
    flexDirection: 'row',
    alignItems: 'center',
    justifyContent: 'center',
    padding: 16,
    borderTopWidth: 0.5,
    borderTopColor: colors.border,
  },
  aboutText: {
    color: colors.inactiveItem,
    fontSize: 14,
    textAlign: 'center',
    marginLeft: 8,
  },
});

export default CustomDrawerContent;
=======
});
>>>>>>> 18a92666
<|MERGE_RESOLUTION|>--- conflicted
+++ resolved
@@ -1,24 +1,3 @@
-<<<<<<< HEAD
-// app/components/layout/CustomDrawerContent.tsx
-import React, { useMemo } from 'react';
-import { View, Text, StyleSheet, TouchableOpacity, Platform } from 'react-native';
-import { useTheme, ThemeColors } from '../../constants/theme';
-import { DrawerContentScrollView } from '@react-navigation/drawer';
-import { Ionicons } from '@expo/vector-icons';
-import { useRouter, usePathname } from 'expo-router';
-import { useSafeAreaInsets } from 'react-native-safe-area-context';
-
-const CustomDrawerContent = (props) => {
-  const router = useRouter();
-  const pathname = usePathname();
-  const insets = useSafeAreaInsets();
-  const { colors } = useTheme();
-  const styles = useMemo(() => createStyles(colors), [colors]);
-  
-
-  // Helper to check active route
-  const isActive = (path) => pathname === path;
-=======
 // client/app/components/layout/CustomDrawerContent.tsx
 import React from 'react';
 import { View, Text, StyleSheet, TouchableOpacity, ScrollView, Image } from 'react-native';
@@ -41,7 +20,6 @@
     </Text>
   </TouchableOpacity>
 );
->>>>>>> 18a92666
 
 // Composant principal du tiroir personnalisé
 export default function CustomDrawerContent(props) {
@@ -58,26 +36,6 @@
     router.push(route);
   };
 
-<<<<<<< HEAD
-  const renderDrawerItem = (item) => (
-    <TouchableOpacity
-      key={item.route}
-      style={[styles.drawerItem, isActive(item.route) && styles.activeItem]}
-      onPress={() => router.push(item.route)}
-    >
-      <Ionicons name={item.icon} size={22} color={isActive(item.route) ? colors.activeItem : colors.inactiveItem} />
-      <Text style={[styles.drawerItemLabel, isActive(item.route) && styles.activeItemLabel]}>
-        {item.name}
-      </Text>
-    </TouchableOpacity>
-  );
-
-  return (
-    <View style={[styles.container, { paddingBottom: insets.bottom }]}>
-      {/* Header */}
-      <View style={[styles.header, { paddingTop: insets.top + 16 }]}>
-        <Text style={styles.menuText}>RoadBook Tracker</Text>
-=======
   return (
     <DrawerContentScrollView
       {...props}
@@ -100,7 +58,6 @@
             </Text>
           </View>
         </View>
->>>>>>> 18a92666
       </View>
 
       {/* Liste des éléments de menu */}
@@ -158,21 +115,6 @@
           colors={colors}
         />
 
-<<<<<<< HEAD
-        {/* Logout option */}
-        <TouchableOpacity style={styles.logoutButton} onPress={handleLogout}>
-          <Ionicons name="log-out-outline" size={22} color={colors.red} />
-          <Text style={styles.logoutText}>Se déconnecter</Text>
-        </TouchableOpacity>
-      </DrawerContentScrollView>
-
-      {/* Footer */}
-      <TouchableOpacity style={styles.aboutButton} onPress={() => router.push('/AboutUsScreen')}>
-        <Ionicons name="people" size={20} color={colors.primaryDarker} />
-        <Text style={styles.aboutText}>À propos de nous</Text>
-      </TouchableOpacity>
-    </View>
-=======
         <View style={styles.divider} />
 
         <Text style={[styles.sectionTitle, { color: colors.text + '99' }]}>Paramètres</Text>
@@ -212,29 +154,9 @@
         </TouchableOpacity>
       </View>
     </DrawerContentScrollView>
->>>>>>> 18a92666
   );
 }
 
-<<<<<<< HEAD
-const createStyles = (colors: ThemeColors) =>
-  StyleSheet.create({
-  container: {
-    flex: 1,
-    backgroundColor: colors.background,
-  },
-  header: {
-    paddingHorizontal: 24,
-    paddingVertical: 16,
-    backgroundColor: colors.background,
-    borderBottomWidth: 1,
-    borderBottomColor: colors.border,
-  },
-  menuText: {
-    color: colors.backgroundText,
-    fontSize: 20,
-    fontWeight: 'bold',
-=======
 const styles = StyleSheet.create({
   drawerHeader: {
     padding: 16,
@@ -244,7 +166,6 @@
   userInfoContainer: {
     flexDirection: 'row',
     alignItems: 'center',
->>>>>>> 18a92666
   },
   userAvatar: {
     width: 50,
@@ -256,28 +177,12 @@
     fontSize: 16,
     fontWeight: 'bold',
   },
-<<<<<<< HEAD
-  sectionHeader: {
-    paddingHorizontal: 16,
-    paddingVertical: 8,
-    marginTop: 10,
-    borderTopWidth: 0.5,
-    borderTopColor: colors.border,
-  },
-  sectionHeaderText: {
-    color: '#fff',
-    fontSize: 12,
-    fontWeight: 'bold',
-    textTransform: 'uppercase',
-    letterSpacing: 1,
-=======
   userEmail: {
     fontSize: 14,
   },
   drawerContent: {
     flex: 1,
     paddingTop: 8,
->>>>>>> 18a92666
   },
   drawerItem: {
     paddingVertical: 12,
@@ -285,24 +190,9 @@
     marginHorizontal: 8,
     borderRadius: 8,
   },
-<<<<<<< HEAD
-  activeItem: {
-    backgroundColor: colors.background,
-    borderLeftWidth: 3,
-    borderLeftColor: colors.activeItem,
-  },
-  drawerItemLabel: {
-    color: colors.inactiveItem,
-=======
   drawerItemText: {
->>>>>>> 18a92666
     fontSize: 16,
   },
-<<<<<<< HEAD
-  activeItemLabel: {
-    color: '#fff',
-    fontWeight: '500',
-=======
   divider: {
     height: 1,
     backgroundColor: '#e0e0e0',
@@ -321,47 +211,14 @@
     padding: 16,
     borderTopWidth: 1,
     borderTopColor: '#e0e0e0',
->>>>>>> 18a92666
   },
   logoutButton: {
     padding: 12,
     borderRadius: 8,
     alignItems: 'center',
-<<<<<<< HEAD
-    paddingVertical: 15,
-    paddingHorizontal: 16,
-    marginTop: 20,
-    borderTopWidth: 0.5,
-    borderTopColor: colors.border,
   },
   logoutText: {
-    color: colors.red,
-    marginLeft: 32,
-=======
-  },
-  logoutText: {
->>>>>>> 18a92666
     fontSize: 16,
     fontWeight: 'bold',
   },
-<<<<<<< HEAD
-  aboutButton: {
-    flexDirection: 'row',
-    alignItems: 'center',
-    justifyContent: 'center',
-    padding: 16,
-    borderTopWidth: 0.5,
-    borderTopColor: colors.border,
-  },
-  aboutText: {
-    color: colors.inactiveItem,
-    fontSize: 14,
-    textAlign: 'center',
-    marginLeft: 8,
-  },
-});
-
-export default CustomDrawerContent;
-=======
-});
->>>>>>> 18a92666
+});