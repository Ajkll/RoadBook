--- conflicted
+++ resolved
@@ -1,9 +1,5 @@
-<<<<<<< HEAD
 // client/app/_layout.tsx
-import React, { useEffect } from 'react';
-=======
 import React, { useEffect, useRef, useState } from 'react';
->>>>>>> 2373fd31
 import { Drawer } from 'expo-router/drawer';
 import { Platform, View, ActivityIndicator, Alert } from 'react-native';
 import { StatusBar } from 'expo-status-bar';
@@ -15,10 +11,7 @@
 import { AuthProvider, useAuth } from './context/AuthContext';
 import { Provider } from 'react-redux';
 import store from './store/store';
-<<<<<<< HEAD
-// Import du proxy API pour la gestion des URLs
 import { apiProxy } from './api-proxy';
-=======
 import ChronoWatcher from './components/ChronoWatcher';
 import * as Device from 'expo-device';
 import Toast from 'react-native-toast-message';
@@ -30,7 +23,7 @@
 import { DrawerActions } from '@react-navigation/native';
 import { SoundProvider } from './components/SoundProvider';
 import { NotificationHandler } from './components/NotificationHandler';
->>>>>>> 2373fd31
+
 
 function RootNavigator() {
   const { isAuthenticated, isLoading } = useAuth();
@@ -186,23 +179,23 @@
   useEffect(() => {
     // Configuration automatique basée sur la plateforme
     //apiProxy.updateConfig();
-    
+
     // Log pour débogage
-    console.log(`📱 Platform: ${Platform.OS}`);
-    console.log(`🌐 API URL: ${apiProxy.getBaseUrl()}`);
-    
+    console.log(`Platform: ${Platform.OS}`);
+    console.log(`API URL: ${apiProxy.getBaseUrl()}`);
+
     // Si on est en dev, lancer un test de connexion basique
     if (__DEV__) {
       setTimeout(async () => {
         try {
-          console.log('🔍 Testing API connection...');
+          console.log('Testing API connection...');
           const result = await fetch(apiProxy.getUrl('/health'), {
             method: 'GET',
             headers: { 'Accept': 'application/json' }
           });
-          console.log(`✅ API connection test: ${result.status}`);
+          console.log(`API connection test: ${result.status}`);
         } catch (error) {
-          console.error('❌ API connection test failed:', error.message);
+          console.error(' API connection test failed:', error.message);
         }
       }, 2000);
     }
