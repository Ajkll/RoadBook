import React, { createContext, useContext, useState, useEffect, ReactNode } from 'react';
import { User, LoginRequest, RegisterRequest } from '../types/auth.types';
import { authApi } from '../services/api/auth.api';
import {
  getAuthData,
  clearAuthData,
  saveItem,
  saveAuthData,
  STORAGE_KEYS,
} from '../services/secureStorage';

interface AuthContextType {
  user: User | null;
  isLoading: boolean;
  isAuthenticated: boolean;
  error: string | null;
  login: (credentials: LoginRequest) => Promise<void>;
  register: (userData: RegisterRequest) => Promise<void>;
  logout: () => Promise<void>;
  refreshUserData: () => Promise<void>;
  refreshToken: () => Promise<boolean>;
  clearError: () => void;
}

const AuthContext = createContext<AuthContextType | undefined>(undefined);

export const useAuth = () => {
  const context = useContext(AuthContext);
  if (!context) {
    throw new Error('useAuth must be used within an AuthProvider');
  }
  return context;
};

interface AuthProviderProps {
  children: ReactNode;
}

export const AuthProvider: React.FC<AuthProviderProps> = ({ children }) => {
  const [user, setUser] = useState<User | null>(null);
  const [isLoading, setIsLoading] = useState(true);
  const [error, setError] = useState<string | null>(null);

  // Flag to bypass login for development purposes
  const bypassLogin = process.env.NODE_ENV === 'development'; // Bypass login only in development mode

  // Effet pour charger l'utilisateur depuis le stockage sécurisé au démarrage
  useEffect(() => {
    const loadUserFromStorage = async () => {
      try {
        if (bypassLogin) {
          console.log('Bypassing login for development...');
          const mockUser = { email: 'devuser@example.com', name: 'Dev User' }; // Mock user for dev
          setUser(mockUser); // Set mock user
          setIsLoading(false);
          return;
        }

        console.log('Loading user data from secure storage...');
        const { user, accessToken } = await getAuthData();

        if (user && accessToken) {
          console.log('Found stored user data:', user.email);
          console.log('Setting user state without token validation');
          setUser(user);
        } else {
          console.log('No stored user data found');
        }
      } catch (err) {
        console.error('Error loading user from storage:', err);
        await clearAuthData();
      } finally {
        setIsLoading(false);
      }
    };

    loadUserFromStorage();
  }, []);

  /**
   * Fonction de connexion
   * Authentifie l'utilisateur via l'API et met à jour l'état d'authentification
   */
  const login = async (credentials: LoginRequest) => {
    try {
      setIsLoading(true);
      setError(null);

      if (bypassLogin) {
        console.log('Bypassing login for development...');
        const mockUser = { email: 'devuser@example.com', name: 'Dev User' }; // Mock user for dev
        setUser(mockUser); // Set mock user
        setIsLoading(false);
        return;
      }

      console.log('Sending login request:', credentials.email);

      // Valider les identifiants basiques
      if (!credentials.email || !credentials.password) {
        setError('Email et mot de passe requis');
        return;
      }

      // Appeler l'API de connexion
      const response = await authApi.login(credentials);
      console.log('Login successful:', response);

      // Stocker les données d'authentification
      await saveAuthData(response.accessToken, response.refreshToken, response.user);

      // Mettre à jour l'état d'authentification
      setUser(response.user);

      return response;
    } catch (err) {
      console.error('Login error:', err);

      const errorMessage = err.response?.data?.message || err.message || 'Échec de connexion';
      setError(errorMessage);
      throw err;
    } finally {
      setIsLoading(false);
    }
  };

  /**
   * Fonction d'inscription
   * Envoie les données utilisateur au serveur et gère la réponse
   */
  const register = async (userData: RegisterRequest) => {
    try {
      setIsLoading(true);
      setError(null);

      console.log('Sending registration data to server:', userData);

      const response = await authApi.register(userData);
      console.log('Registration successful:', response);

      await saveAuthData(response.accessToken, response.refreshToken, response.user);

      setUser(response.user);

      return response;
    } catch (err) {
      console.error('Registration error:', err);

      const errorMessage = err.response?.data?.message || err.message || "Échec d'inscription";
      setError(errorMessage);
      throw err;
    } finally {
      setIsLoading(false);
    }
  };

  /**
   * Handles user logout
   * Clears authentication session data and redirects to login
   */
  const logout = async () => {
    try {
      setIsLoading(true);
      console.log('==== LOGOUT ATTEMPT ====');

      try {
        const refreshToken = await getItem(STORAGE_KEYS.REFRESH_TOKEN);
        if (refreshToken) {
          console.log('Attempting to invalidate session on server');
          await authApi.logout();
          console.log('Server logout successful');
        } else {
          console.log('No refresh token found, skipping server logout');
        }
      } catch (serverError) {
        console.error('Server logout failed:', serverError);
        console.log('Continuing with client-side logout despite server error');
      }

      try {
        console.log('Clearing authentication data from secure storage');
        await clearAuthData();
        console.log('Authentication data cleared successfully');
      } catch (storageError) {
        console.error('Error clearing auth data from storage:', storageError);
      }

      console.log('Resetting user state');
      setUser(null);
<<<<<<< HEAD

=======
>>>>>>> 26b9f7ae
    } catch (err) {
      console.error('==== LOGOUT ERROR ====', err);

      try {
        await clearAuthData();
      } catch {}

      setUser(null);
    } finally {
      setIsLoading(false);
    }
  };

  const refreshUserData = async () => {
    try {
      setIsLoading(true);
      console.log('Refreshing user profile data');

      const updatedUser = await authApi.getCurrentUser();
      setUser(updatedUser);
      console.log('User data refreshed successfully');
    } catch (err) {
      console.error('Error refreshing user data:', err);
    } finally {
      setIsLoading(false);
    }
  };

  const refreshToken = async (): Promise<boolean> => {
    try {
      console.log('Attempting to refresh access token');
      const response = await authApi.refreshToken();

      if (response && response.accessToken) {
        console.log('New access token received');
        await saveItem(STORAGE_KEYS.ACCESS_TOKEN, response.accessToken);
        return true;
      } else {
        console.error('No access token in refresh response');
        return false;
      }
    } catch (err) {
      console.error('Token refresh failed:', err);
      return false;
    }
  };

  const clearError = () => setError(null);

  const value = {
    user,
    isLoading,
    isAuthenticated: !!user,
    error,
    login,
    register,
    logout,
    refreshUserData,
    refreshToken,
    clearError,
  };

  return <AuthContext.Provider value={value}>{children}</AuthContext.Provider>;
};<|MERGE_RESOLUTION|>--- conflicted
+++ resolved
@@ -1,3 +1,4 @@
+// client/app/context/AuthContext.tsx
 import React, { createContext, useContext, useState, useEffect, ReactNode } from 'react';
 import { User, LoginRequest, RegisterRequest } from '../types/auth.types';
 import { authApi } from '../services/api/auth.api';
@@ -41,26 +42,18 @@
   const [isLoading, setIsLoading] = useState(true);
   const [error, setError] = useState<string | null>(null);
 
-  // Flag to bypass login for development purposes
-  const bypassLogin = process.env.NODE_ENV === 'development'; // Bypass login only in development mode
-
   // Effet pour charger l'utilisateur depuis le stockage sécurisé au démarrage
   useEffect(() => {
     const loadUserFromStorage = async () => {
       try {
-        if (bypassLogin) {
-          console.log('Bypassing login for development...');
-          const mockUser = { email: 'devuser@example.com', name: 'Dev User' }; // Mock user for dev
-          setUser(mockUser); // Set mock user
-          setIsLoading(false);
-          return;
-        }
-
         console.log('Loading user data from secure storage...');
         const { user, accessToken } = await getAuthData();
 
         if (user && accessToken) {
           console.log('Found stored user data:', user.email);
+
+          // Simply set the user - we're not checking token expiration for now
+          // This ensures redirection works correctly
           console.log('Setting user state without token validation');
           setUser(user);
         } else {
@@ -74,6 +67,9 @@
       }
     };
 
+    // This function is removed as we'll simply trust the token and set authentication to true
+    // This ensures we redirect properly to the tabs
+
     loadUserFromStorage();
   }, []);
 
@@ -86,14 +82,6 @@
       setIsLoading(true);
       setError(null);
 
-      if (bypassLogin) {
-        console.log('Bypassing login for development...');
-        const mockUser = { email: 'devuser@example.com', name: 'Dev User' }; // Mock user for dev
-        setUser(mockUser); // Set mock user
-        setIsLoading(false);
-        return;
-      }
-
       console.log('Sending login request:', credentials.email);
 
       // Valider les identifiants basiques
@@ -112,10 +100,14 @@
       // Mettre à jour l'état d'authentification
       setUser(response.user);
 
+      // Ne pas rediriger immédiatement, laisser le composant root le faire
+      // La navigation sera gérée par le RootNavigator quand isAuthenticated change
+
       return response;
     } catch (err) {
       console.error('Login error:', err);
 
+      // Extraire le message d'erreur
       const errorMessage = err.response?.data?.message || err.message || 'Échec de connexion';
       setError(errorMessage);
       throw err;
@@ -135,17 +127,24 @@
 
       console.log('Sending registration data to server:', userData);
 
+      // Appel à l'API d'inscription
       const response = await authApi.register(userData);
       console.log('Registration successful:', response);
 
+      // Stocker les données d'authentification
       await saveAuthData(response.accessToken, response.refreshToken, response.user);
 
+      // Mettre à jour l'état d'authentification
       setUser(response.user);
 
+      // Ne pas rediriger immédiatement, laisser le composant root le faire
+      // La navigation sera gérée par le RootNavigator quand isAuthenticated change
+
       return response;
     } catch (err) {
       console.error('Registration error:', err);
 
+      // Extraire le message d'erreur
       const errorMessage = err.response?.data?.message || err.message || "Échec d'inscription";
       setError(errorMessage);
       throw err;
@@ -156,14 +155,20 @@
 
   /**
    * Handles user logout
+   *
    * Clears authentication session data and redirects to login
+   * - Always attempts to invalidate tokens on the server first
+   * - Clears local authentication state regardless of server response
+   * - Redirects to login screen
    */
   const logout = async () => {
     try {
       setIsLoading(true);
       console.log('==== LOGOUT ATTEMPT ====');
 
-      try {
+      // Always try to logout on server first, regardless of account type
+      try {
+        // Get refresh token to send to server
         const refreshToken = await getItem(STORAGE_KEYS.REFRESH_TOKEN);
         if (refreshToken) {
           console.log('Attempting to invalidate session on server');
@@ -177,6 +182,7 @@
         console.log('Continuing with client-side logout despite server error');
       }
 
+      // Always clear authentication data from storage
       try {
         console.log('Clearing authentication data from secure storage');
         await clearAuthData();
@@ -185,20 +191,26 @@
         console.error('Error clearing auth data from storage:', storageError);
       }
 
+      // Reset authentication state
       console.log('Resetting user state');
       setUser(null);
-<<<<<<< HEAD
-
-=======
->>>>>>> 26b9f7ae
+
+      // Ne pas rediriger immédiatement, laisser le composant root le faire
+      // La navigation sera gérée par le RootNavigator quand isAuthenticated change
     } catch (err) {
       console.error('==== LOGOUT ERROR ====', err);
 
+      // Ensure state is cleared even during errors
       try {
         await clearAuthData();
-      } catch {}
+      } catch {
+        // Silently continue on storage errors
+      }
 
       setUser(null);
+
+      // Ne pas rediriger immédiatement, laisser le composant root le faire
+      // La navigation sera gérée par le RootNavigator quand isAuthenticated change
     } finally {
       setIsLoading(false);
     }
@@ -219,6 +231,7 @@
     }
   };
 
+  // Function to proactively refresh the access token
   const refreshToken = async (): Promise<boolean> => {
     try {
       console.log('Attempting to refresh access token');
