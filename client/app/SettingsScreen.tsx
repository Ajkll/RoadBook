--- conflicted
+++ resolved
@@ -1,23 +1,28 @@
-<<<<<<< HEAD
-// SettingsScreen.tsx
-
 import React, { useState, useEffect } from 'react';
 import { View, Text, Switch, StyleSheet, ScrollView, Alert, Platform } from 'react-native';
+import { SafeAreaView } from 'react-native-safe-area-context';
 import { StatusBar } from 'expo-status-bar';
+import { useNavigation, DrawerActions } from '@react-navigation/native';
 import Header from './components/layout/Header';
-import BottomNavigation from './components/ui/BottomNavigation';
+import SoundCardParameters from './components/parameters/soundCardParameters';
+import { useTheme } from './constants/theme';
+import GoBackHomeButton from './components/common/GoBackHomeButton';
+import * as Notifications from 'expo-notifications';
 import {
   registerForPushNotificationsAsync,
   scheduleMotivationalNotification,
 } from './utils/notifications';
-import * as Notifications from 'expo-notifications';
 
 const SettingsScreen = () => {
+  const theme = useTheme();
+  const navigation = useNavigation();
+  
+  // États des fonctionnalités
   const [notificationsEnabled, setNotificationsEnabled] = useState(true);
   const [darkModeEnabled, setDarkModeEnabled] = useState(false);
-  const [soundEnable, setSoundEnabled] = useState(true);
   const [useMiles, setUseMiles] = useState(false);
 
+  // Gestion des notifications
   useEffect(() => {
     if (notificationsEnabled) {
       setupNotifications();
@@ -32,27 +37,12 @@
       setNotificationsEnabled(false);
       return;
     }
-
-    await scheduleMotivationalNotification(25, 'daily'); // 25km restant (exemple)
+    await scheduleMotivationalNotification(25, 'daily');
   };
 
   const cancelAllNotifications = async () => {
     await Notifications.cancelAllScheduledNotificationsAsync();
   };
-=======
-import React from 'react';
-import { View, Text, StyleSheet, ScrollView } from 'react-native';
-import { SafeAreaView } from 'react-native-safe-area-context';
-import { useNavigation, DrawerActions } from '@react-navigation/native';
-import Header from './components/layout/Header';
-import SoundCardParameters from './components/parameters/soundCardParameters';
-import { useTheme } from './constants/theme';
-import GoBackHomeButton from './components/common/GoBackHomeButton';
-
-export default function SettingsScreen() {
-  const theme = useTheme();
-  const navigation = useNavigation();
->>>>>>> 33415ccc
 
   const toggleNotifications = () => {
     if (Platform.OS === 'web') {
@@ -62,116 +52,84 @@
     setNotificationsEnabled((prev) => !prev);
   };
 
-<<<<<<< HEAD
+  const openDrawer = () => navigation.dispatch(DrawerActions.openDrawer());
   const toggleDarkMode = () => setDarkModeEnabled((prev) => !prev);
-  const toggleSound = () => setSoundEnabled((prev) => !prev);
   const toggleUnits = () => setUseMiles((prev) => !prev);
 
+  const styles = createStyles(theme, darkModeEnabled);
+
   return (
-    <View style={[styles.container, darkModeEnabled && styles.darkBackground]}>
+    <SafeAreaView style={styles.container} edges={['right', 'left']}>
       <StatusBar style={darkModeEnabled ? 'light' : 'dark'} />
-      <Header title="Paramètres" />
+      <Header 
+        title="Paramètres" 
+        onMenuPress={openDrawer} 
+      />
 
-      <ScrollView contentContainerStyle={styles.scrollContainer}>
+      <ScrollView contentContainerStyle={styles.content}>
+        {/* Section Son (version améliorée de main) */}
+        <SoundCardParameters />
+
         {/* Notifications */}
         <View style={styles.settingItem}>
-          <Text style={[styles.label, darkModeEnabled && styles.darkText]}>
-            Activer les notifications
-          </Text>
-          <Switch value={notificationsEnabled} onValueChange={toggleNotifications} />
+          <Text style={styles.label}>Activer les notifications</Text>
+          <Switch 
+            value={notificationsEnabled} 
+            onValueChange={toggleNotifications}
+            trackColor={{ false: theme.colors.secondary, true: theme.colors.primary }}
+          />
         </View>
 
         {/* Mode sombre */}
         <View style={styles.settingItem}>
-          <Text style={[styles.label, darkModeEnabled && styles.darkText]}>Mode sombre</Text>
-          <Switch value={darkModeEnabled} onValueChange={toggleDarkMode} />
-        </View>
-
-        {/* Son */}
-        <View style={styles.settingItem}>
-          <Text style={[styles.label, darkModeEnabled && styles.darkText]}>Activer le son</Text>
-          <Switch value={soundEnable} onValueChange={toggleSound} />
+          <Text style={styles.label}>Mode sombre</Text>
+          <Switch 
+            value={darkModeEnabled} 
+            onValueChange={toggleDarkMode}
+            trackColor={{ false: theme.colors.secondary, true: theme.colors.primary }}
+          />
         </View>
 
         {/* Unité de mesure */}
         <View style={styles.settingItem}>
-          <Text style={[styles.label, darkModeEnabled && styles.darkText]}>
+          <Text style={styles.label}>
             Unité de mesure : {useMiles ? 'Miles' : 'Kilomètres'}
           </Text>
-          <Switch value={useMiles} onValueChange={toggleUnits} />
+          <Switch 
+            value={useMiles} 
+            onValueChange={toggleUnits}
+            trackColor={{ false: theme.colors.secondary, true: theme.colors.primary }}
+          />
         </View>
 
-        <View style={{ height: 100 }} />
-      </ScrollView>
-
-      <BottomNavigation />
-    </View>
-=======
-  const styles = createStyles(theme);
-
-  return (
-    <SafeAreaView style={styles.container} edges={['right', 'left']}>
-      <Header title="Paramètres" onMenuPress={openDrawer} />
-
-      <ScrollView style={styles.content}>
-        <Text style={styles.title}>Paramètres</Text>
-
-        {/* Carte des paramètres audio */}
-        <SoundCardParameters />
         <GoBackHomeButton containerStyle={{ marginTop: theme.spacing.md }} />
-        {/* Ajoutez d'autres sections de paramètres ici si nécessaire */}
       </ScrollView>
     </SafeAreaView>
->>>>>>> 33415ccc
   );
 };
 
-<<<<<<< HEAD
-const styles = StyleSheet.create({
-  container: {
-    flex: 1,
-    backgroundColor: '#fff',
-  },
-  darkBackground: {
-    backgroundColor: '#1c1c1e',
-  },
-  scrollContainer: {
-    padding: 20,
-  },
-  settingItem: {
-    flexDirection: 'row',
-    justifyContent: 'space-between',
-    alignItems: 'center',
-    paddingVertical: 15,
-    borderBottomWidth: 0.5,
-    borderBottomColor: '#ccc',
-  },
-  label: {
-    fontSize: 16,
-    color: '#333',
-  },
-  darkText: {
-    color: '#eee',
-  },
-});
-=======
-const createStyles = (theme: any) =>
+const createStyles = (theme: any, darkMode?: boolean) =>
   StyleSheet.create({
     container: {
       flex: 1,
-      backgroundColor: theme.colors.background,
+      backgroundColor: darkMode ? '#1c1c1e' : theme.colors.background,
     },
     content: {
-      flex: 1,
       padding: theme.spacing.md,
     },
-    title: {
-      fontSize: theme.typography.header.fontSize,
-      fontWeight: theme.typography.header.fontWeight,
-      color: theme.colors.backgroundText,
-      marginBottom: theme.spacing.md,
+    settingItem: {
+      flexDirection: 'row',
+      justifyContent: 'space-between',
+      alignItems: 'center',
+      paddingVertical: 15,
+      borderBottomWidth: 0.5,
+      borderBottomColor: theme.colors.border,
+      marginBottom: theme.spacing.sm,
+    },
+    label: {
+      fontSize: 16,
+      color: darkMode ? '#eee' : theme.colors.text,
     },
   });
->>>>>>> 33415ccc
 
 export default SettingsScreen;