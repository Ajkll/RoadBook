<<<<<<< HEAD
/* eslint-env node */
// jest.config.mjs - Configuration complète pour les tests
export default {
  preset: "ts-jest",
  testEnvironment: "node",
  testMatch: ["**/__tests__/**/*.ts?(x)", "**/?(*.)+(spec|test).ts?(x)"],
  setupFilesAfterEnv: [
    "<rootDir>/src/tests/jest-setup.ts",
    "<rootDir>/src/tests/setup.ts"
  ],
  
  // Configure mocks that apply to all tests
  moduleNameMapper: {
    // Mock out the Prisma client in all tests
    "^../config/prisma$": "<rootDir>/src/tests/mocks/prisma.mock.ts",
  },
  
  // Allow Jest to ignore TypeScript type checking errors in tests
  // to prevent mocking-related type errors
  globals: {
    'ts-jest': {
      isolatedModules: true,
      diagnostics: {
        ignoreCodes: [
          2322, // Type assignment error
          2345, // Argument type error
          2339, // Property does not exist
          2532, // Object possibly undefined
          2769, // No overload matches
          2740, // Type missing properties
          2554  // Expected X arguments but got Y
        ]
      }
    }
  },
  
  // Added options for better UX
  verbose: true,
  collectCoverage: false,
  coverageReporters: ["text", "lcov"],
  collectCoverageFrom: [
    "src/**/*.ts",
    "!src/**/*.d.ts",
    "!src/tests/**/*",
    "!src/prisma/**/*"
  ],
  
  // Better reporting
  reporters: [
    "default",
    ["jest-junit", {
      outputDirectory: "./logs",
      outputName: "junit.xml"
    }]
  ],
  
  // Give tests enough time to run
  testTimeout: 30000
=======
/* eslint-env node */
// jest.config.mjs - Configuration complète pour les tests
export default {
  preset: "ts-jest",
  testEnvironment: "node",
  testMatch: ["**/__tests__/**/*.ts?(x)", "**/?(*.)+(spec|test).ts?(x)"],
  setupFilesAfterEnv: [
    "<rootDir>/src/tests/jest-setup.ts",
    "<rootDir>/src/tests/setup.ts"
  ],
  
  // Configure mocks that apply to all tests
  moduleNameMapper: {
    // Mock out the Prisma client in all tests
    "^../config/prisma$": "<rootDir>/src/tests/mocks/prisma.mock.ts",
  },
  
  // Allow Jest to ignore TypeScript type checking errors in tests
  // to prevent mocking-related type errors
  globals: {
    'ts-jest': {
      isolatedModules: true,
      diagnostics: {
        ignoreCodes: [
          2322, // Type assignment error
          2345, // Argument type error
          2339, // Property does not exist
          2532, // Object possibly undefined
          2769, // No overload matches
          2740, // Type missing properties
          2554  // Expected X arguments but got Y
        ]
      }
    }
  },
  
  // Added options for better UX
  verbose: true,
  collectCoverage: false,
  coverageReporters: ["text", "lcov"],
  collectCoverageFrom: [
    "src/**/*.ts",
    "!src/**/*.d.ts",
    "!src/tests/**/*",
    "!src/prisma/**/*"
  ],
  
  // Better reporting
  reporters: [
    "default",
    ["jest-junit", {
      outputDirectory: "./logs",
      outputName: "junit.xml"
    }]
  ],
  
  // Give tests enough time to run
  testTimeout: 30000
>>>>>>> 96214de1
};<|MERGE_RESOLUTION|>--- conflicted
+++ resolved
@@ -1,120 +1,59 @@
-<<<<<<< HEAD
-/* eslint-env node */
-// jest.config.mjs - Configuration complète pour les tests
-export default {
-  preset: "ts-jest",
-  testEnvironment: "node",
-  testMatch: ["**/__tests__/**/*.ts?(x)", "**/?(*.)+(spec|test).ts?(x)"],
-  setupFilesAfterEnv: [
-    "<rootDir>/src/tests/jest-setup.ts",
-    "<rootDir>/src/tests/setup.ts"
-  ],
-  
-  // Configure mocks that apply to all tests
-  moduleNameMapper: {
-    // Mock out the Prisma client in all tests
-    "^../config/prisma$": "<rootDir>/src/tests/mocks/prisma.mock.ts",
-  },
-  
-  // Allow Jest to ignore TypeScript type checking errors in tests
-  // to prevent mocking-related type errors
-  globals: {
-    'ts-jest': {
-      isolatedModules: true,
-      diagnostics: {
-        ignoreCodes: [
-          2322, // Type assignment error
-          2345, // Argument type error
-          2339, // Property does not exist
-          2532, // Object possibly undefined
-          2769, // No overload matches
-          2740, // Type missing properties
-          2554  // Expected X arguments but got Y
-        ]
-      }
-    }
-  },
-  
-  // Added options for better UX
-  verbose: true,
-  collectCoverage: false,
-  coverageReporters: ["text", "lcov"],
-  collectCoverageFrom: [
-    "src/**/*.ts",
-    "!src/**/*.d.ts",
-    "!src/tests/**/*",
-    "!src/prisma/**/*"
-  ],
-  
-  // Better reporting
-  reporters: [
-    "default",
-    ["jest-junit", {
-      outputDirectory: "./logs",
-      outputName: "junit.xml"
-    }]
-  ],
-  
-  // Give tests enough time to run
-  testTimeout: 30000
-=======
-/* eslint-env node */
-// jest.config.mjs - Configuration complète pour les tests
-export default {
-  preset: "ts-jest",
-  testEnvironment: "node",
-  testMatch: ["**/__tests__/**/*.ts?(x)", "**/?(*.)+(spec|test).ts?(x)"],
-  setupFilesAfterEnv: [
-    "<rootDir>/src/tests/jest-setup.ts",
-    "<rootDir>/src/tests/setup.ts"
-  ],
-  
-  // Configure mocks that apply to all tests
-  moduleNameMapper: {
-    // Mock out the Prisma client in all tests
-    "^../config/prisma$": "<rootDir>/src/tests/mocks/prisma.mock.ts",
-  },
-  
-  // Allow Jest to ignore TypeScript type checking errors in tests
-  // to prevent mocking-related type errors
-  globals: {
-    'ts-jest': {
-      isolatedModules: true,
-      diagnostics: {
-        ignoreCodes: [
-          2322, // Type assignment error
-          2345, // Argument type error
-          2339, // Property does not exist
-          2532, // Object possibly undefined
-          2769, // No overload matches
-          2740, // Type missing properties
-          2554  // Expected X arguments but got Y
-        ]
-      }
-    }
-  },
-  
-  // Added options for better UX
-  verbose: true,
-  collectCoverage: false,
-  coverageReporters: ["text", "lcov"],
-  collectCoverageFrom: [
-    "src/**/*.ts",
-    "!src/**/*.d.ts",
-    "!src/tests/**/*",
-    "!src/prisma/**/*"
-  ],
-  
-  // Better reporting
-  reporters: [
-    "default",
-    ["jest-junit", {
-      outputDirectory: "./logs",
-      outputName: "junit.xml"
-    }]
-  ],
-  
-  // Give tests enough time to run
-  testTimeout: 30000
->>>>>>> 96214de1
+/* eslint-env node */
+// jest.config.mjs - Configuration complète pour les tests
+export default {
+  preset: "ts-jest",
+  testEnvironment: "node",
+  testMatch: ["**/__tests__/**/*.ts?(x)", "**/?(*.)+(spec|test).ts?(x)"],
+  setupFilesAfterEnv: [
+    "<rootDir>/src/tests/jest-setup.ts",
+    "<rootDir>/src/tests/setup.ts"
+  ],
+  
+  // Configure mocks that apply to all tests
+  moduleNameMapper: {
+    // Mock out the Prisma client in all tests
+    "^../config/prisma$": "<rootDir>/src/tests/mocks/prisma.mock.ts",
+  },
+  
+  // Allow Jest to ignore TypeScript type checking errors in tests
+  // to prevent mocking-related type errors
+  globals: {
+    'ts-jest': {
+      isolatedModules: true,
+      diagnostics: {
+        ignoreCodes: [
+          2322, // Type assignment error
+          2345, // Argument type error
+          2339, // Property does not exist
+          2532, // Object possibly undefined
+          2769, // No overload matches
+          2740, // Type missing properties
+          2554  // Expected X arguments but got Y
+        ]
+      }
+    }
+  },
+  
+  // Added options for better UX
+  verbose: true,
+  collectCoverage: false,
+  coverageReporters: ["text", "lcov"],
+  collectCoverageFrom: [
+    "src/**/*.ts",
+    "!src/**/*.d.ts",
+    "!src/tests/**/*",
+    "!src/prisma/**/*"
+  ],
+  
+  // Better reporting
+  reporters: [
+    "default",
+    ["jest-junit", {
+      outputDirectory: "./logs",
+      outputName: "junit.xml"
+    }]
+  ],
+  
+  // Give tests enough time to run
+  testTimeout: 30000
 };