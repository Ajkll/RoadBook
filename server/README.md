<<<<<<< HEAD
# RoadBook Server

API backend pour l'application RoadBook, un carnet de route numérique pour l'apprentissage de la conduite.

## Architecture simplifiée

Nous utilisons une approche hybride qui combine le meilleur des deux mondes :
- **PostgreSQL dans Docker** - Base de données conteneurisée
- **Application Node.js en local** - Meilleure performance et facilité de développement

## Démarrage rapide

```bash
# Installer les dépendances
npm install

# Démarrer l'environnement de développement complet
./roadbook.sh dev

# OU démarrer le serveur de test API
./roadbook.sh test-api
```

## Accès aux services

- **API principale**: http://localhost:4000/api
- **Interface de test API**: http://localhost:4001
- **Prisma Studio**: http://localhost:5555 (accessible via `./roadbook.sh studio`)

## Structure du projet

```
/server
├── src/               # Code source TypeScript
│   ├── api/           # Définitions des routes API
│   ├── controllers/   # Contrôleurs pour les requêtes HTTP
│   ├── services/      # Logique métier
│   ├── middleware/    # Middleware Express
│   ├── utils/         # Utilitaires partagés
│   └── tests/         # Tests unitaires et d'intégration
│
├── prisma/            # Modèles de données Prisma
│   ├── schema.prisma  # Schéma de la base de données
│   ├── migrations/    # Migrations Prisma
│   └── seeds/         # Données initiales pour la BDD
│
├── public/            # Interface de test API
└── roadbook.sh        # Script principal de développement
```

## Modules fonctionnels

Le système est divisé en 8 modules fonctionnels :

1. **Utilisateurs et Authentification**
2. **RoadBooks** - Carnets d'apprentissage
3. **Sessions** - Sessions de conduite
4. **Compétences** - Suivi des compétences
5. **Communauté** - Système social
6. **Badges** - Gamification
7. **Marketplace** - Échanges
8. **Notifications** - Alertes

## Commandes disponibles

Toutes les commandes sont accessibles via le script unique `roadbook.sh` :

```bash
./roadbook.sh dev          # Démarrer l'API en développement
./roadbook.sh test-api     # Démarrer l'interface de test API
./roadbook.sh test         # Exécuter les tests unitaires essentiels
./roadbook.sh studio       # Démarrer Prisma Studio
./roadbook.sh migrate      # Appliquer les migrations
./roadbook.sh seed         # Alimenter la base de données
```

## Documentation additionnelle

- [Architecture détaillée](./ARCHITECTURE.md)
- [Système d'authentification](./AUTH_SYSTEM.md) 
- [Guide de développement](./DEVELOPMENT.md)
- [Approche simplifiée](./SIMPLIFIED-APPROACH.md)

## Comptes de test

|Email|Mot de passe|Rôle|
|-----|------------|---|
|apprentice@roadbook.com|Password123!|APPRENTICE|
|guide@roadbook.com|Password123!|GUIDE|
|instructor@roadbook.com|Password123!|INSTRUCTOR|
=======
# RoadBook Server

API backend pour l'application RoadBook, un carnet de route numérique pour l'apprentissage de la conduite.

## Architecture simplifiée

Nous utilisons une approche hybride qui combine le meilleur des deux mondes :
- **PostgreSQL dans Docker** - Base de données conteneurisée
- **Application Node.js en local** - Meilleure performance et facilité de développement

## Démarrage rapide

```bash
# Installer les dépendances
npm install

# Démarrer l'environnement de développement complet
./roadbook.sh dev

# OU démarrer le serveur de test API
./roadbook.sh test-api
```

## Accès aux services

- **API principale**: http://localhost:4000/api
- **Interface de test API**: http://localhost:4001
- **Prisma Studio**: http://localhost:5555 (accessible via `./roadbook.sh studio`)

## Structure du projet

```
/server
├── src/               # Code source TypeScript
│   ├── api/           # Définitions des routes API
│   ├── controllers/   # Contrôleurs pour les requêtes HTTP
│   ├── services/      # Logique métier
│   ├── middleware/    # Middleware Express
│   ├── utils/         # Utilitaires partagés
│   └── tests/         # Tests unitaires et d'intégration
│
├── prisma/            # Modèles de données Prisma
│   ├── schema.prisma  # Schéma de la base de données
│   ├── migrations/    # Migrations Prisma
│   └── seeds/         # Données initiales pour la BDD
│
├── public/            # Interface de test API
└── roadbook.sh        # Script principal de développement
```

## Modules fonctionnels

Le système est divisé en 8 modules fonctionnels :

1. **Utilisateurs et Authentification**
2. **RoadBooks** - Carnets d'apprentissage
3. **Sessions** - Sessions de conduite
4. **Compétences** - Suivi des compétences
5. **Communauté** - Système social
6. **Badges** - Gamification
7. **Marketplace** - Échanges
8. **Notifications** - Alertes

## Commandes disponibles

Toutes les commandes sont accessibles via le script unique `roadbook.sh` :

```bash
./roadbook.sh dev          # Démarrer l'API en développement
./roadbook.sh test-api     # Démarrer l'interface de test API
./roadbook.sh test         # Exécuter les tests unitaires essentiels
./roadbook.sh studio       # Démarrer Prisma Studio
./roadbook.sh migrate      # Appliquer les migrations
./roadbook.sh seed         # Alimenter la base de données
```

## Documentation additionnelle

- [Architecture détaillée](./ARCHITECTURE.md)
- [Système d'authentification](./AUTH_SYSTEM.md) 
- [Guide de développement](./DEVELOPMENT.md)
- [Approche simplifiée](./SIMPLIFIED-APPROACH.md)

## Comptes de test

|Email|Mot de passe|Rôle|
|-----|------------|---|
|apprentice@roadbook.com|Password123!|APPRENTICE|
|guide@roadbook.com|Password123!|GUIDE|
|instructor@roadbook.com|Password123!|INSTRUCTOR|
>>>>>>> a042aa05
|admin@roadbook.com|Password123!|ADMIN|<|MERGE_RESOLUTION|>--- conflicted
+++ resolved
@@ -1,184 +1,91 @@
-<<<<<<< HEAD
-# RoadBook Server
-
-API backend pour l'application RoadBook, un carnet de route numérique pour l'apprentissage de la conduite.
-
-## Architecture simplifiée
-
-Nous utilisons une approche hybride qui combine le meilleur des deux mondes :
-- **PostgreSQL dans Docker** - Base de données conteneurisée
-- **Application Node.js en local** - Meilleure performance et facilité de développement
-
-## Démarrage rapide
-
-```bash
-# Installer les dépendances
-npm install
-
-# Démarrer l'environnement de développement complet
-./roadbook.sh dev
-
-# OU démarrer le serveur de test API
-./roadbook.sh test-api
-```
-
-## Accès aux services
-
-- **API principale**: http://localhost:4000/api
-- **Interface de test API**: http://localhost:4001
-- **Prisma Studio**: http://localhost:5555 (accessible via `./roadbook.sh studio`)
-
-## Structure du projet
-
-```
-/server
-├── src/               # Code source TypeScript
-│   ├── api/           # Définitions des routes API
-│   ├── controllers/   # Contrôleurs pour les requêtes HTTP
-│   ├── services/      # Logique métier
-│   ├── middleware/    # Middleware Express
-│   ├── utils/         # Utilitaires partagés
-│   └── tests/         # Tests unitaires et d'intégration
-│
-├── prisma/            # Modèles de données Prisma
-│   ├── schema.prisma  # Schéma de la base de données
-│   ├── migrations/    # Migrations Prisma
-│   └── seeds/         # Données initiales pour la BDD
-│
-├── public/            # Interface de test API
-└── roadbook.sh        # Script principal de développement
-```
-
-## Modules fonctionnels
-
-Le système est divisé en 8 modules fonctionnels :
-
-1. **Utilisateurs et Authentification**
-2. **RoadBooks** - Carnets d'apprentissage
-3. **Sessions** - Sessions de conduite
-4. **Compétences** - Suivi des compétences
-5. **Communauté** - Système social
-6. **Badges** - Gamification
-7. **Marketplace** - Échanges
-8. **Notifications** - Alertes
-
-## Commandes disponibles
-
-Toutes les commandes sont accessibles via le script unique `roadbook.sh` :
-
-```bash
-./roadbook.sh dev          # Démarrer l'API en développement
-./roadbook.sh test-api     # Démarrer l'interface de test API
-./roadbook.sh test         # Exécuter les tests unitaires essentiels
-./roadbook.sh studio       # Démarrer Prisma Studio
-./roadbook.sh migrate      # Appliquer les migrations
-./roadbook.sh seed         # Alimenter la base de données
-```
-
-## Documentation additionnelle
-
-- [Architecture détaillée](./ARCHITECTURE.md)
-- [Système d'authentification](./AUTH_SYSTEM.md) 
-- [Guide de développement](./DEVELOPMENT.md)
-- [Approche simplifiée](./SIMPLIFIED-APPROACH.md)
-
-## Comptes de test
-
-|Email|Mot de passe|Rôle|
-|-----|------------|---|
-|apprentice@roadbook.com|Password123!|APPRENTICE|
-|guide@roadbook.com|Password123!|GUIDE|
-|instructor@roadbook.com|Password123!|INSTRUCTOR|
-=======
-# RoadBook Server
-
-API backend pour l'application RoadBook, un carnet de route numérique pour l'apprentissage de la conduite.
-
-## Architecture simplifiée
-
-Nous utilisons une approche hybride qui combine le meilleur des deux mondes :
-- **PostgreSQL dans Docker** - Base de données conteneurisée
-- **Application Node.js en local** - Meilleure performance et facilité de développement
-
-## Démarrage rapide
-
-```bash
-# Installer les dépendances
-npm install
-
-# Démarrer l'environnement de développement complet
-./roadbook.sh dev
-
-# OU démarrer le serveur de test API
-./roadbook.sh test-api
-```
-
-## Accès aux services
-
-- **API principale**: http://localhost:4000/api
-- **Interface de test API**: http://localhost:4001
-- **Prisma Studio**: http://localhost:5555 (accessible via `./roadbook.sh studio`)
-
-## Structure du projet
-
-```
-/server
-├── src/               # Code source TypeScript
-│   ├── api/           # Définitions des routes API
-│   ├── controllers/   # Contrôleurs pour les requêtes HTTP
-│   ├── services/      # Logique métier
-│   ├── middleware/    # Middleware Express
-│   ├── utils/         # Utilitaires partagés
-│   └── tests/         # Tests unitaires et d'intégration
-│
-├── prisma/            # Modèles de données Prisma
-│   ├── schema.prisma  # Schéma de la base de données
-│   ├── migrations/    # Migrations Prisma
-│   └── seeds/         # Données initiales pour la BDD
-│
-├── public/            # Interface de test API
-└── roadbook.sh        # Script principal de développement
-```
-
-## Modules fonctionnels
-
-Le système est divisé en 8 modules fonctionnels :
-
-1. **Utilisateurs et Authentification**
-2. **RoadBooks** - Carnets d'apprentissage
-3. **Sessions** - Sessions de conduite
-4. **Compétences** - Suivi des compétences
-5. **Communauté** - Système social
-6. **Badges** - Gamification
-7. **Marketplace** - Échanges
-8. **Notifications** - Alertes
-
-## Commandes disponibles
-
-Toutes les commandes sont accessibles via le script unique `roadbook.sh` :
-
-```bash
-./roadbook.sh dev          # Démarrer l'API en développement
-./roadbook.sh test-api     # Démarrer l'interface de test API
-./roadbook.sh test         # Exécuter les tests unitaires essentiels
-./roadbook.sh studio       # Démarrer Prisma Studio
-./roadbook.sh migrate      # Appliquer les migrations
-./roadbook.sh seed         # Alimenter la base de données
-```
-
-## Documentation additionnelle
-
-- [Architecture détaillée](./ARCHITECTURE.md)
-- [Système d'authentification](./AUTH_SYSTEM.md) 
-- [Guide de développement](./DEVELOPMENT.md)
-- [Approche simplifiée](./SIMPLIFIED-APPROACH.md)
-
-## Comptes de test
-
-|Email|Mot de passe|Rôle|
-|-----|------------|---|
-|apprentice@roadbook.com|Password123!|APPRENTICE|
-|guide@roadbook.com|Password123!|GUIDE|
-|instructor@roadbook.com|Password123!|INSTRUCTOR|
->>>>>>> a042aa05
+# RoadBook Server
+
+API backend pour l'application RoadBook, un carnet de route numérique pour l'apprentissage de la conduite.
+
+## Architecture simplifiée
+
+Nous utilisons une approche hybride qui combine le meilleur des deux mondes :
+- **PostgreSQL dans Docker** - Base de données conteneurisée
+- **Application Node.js en local** - Meilleure performance et facilité de développement
+
+## Démarrage rapide
+
+```bash
+# Installer les dépendances
+npm install
+
+# Démarrer l'environnement de développement complet
+./roadbook.sh dev
+
+# OU démarrer le serveur de test API
+./roadbook.sh test-api
+```
+
+## Accès aux services
+
+- **API principale**: http://localhost:4000/api
+- **Interface de test API**: http://localhost:4001
+- **Prisma Studio**: http://localhost:5555 (accessible via `./roadbook.sh studio`)
+
+## Structure du projet
+
+```
+/server
+├── src/               # Code source TypeScript
+│   ├── api/           # Définitions des routes API
+│   ├── controllers/   # Contrôleurs pour les requêtes HTTP
+│   ├── services/      # Logique métier
+│   ├── middleware/    # Middleware Express
+│   ├── utils/         # Utilitaires partagés
+│   └── tests/         # Tests unitaires et d'intégration
+│
+├── prisma/            # Modèles de données Prisma
+│   ├── schema.prisma  # Schéma de la base de données
+│   ├── migrations/    # Migrations Prisma
+│   └── seeds/         # Données initiales pour la BDD
+│
+├── public/            # Interface de test API
+└── roadbook.sh        # Script principal de développement
+```
+
+## Modules fonctionnels
+
+Le système est divisé en 8 modules fonctionnels :
+
+1. **Utilisateurs et Authentification**
+2. **RoadBooks** - Carnets d'apprentissage
+3. **Sessions** - Sessions de conduite
+4. **Compétences** - Suivi des compétences
+5. **Communauté** - Système social
+6. **Badges** - Gamification
+7. **Marketplace** - Échanges
+8. **Notifications** - Alertes
+
+## Commandes disponibles
+
+Toutes les commandes sont accessibles via le script unique `roadbook.sh` :
+
+```bash
+./roadbook.sh dev          # Démarrer l'API en développement
+./roadbook.sh test-api     # Démarrer l'interface de test API
+./roadbook.sh test         # Exécuter les tests unitaires essentiels
+./roadbook.sh studio       # Démarrer Prisma Studio
+./roadbook.sh migrate      # Appliquer les migrations
+./roadbook.sh seed         # Alimenter la base de données
+```
+
+## Documentation additionnelle
+
+- [Architecture détaillée](./ARCHITECTURE.md)
+- [Système d'authentification](./AUTH_SYSTEM.md) 
+- [Guide de développement](./DEVELOPMENT.md)
+- [Approche simplifiée](./SIMPLIFIED-APPROACH.md)
+
+## Comptes de test
+
+|Email|Mot de passe|Rôle|
+|-----|------------|---|
+|apprentice@roadbook.com|Password123!|APPRENTICE|
+|guide@roadbook.com|Password123!|GUIDE|
+|instructor@roadbook.com|Password123!|INSTRUCTOR|
 |admin@roadbook.com|Password123!|ADMIN|