--- conflicted
+++ resolved
@@ -1,680 +1,339 @@
-<<<<<<< HEAD
-/**
- * Serveur de test pour l'API RoadBook
- * =================================
- * 
- * Ce script lance une version de développement du serveur API
- * avec une interface de test HTML pour interagir facilement avec l'API.
- * 
- * Fonctionnalités:
- * - Sert l'interface de test API depuis le dossier public/
- * - Configure CORS pour accepter les requêtes de toutes les origines
- * - Log détaillé des requêtes et réponses pour le debugging
- */
-
-// Imports nécessaires
-require('dotenv').config();
-const express = require('express');
-const cors = require('cors');
-const cookieParser = require('cookie-parser');
-const { PrismaClient } = require('@prisma/client');
-const path = require('path');
-const fs = require('fs');
-
-// Configuration
-const PORT = process.env.TEST_PORT || 4001;
-const prisma = new PrismaClient();
-let appStartTime = new Date();
-
-// Variables globales pour le statut
-const serverStats = {
-  requestCount: 0,
-  errors: 0,
-  startTime: appStartTime,
-  routes: []
-};
-
-// Couleurs pour les logs en console
-const colors = {
-  reset: "\x1b[0m",
-  bright: "\x1b[1m",
-  dim: "\x1b[2m",
-  underscore: "\x1b[4m",
-  
-  red: "\x1b[31m",
-  green: "\x1b[32m",
-  yellow: "\x1b[33m",
-  blue: "\x1b[34m",
-  magenta: "\x1b[35m",
-  cyan: "\x1b[36m",
-  white: "\x1b[37m",
-};
-
-// Fonctions d'aide pour les logs
-function logInfo(message) {
-  console.log(`${colors.blue}${colors.bright}ℹ${colors.reset} ${message}`);
-}
-
-function logSuccess(message) {
-  console.log(`${colors.green}${colors.bright}✓${colors.reset} ${message}`);
-}
-
-function logWarning(message) {
-  console.log(`${colors.yellow}${colors.bright}⚠${colors.reset} ${message}`);
-}
-
-function logError(message) {
-  console.log(`${colors.red}${colors.bright}✗${colors.reset} ${message}`);
-}
-
-console.log('\n' + '='.repeat(80));
-logInfo('Démarrage du serveur de test API...');
-
-// Importer les routes
-let routes;
-try {
-  routes = require('./dist/api/routes').default;
-  logSuccess('Routes chargées avec succès');
-  
-  // Analyser les routes disponibles pour aider l'interface de test
-  try {
-    const routeModules = fs.readdirSync(path.join(__dirname, 'dist/api/routes'))
-      .filter(file => file.endsWith('.js') && !file.startsWith('index'));
-    
-    logInfo(`Modules de routes disponibles: ${routeModules.join(', ')}`);
-    
-    // Stocker les routes pour l'API
-    serverStats.routes = routeModules.map(file => file.replace('.js', ''));
-  } catch (e) {
-    logWarning(`Impossible d'analyser les modules de routes: ${e.message}`);
-  }
-} catch (error) {
-  logError('Erreur lors du chargement des routes:');
-  console.error(error);
-  
-  try {
-    console.log('Structure actuelle:', require('./dist/api/routes'));
-  } catch (e) {
-    logError('Impossible d\'accéder aux routes. Avez-vous compilé le projet?');
-    logInfo('Exécutez "npm run build" ou "npm run build:fast" avant de lancer le serveur de test.');
-  }
-  process.exit(1);
-}
-
-// Initialiser Express
-const app = express();
-
-// Middleware de base
-app.use(cookieParser());
-app.use(express.json());
-app.use(express.urlencoded({ extended: true }));
-
-// CORS configuration - permissif pour l'interface de test
-app.use(cors({
-  origin: function(origin, callback) {
-    // Autoriser toutes les origines en développement
-    callback(null, true);
-  },
-  credentials: true,
-  methods: ['GET', 'POST', 'PUT', 'DELETE', 'OPTIONS', 'PATCH'],
-  allowedHeaders: [
-    'Content-Type', 
-    'Authorization', 
-    'X-Requested-With', 
-    'X-Client-Platform',
-    'X-Client-Version',
-    'Accept'
-  ]
-}));
-
-// Afficher l'info de debug
-logInfo(`Environnement: ${process.env.NODE_ENV || 'development'}`);
-logInfo(`URL de base de données: ${process.env.DATABASE_URL?.replace(/:[^:@]+@/, ':***@') || '(non définie)'}`);
-
-// Logging middleware pour voir les requêtes
-app.use((req, res, next) => {
-  serverStats.requestCount++;
-  const requestId = serverStats.requestCount;
-  const timestamp = new Date().toISOString();
-  
-  console.log(`\n${colors.dim}${timestamp}${colors.reset} [${requestId}] ${colors.blue}${req.method}${colors.reset} ${req.url}`);
-  
-  if (req.method !== 'GET' && Object.keys(req.body).length) {
-    console.log(`${colors.cyan}📦 Request body:${colors.reset}`, JSON.stringify(req.body, null, 2));
-  }
-  
-  // Intercepter la réponse pour logger
-  const originalSend = res.send;
-  res.send = function(body) {
-    const responseTime = new Date() - req._startTime;
-    
-    // Formatter le statut avec couleur
-    let statusColor = colors.green;
-    let statusPrefix = '✓';
-    
-    if (res.statusCode >= 400) {
-      statusColor = colors.red;
-      statusPrefix = '✗';
-      serverStats.errors++;
-    } else if (res.statusCode >= 300) {
-      statusColor = colors.yellow;
-      statusPrefix = '➤';
-    }
-    
-    console.log(`${colors.dim}${timestamp}${colors.reset} [${requestId}] ${statusColor}${statusPrefix} ${res.statusCode}${colors.reset} (${responseTime}ms)`);
-    
-    // Afficher le corps de la réponse si pas trop grand
-    try {
-      let logBody = body;
-      if (typeof body === 'string') {
-        try {
-          // Essayer de parser en JSON pour un affichage plus propre
-          logBody = JSON.parse(body);
-        } catch (e) {
-          // Si pas du JSON, utiliser tel quel
-          if (body.length > 500) {
-            logBody = body.substring(0, 500) + '... [tronqué]';
-          }
-        }
-      }
-      
-      if (logBody && typeof logBody === 'object') {
-        console.log(`${colors.cyan}📦 Response:${colors.reset}`, JSON.stringify(logBody, null, 2));
-      } else if (logBody) {
-        console.log(`${colors.cyan}📦 Response:${colors.reset}`, logBody);
-      }
-    } catch (e) {
-      console.log(`${colors.yellow}⚠ Impossible d'afficher la réponse:${colors.reset}`, e.message);
-    }
-    
-    return originalSend.call(this, body);
-  };
-  
-  // Marquer le temps de début pour calculer la durée
-  req._startTime = new Date();
-  next();
-});
-
-// Middleware pour remplacer les marqueurs dans l'index.html
-app.get('/', (req, res) => {
-  try {
-    // Lire le fichier index.html
-    const htmlPath = path.join(__dirname, 'public', 'index.html');
-    let html = fs.readFileSync(htmlPath, 'utf8');
-    
-    // Injecter des informations sur les routes disponibles
-    const routeList = serverStats.routes.map(route => `/api/${route}`);
-    
-    // Remplacer le marqueur dans le HTML
-    html = html.replace('<!-- ROUTE_LIST -->', JSON.stringify(routeList));
-    
-    // Envoyer avec le bon Content-Type
-    res.setHeader('Content-Type', 'text/html');
-    res.send(html);
-  } catch (error) {
-    console.error('Erreur lors de la lecture du fichier index.html:', error);
-    res.sendFile(path.join(__dirname, 'public', 'index.html'));
-  }
-});
-
-// Servir les fichiers statiques (interface de test)
-app.use(express.static('public', {
-  setHeaders: (res, path) => {
-    if (path.endsWith('.js')) {
-      res.setHeader('Content-Type', 'application/javascript');
-    } else if (path.endsWith('.css')) {
-      res.setHeader('Content-Type', 'text/css');
-    }
-  }
-}));
-
-// API Routes - La partie importante !
-app.use("/api", routes);
-
-// Informations sur le serveur
-app.get("/api/system/info", (req, res) => {
-  const uptime = Math.floor((new Date() - serverStats.startTime) / 1000);
-  
-  res.json({ 
-    status: "success",
-    message: "RoadBook Test API is running",
-    version: require('./package.json').version || '1.0.0',
-    environment: process.env.NODE_ENV || 'development',
-    startTime: serverStats.startTime,
-    uptime,
-    uptimeFormatted: formatUptime(uptime),
-    stats: {
-      requestCount: serverStats.requestCount,
-      errorCount: serverStats.errors,
-    },
-    availableRoutes: serverStats.routes.map(route => `/api/${route}`)
-  });
-});
-
-// Formatting uptime helper
-function formatUptime(seconds) {
-  const days = Math.floor(seconds / 86400);
-  seconds %= 86400;
-  const hours = Math.floor(seconds / 3600);
-  seconds %= 3600;
-  const minutes = Math.floor(seconds / 60);
-  seconds %= 60;
-  
-  let uptime = '';
-  if (days > 0) uptime += `${days}d `;
-  if (hours > 0 || days > 0) uptime += `${hours}h `;
-  if (minutes > 0 || hours > 0 || days > 0) uptime += `${minutes}m `;
-  uptime += `${seconds}s`;
-  
-  return uptime;
-}
-
-// Gérer les routes non trouvées
-app.use((req, res) => {
-  logWarning(`Route non trouvée: ${req.method} ${req.url}`);
-  res.status(404).json({
-    status: 'error',
-    message: 'Route not found',
-    path: req.url
-  });
-});
-
-// Gestionnaire d'erreurs global
-app.use((err, req, res, next) => {
-  logError(`Erreur de serveur: ${err.message}`);
-  console.error(err.stack);
-  
-  res.status(err.status || 500).json({
-    status: 'error',
-    message: err.message || 'Une erreur interne est survenue',
-    error: process.env.NODE_ENV === 'development' ? err : {}
-  });
-});
-
-// Démarrer le serveur
-async function startServer() {
-  try {
-    // Connecter à la base de données
-    await prisma.$connect();
-    logSuccess('Connecté à la base de données');
-
-    // Démarrer le serveur
-    app.listen(PORT, "0.0.0.0", () => {
-      console.log('\n' + '-'.repeat(80));
-      logSuccess(`Serveur de test démarré sur le port ${PORT}`);
-      console.log('\n' + '-'.repeat(30) + ' URLS ' + '-'.repeat(30));
-      logInfo(`API URL: http://localhost:${PORT}/api`);
-      logInfo(`Interface de test: http://localhost:${PORT}/`);
-      logInfo(`Statut du serveur: http://localhost:${PORT}/api/system/info`);
-      console.log('-'.repeat(80) + '\n');
-    });
-  } catch (error) {
-    logError('Échec du démarrage du serveur:');
-    console.error(error);
-    process.exit(1);
-  }
-}
-
-// Gérer l'arrêt propre
-process.on('SIGINT', async () => {
-  logInfo('Arrêt du serveur de test...');
-  await prisma.$disconnect();
-  logSuccess('Déconnecté de la base de données');
-  console.log('='.repeat(80) + '\n');
-  process.exit(0);
-});
-
-process.on('SIGTERM', async () => {
-  logInfo('Arrêt du serveur de test...');
-  await prisma.$disconnect();
-  logSuccess('Déconnecté de la base de données');
-  console.log('='.repeat(80) + '\n');
-  process.exit(0);
-});
-
-// Lancer le serveur
-startServer().catch(error => {
-  logError('Échec du démarrage du serveur:');
-  console.error(error);
-  process.exit(1);
-=======
-/**
- * Serveur de test pour l'API RoadBook
- * =================================
- * 
- * Ce script lance une version de développement du serveur API
- * avec une interface de test HTML pour interagir facilement avec l'API.
- * 
- * Fonctionnalités:
- * - Sert l'interface de test API depuis le dossier public/
- * - Configure CORS pour accepter les requêtes de toutes les origines
- * - Log détaillé des requêtes et réponses pour le debugging
- */
-
-// Imports nécessaires
-require('dotenv').config();
-const express = require('express');
-const cors = require('cors');
-const cookieParser = require('cookie-parser');
-const { PrismaClient } = require('@prisma/client');
-const path = require('path');
-const fs = require('fs');
-
-// Configuration
-const PORT = process.env.TEST_PORT || 4001;
-const prisma = new PrismaClient();
-let appStartTime = new Date();
-
-// Variables globales pour le statut
-const serverStats = {
-  requestCount: 0,
-  errors: 0,
-  startTime: appStartTime,
-  routes: []
-};
-
-// Couleurs pour les logs en console
-const colors = {
-  reset: "\x1b[0m",
-  bright: "\x1b[1m",
-  dim: "\x1b[2m",
-  underscore: "\x1b[4m",
-  
-  red: "\x1b[31m",
-  green: "\x1b[32m",
-  yellow: "\x1b[33m",
-  blue: "\x1b[34m",
-  magenta: "\x1b[35m",
-  cyan: "\x1b[36m",
-  white: "\x1b[37m",
-};
-
-// Fonctions d'aide pour les logs
-function logInfo(message) {
-  console.log(`${colors.blue}${colors.bright}ℹ${colors.reset} ${message}`);
-}
-
-function logSuccess(message) {
-  console.log(`${colors.green}${colors.bright}✓${colors.reset} ${message}`);
-}
-
-function logWarning(message) {
-  console.log(`${colors.yellow}${colors.bright}⚠${colors.reset} ${message}`);
-}
-
-function logError(message) {
-  console.log(`${colors.red}${colors.bright}✗${colors.reset} ${message}`);
-}
-
-console.log('\n' + '='.repeat(80));
-logInfo('Démarrage du serveur de test API...');
-
-// Importer les routes
-let routes;
-try {
-  routes = require('./dist/api/routes').default;
-  logSuccess('Routes chargées avec succès');
-  
-  // Analyser les routes disponibles pour aider l'interface de test
-  try {
-    const routeModules = fs.readdirSync(path.join(__dirname, 'dist/api/routes'))
-      .filter(file => file.endsWith('.js') && !file.startsWith('index'));
-    
-    logInfo(`Modules de routes disponibles: ${routeModules.join(', ')}`);
-    
-    // Stocker les routes pour l'API
-    serverStats.routes = routeModules.map(file => file.replace('.js', ''));
-  } catch (e) {
-    logWarning(`Impossible d'analyser les modules de routes: ${e.message}`);
-  }
-} catch (error) {
-  logError('Erreur lors du chargement des routes:');
-  console.error(error);
-  
-  try {
-    console.log('Structure actuelle:', require('./dist/api/routes'));
-  } catch (e) {
-    logError('Impossible d\'accéder aux routes. Avez-vous compilé le projet?');
-    logInfo('Exécutez "npm run build" ou "npm run build:fast" avant de lancer le serveur de test.');
-  }
-  process.exit(1);
-}
-
-// Initialiser Express
-const app = express();
-
-// Middleware de base
-app.use(cookieParser());
-app.use(express.json());
-app.use(express.urlencoded({ extended: true }));
-
-// CORS configuration - permissif pour l'interface de test
-app.use(cors({
-  origin: function(origin, callback) {
-    // Autoriser toutes les origines en développement
-    callback(null, true);
-  },
-  credentials: true,
-  methods: ['GET', 'POST', 'PUT', 'DELETE', 'OPTIONS', 'PATCH'],
-  allowedHeaders: [
-    'Content-Type', 
-    'Authorization', 
-    'X-Requested-With', 
-    'X-Client-Platform',
-    'X-Client-Version',
-    'Accept'
-  ]
-}));
-
-// Afficher l'info de debug
-logInfo(`Environnement: ${process.env.NODE_ENV || 'development'}`);
-logInfo(`URL de base de données: ${process.env.DATABASE_URL?.replace(/:[^:@]+@/, ':***@') || '(non définie)'}`);
-
-// Logging middleware pour voir les requêtes
-app.use((req, res, next) => {
-  serverStats.requestCount++;
-  const requestId = serverStats.requestCount;
-  const timestamp = new Date().toISOString();
-  
-  console.log(`\n${colors.dim}${timestamp}${colors.reset} [${requestId}] ${colors.blue}${req.method}${colors.reset} ${req.url}`);
-  
-  if (req.method !== 'GET' && Object.keys(req.body).length) {
-    console.log(`${colors.cyan}📦 Request body:${colors.reset}`, JSON.stringify(req.body, null, 2));
-  }
-  
-  // Intercepter la réponse pour logger
-  const originalSend = res.send;
-  res.send = function(body) {
-    const responseTime = new Date() - req._startTime;
-    
-    // Formatter le statut avec couleur
-    let statusColor = colors.green;
-    let statusPrefix = '✓';
-    
-    if (res.statusCode >= 400) {
-      statusColor = colors.red;
-      statusPrefix = '✗';
-      serverStats.errors++;
-    } else if (res.statusCode >= 300) {
-      statusColor = colors.yellow;
-      statusPrefix = '➤';
-    }
-    
-    console.log(`${colors.dim}${timestamp}${colors.reset} [${requestId}] ${statusColor}${statusPrefix} ${res.statusCode}${colors.reset} (${responseTime}ms)`);
-    
-    // Afficher le corps de la réponse si pas trop grand
-    try {
-      let logBody = body;
-      if (typeof body === 'string') {
-        try {
-          // Essayer de parser en JSON pour un affichage plus propre
-          logBody = JSON.parse(body);
-        } catch (e) {
-          // Si pas du JSON, utiliser tel quel
-          if (body.length > 500) {
-            logBody = body.substring(0, 500) + '... [tronqué]';
-          }
-        }
-      }
-      
-      if (logBody && typeof logBody === 'object') {
-        console.log(`${colors.cyan}📦 Response:${colors.reset}`, JSON.stringify(logBody, null, 2));
-      } else if (logBody) {
-        console.log(`${colors.cyan}📦 Response:${colors.reset}`, logBody);
-      }
-    } catch (e) {
-      console.log(`${colors.yellow}⚠ Impossible d'afficher la réponse:${colors.reset}`, e.message);
-    }
-    
-    return originalSend.call(this, body);
-  };
-  
-  // Marquer le temps de début pour calculer la durée
-  req._startTime = new Date();
-  next();
-});
-
-// Middleware pour remplacer les marqueurs dans l'index.html
-app.get('/', (req, res) => {
-  try {
-    // Lire le fichier index.html
-    const htmlPath = path.join(__dirname, 'public', 'index.html');
-    let html = fs.readFileSync(htmlPath, 'utf8');
-    
-    // Injecter des informations sur les routes disponibles
-    const routeList = serverStats.routes.map(route => `/api/${route}`);
-    
-    // Remplacer le marqueur dans le HTML
-    html = html.replace('<!-- ROUTE_LIST -->', JSON.stringify(routeList));
-    
-    // Envoyer avec le bon Content-Type
-    res.setHeader('Content-Type', 'text/html');
-    res.send(html);
-  } catch (error) {
-    console.error('Erreur lors de la lecture du fichier index.html:', error);
-    res.sendFile(path.join(__dirname, 'public', 'index.html'));
-  }
-});
-
-// Servir les fichiers statiques (interface de test)
-app.use(express.static('public', {
-  setHeaders: (res, path) => {
-    if (path.endsWith('.js')) {
-      res.setHeader('Content-Type', 'application/javascript');
-    } else if (path.endsWith('.css')) {
-      res.setHeader('Content-Type', 'text/css');
-    }
-  }
-}));
-
-// API Routes - La partie importante !
-app.use("/api", routes);
-
-// Informations sur le serveur
-app.get("/api/system/info", (req, res) => {
-  const uptime = Math.floor((new Date() - serverStats.startTime) / 1000);
-  
-  res.json({ 
-    status: "success",
-    message: "RoadBook Test API is running",
-    version: require('./package.json').version || '1.0.0',
-    environment: process.env.NODE_ENV || 'development',
-    startTime: serverStats.startTime,
-    uptime,
-    uptimeFormatted: formatUptime(uptime),
-    stats: {
-      requestCount: serverStats.requestCount,
-      errorCount: serverStats.errors,
-    },
-    availableRoutes: serverStats.routes.map(route => `/api/${route}`)
-  });
-});
-
-// Formatting uptime helper
-function formatUptime(seconds) {
-  const days = Math.floor(seconds / 86400);
-  seconds %= 86400;
-  const hours = Math.floor(seconds / 3600);
-  seconds %= 3600;
-  const minutes = Math.floor(seconds / 60);
-  seconds %= 60;
-  
-  let uptime = '';
-  if (days > 0) uptime += `${days}d `;
-  if (hours > 0 || days > 0) uptime += `${hours}h `;
-  if (minutes > 0 || hours > 0 || days > 0) uptime += `${minutes}m `;
-  uptime += `${seconds}s`;
-  
-  return uptime;
-}
-
-// Gérer les routes non trouvées
-app.use((req, res) => {
-  logWarning(`Route non trouvée: ${req.method} ${req.url}`);
-  res.status(404).json({
-    status: 'error',
-    message: 'Route not found',
-    path: req.url
-  });
-});
-
-// Gestionnaire d'erreurs global
-app.use((err, req, res, next) => {
-  logError(`Erreur de serveur: ${err.message}`);
-  console.error(err.stack);
-  
-  res.status(err.status || 500).json({
-    status: 'error',
-    message: err.message || 'Une erreur interne est survenue',
-    error: process.env.NODE_ENV === 'development' ? err : {}
-  });
-});
-
-// Démarrer le serveur
-async function startServer() {
-  try {
-    // Connecter à la base de données
-    await prisma.$connect();
-    logSuccess('Connecté à la base de données');
-
-    // Démarrer le serveur
-    app.listen(PORT, "0.0.0.0", () => {
-      console.log('\n' + '-'.repeat(80));
-      logSuccess(`Serveur de test démarré sur le port ${PORT}`);
-      console.log('\n' + '-'.repeat(30) + ' URLS ' + '-'.repeat(30));
-      logInfo(`API URL: http://localhost:${PORT}/api`);
-      logInfo(`Interface de test: http://localhost:${PORT}/`);
-      logInfo(`Statut du serveur: http://localhost:${PORT}/api/system/info`);
-      console.log('-'.repeat(80) + '\n');
-    });
-  } catch (error) {
-    logError('Échec du démarrage du serveur:');
-    console.error(error);
-    process.exit(1);
-  }
-}
-
-// Gérer l'arrêt propre
-process.on('SIGINT', async () => {
-  logInfo('Arrêt du serveur de test...');
-  await prisma.$disconnect();
-  logSuccess('Déconnecté de la base de données');
-  console.log('='.repeat(80) + '\n');
-  process.exit(0);
-});
-
-process.on('SIGTERM', async () => {
-  logInfo('Arrêt du serveur de test...');
-  await prisma.$disconnect();
-  logSuccess('Déconnecté de la base de données');
-  console.log('='.repeat(80) + '\n');
-  process.exit(0);
-});
-
-// Lancer le serveur
-startServer().catch(error => {
-  logError('Échec du démarrage du serveur:');
-  console.error(error);
-  process.exit(1);
->>>>>>> 96214de1
+/**
+ * Serveur de test pour l'API RoadBook
+ * =================================
+ * 
+ * Ce script lance une version de développement du serveur API
+ * avec une interface de test HTML pour interagir facilement avec l'API.
+ * 
+ * Fonctionnalités:
+ * - Sert l'interface de test API depuis le dossier public/
+ * - Configure CORS pour accepter les requêtes de toutes les origines
+ * - Log détaillé des requêtes et réponses pour le debugging
+ */
+
+// Imports nécessaires
+require('dotenv').config();
+const express = require('express');
+const cors = require('cors');
+const cookieParser = require('cookie-parser');
+const { PrismaClient } = require('@prisma/client');
+const path = require('path');
+const fs = require('fs');
+
+// Configuration
+const PORT = process.env.TEST_PORT || 4001;
+const prisma = new PrismaClient();
+let appStartTime = new Date();
+
+// Variables globales pour le statut
+const serverStats = {
+  requestCount: 0,
+  errors: 0,
+  startTime: appStartTime,
+  routes: []
+};
+
+// Couleurs pour les logs en console
+const colors = {
+  reset: "\x1b[0m",
+  bright: "\x1b[1m",
+  dim: "\x1b[2m",
+  underscore: "\x1b[4m",
+  
+  red: "\x1b[31m",
+  green: "\x1b[32m",
+  yellow: "\x1b[33m",
+  blue: "\x1b[34m",
+  magenta: "\x1b[35m",
+  cyan: "\x1b[36m",
+  white: "\x1b[37m",
+};
+
+// Fonctions d'aide pour les logs
+function logInfo(message) {
+  console.log(`${colors.blue}${colors.bright}ℹ${colors.reset} ${message}`);
+}
+
+function logSuccess(message) {
+  console.log(`${colors.green}${colors.bright}✓${colors.reset} ${message}`);
+}
+
+function logWarning(message) {
+  console.log(`${colors.yellow}${colors.bright}⚠${colors.reset} ${message}`);
+}
+
+function logError(message) {
+  console.log(`${colors.red}${colors.bright}✗${colors.reset} ${message}`);
+}
+
+console.log('\n' + '='.repeat(80));
+logInfo('Démarrage du serveur de test API...');
+
+// Importer les routes
+let routes;
+try {
+  routes = require('./dist/api/routes').default;
+  logSuccess('Routes chargées avec succès');
+  
+  // Analyser les routes disponibles pour aider l'interface de test
+  try {
+    const routeModules = fs.readdirSync(path.join(__dirname, 'dist/api/routes'))
+      .filter(file => file.endsWith('.js') && !file.startsWith('index'));
+    
+    logInfo(`Modules de routes disponibles: ${routeModules.join(', ')}`);
+    
+    // Stocker les routes pour l'API
+    serverStats.routes = routeModules.map(file => file.replace('.js', ''));
+  } catch (e) {
+    logWarning(`Impossible d'analyser les modules de routes: ${e.message}`);
+  }
+} catch (error) {
+  logError('Erreur lors du chargement des routes:');
+  console.error(error);
+  
+  try {
+    console.log('Structure actuelle:', require('./dist/api/routes'));
+  } catch (e) {
+    logError('Impossible d\'accéder aux routes. Avez-vous compilé le projet?');
+    logInfo('Exécutez "npm run build" ou "npm run build:fast" avant de lancer le serveur de test.');
+  }
+  process.exit(1);
+}
+
+// Initialiser Express
+const app = express();
+
+// Middleware de base
+app.use(cookieParser());
+app.use(express.json());
+app.use(express.urlencoded({ extended: true }));
+
+// CORS configuration - permissif pour l'interface de test
+app.use(cors({
+  origin: function(origin, callback) {
+    // Autoriser toutes les origines en développement
+    callback(null, true);
+  },
+  credentials: true,
+  methods: ['GET', 'POST', 'PUT', 'DELETE', 'OPTIONS', 'PATCH'],
+  allowedHeaders: [
+    'Content-Type', 
+    'Authorization', 
+    'X-Requested-With', 
+    'X-Client-Platform',
+    'X-Client-Version',
+    'Accept'
+  ]
+}));
+
+// Afficher l'info de debug
+logInfo(`Environnement: ${process.env.NODE_ENV || 'development'}`);
+logInfo(`URL de base de données: ${process.env.DATABASE_URL?.replace(/:[^:@]+@/, ':***@') || '(non définie)'}`);
+
+// Logging middleware pour voir les requêtes
+app.use((req, res, next) => {
+  serverStats.requestCount++;
+  const requestId = serverStats.requestCount;
+  const timestamp = new Date().toISOString();
+  
+  console.log(`\n${colors.dim}${timestamp}${colors.reset} [${requestId}] ${colors.blue}${req.method}${colors.reset} ${req.url}`);
+  
+  if (req.method !== 'GET' && Object.keys(req.body).length) {
+    console.log(`${colors.cyan}📦 Request body:${colors.reset}`, JSON.stringify(req.body, null, 2));
+  }
+  
+  // Intercepter la réponse pour logger
+  const originalSend = res.send;
+  res.send = function(body) {
+    const responseTime = new Date() - req._startTime;
+    
+    // Formatter le statut avec couleur
+    let statusColor = colors.green;
+    let statusPrefix = '✓';
+    
+    if (res.statusCode >= 400) {
+      statusColor = colors.red;
+      statusPrefix = '✗';
+      serverStats.errors++;
+    } else if (res.statusCode >= 300) {
+      statusColor = colors.yellow;
+      statusPrefix = '➤';
+    }
+    
+    console.log(`${colors.dim}${timestamp}${colors.reset} [${requestId}] ${statusColor}${statusPrefix} ${res.statusCode}${colors.reset} (${responseTime}ms)`);
+    
+    // Afficher le corps de la réponse si pas trop grand
+    try {
+      let logBody = body;
+      if (typeof body === 'string') {
+        try {
+          // Essayer de parser en JSON pour un affichage plus propre
+          logBody = JSON.parse(body);
+        } catch (e) {
+          // Si pas du JSON, utiliser tel quel
+          if (body.length > 500) {
+            logBody = body.substring(0, 500) + '... [tronqué]';
+          }
+        }
+      }
+      
+      if (logBody && typeof logBody === 'object') {
+        console.log(`${colors.cyan}📦 Response:${colors.reset}`, JSON.stringify(logBody, null, 2));
+      } else if (logBody) {
+        console.log(`${colors.cyan}📦 Response:${colors.reset}`, logBody);
+      }
+    } catch (e) {
+      console.log(`${colors.yellow}⚠ Impossible d'afficher la réponse:${colors.reset}`, e.message);
+    }
+    
+    return originalSend.call(this, body);
+  };
+  
+  // Marquer le temps de début pour calculer la durée
+  req._startTime = new Date();
+  next();
+});
+
+// Middleware pour remplacer les marqueurs dans l'index.html
+app.get('/', (req, res) => {
+  try {
+    // Lire le fichier index.html
+    const htmlPath = path.join(__dirname, 'public', 'index.html');
+    let html = fs.readFileSync(htmlPath, 'utf8');
+    
+    // Injecter des informations sur les routes disponibles
+    const routeList = serverStats.routes.map(route => `/api/${route}`);
+    
+    // Remplacer le marqueur dans le HTML
+    html = html.replace('<!-- ROUTE_LIST -->', JSON.stringify(routeList));
+    
+    // Envoyer avec le bon Content-Type
+    res.setHeader('Content-Type', 'text/html');
+    res.send(html);
+  } catch (error) {
+    console.error('Erreur lors de la lecture du fichier index.html:', error);
+    res.sendFile(path.join(__dirname, 'public', 'index.html'));
+  }
+});
+
+// Servir les fichiers statiques (interface de test)
+app.use(express.static('public', {
+  setHeaders: (res, path) => {
+    if (path.endsWith('.js')) {
+      res.setHeader('Content-Type', 'application/javascript');
+    } else if (path.endsWith('.css')) {
+      res.setHeader('Content-Type', 'text/css');
+    }
+  }
+}));
+
+// API Routes - La partie importante !
+app.use("/api", routes);
+
+// Informations sur le serveur
+app.get("/api/system/info", (req, res) => {
+  const uptime = Math.floor((new Date() - serverStats.startTime) / 1000);
+  
+  res.json({ 
+    status: "success",
+    message: "RoadBook Test API is running",
+    version: require('./package.json').version || '1.0.0',
+    environment: process.env.NODE_ENV || 'development',
+    startTime: serverStats.startTime,
+    uptime,
+    uptimeFormatted: formatUptime(uptime),
+    stats: {
+      requestCount: serverStats.requestCount,
+      errorCount: serverStats.errors,
+    },
+    availableRoutes: serverStats.routes.map(route => `/api/${route}`)
+  });
+});
+
+// Formatting uptime helper
+function formatUptime(seconds) {
+  const days = Math.floor(seconds / 86400);
+  seconds %= 86400;
+  const hours = Math.floor(seconds / 3600);
+  seconds %= 3600;
+  const minutes = Math.floor(seconds / 60);
+  seconds %= 60;
+  
+  let uptime = '';
+  if (days > 0) uptime += `${days}d `;
+  if (hours > 0 || days > 0) uptime += `${hours}h `;
+  if (minutes > 0 || hours > 0 || days > 0) uptime += `${minutes}m `;
+  uptime += `${seconds}s`;
+  
+  return uptime;
+}
+
+// Gérer les routes non trouvées
+app.use((req, res) => {
+  logWarning(`Route non trouvée: ${req.method} ${req.url}`);
+  res.status(404).json({
+    status: 'error',
+    message: 'Route not found',
+    path: req.url
+  });
+});
+
+// Gestionnaire d'erreurs global
+app.use((err, req, res, next) => {
+  logError(`Erreur de serveur: ${err.message}`);
+  console.error(err.stack);
+  
+  res.status(err.status || 500).json({
+    status: 'error',
+    message: err.message || 'Une erreur interne est survenue',
+    error: process.env.NODE_ENV === 'development' ? err : {}
+  });
+});
+
+// Démarrer le serveur
+async function startServer() {
+  try {
+    // Connecter à la base de données
+    await prisma.$connect();
+    logSuccess('Connecté à la base de données');
+
+    // Démarrer le serveur
+    app.listen(PORT, "0.0.0.0", () => {
+      console.log('\n' + '-'.repeat(80));
+      logSuccess(`Serveur de test démarré sur le port ${PORT}`);
+      console.log('\n' + '-'.repeat(30) + ' URLS ' + '-'.repeat(30));
+      logInfo(`API URL: http://localhost:${PORT}/api`);
+      logInfo(`Interface de test: http://localhost:${PORT}/`);
+      logInfo(`Statut du serveur: http://localhost:${PORT}/api/system/info`);
+      console.log('-'.repeat(80) + '\n');
+    });
+  } catch (error) {
+    logError('Échec du démarrage du serveur:');
+    console.error(error);
+    process.exit(1);
+  }
+}
+
+// Gérer l'arrêt propre
+process.on('SIGINT', async () => {
+  logInfo('Arrêt du serveur de test...');
+  await prisma.$disconnect();
+  logSuccess('Déconnecté de la base de données');
+  console.log('='.repeat(80) + '\n');
+  process.exit(0);
+});
+
+process.on('SIGTERM', async () => {
+  logInfo('Arrêt du serveur de test...');
+  await prisma.$disconnect();
+  logSuccess('Déconnecté de la base de données');
+  console.log('='.repeat(80) + '\n');
+  process.exit(0);
+});
+
+// Lancer le serveur
+startServer().catch(error => {
+  logError('Échec du démarrage du serveur:');
+  console.error(error);
+  process.exit(1);
 });