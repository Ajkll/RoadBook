--- conflicted
+++ resolved
@@ -1,126 +1,62 @@
-<<<<<<< HEAD
-version: '3.8'
-
-services:
-  postgres:
-    image: postgres:14
-    container_name: postgres-prod
-    environment:
-      - POSTGRES_USER=postgres
-      - POSTGRES_PASSWORD=${POSTGRES_PASSWORD:-postgres}
-      - POSTGRES_DB=roadbook
-    ports:
-      - "5432:5432"
-    volumes:
-      - postgres_data:/var/lib/postgresql/data
-    restart: always
-    healthcheck:
-      test: ["CMD-SHELL", "pg_isready -U postgres"]
-      interval: 5s
-      timeout: 5s
-      retries: 5
-    command: ["postgres", "-c", "log_statement=all"]
-    networks:
-      - roadbook-network
-
-  server:
-    build:
-      context: .
-      dockerfile: Dockerfile.server
-    container_name: server-prod
-    ports:
-      - "4000:4000"
-    depends_on:
-      postgres:
-        condition: service_healthy
-    environment:
-      - DATABASE_URL=postgresql://postgres:${POSTGRES_PASSWORD:-postgres}@postgres:5432/roadbook
-      - JWT_SECRET=${JWT_SECRET:-your-very-secure-jwt-secret-for-production}
-      - JWT_REFRESH_SECRET=${JWT_REFRESH_SECRET:-your-very-secure-refresh-token-secret-for-production}
-      - PORT=4000
-      - NODE_ENV=production
-      - DB_HOST=postgres
-      - DB_PORT=5432
-      - DB_USER=postgres
-      - DB_PASS=${POSTGRES_PASSWORD:-postgres}
-      - DB_NAME=roadbook
-      - CORS_ORIGINS=${CORS_ORIGINS:-http://localhost:19000,http://localhost:19006,http://localhost:3000,exp://localhost:19000}
-    volumes:
-      - server_logs:/app/logs
-    restart: always
-    networks:
-      - roadbook-network
-    command: ["npm", "run", "start"]
-
-networks:
-  roadbook-network:
-    name: roadbook-network
-
-volumes:
-  postgres_data:
-    name: roadbook-postgres-prod-data
-  server_logs:
-=======
-version: '3.8'
-
-services:
-  postgres:
-    image: postgres:14
-    container_name: postgres-prod
-    environment:
-      - POSTGRES_USER=postgres
-      - POSTGRES_PASSWORD=${POSTGRES_PASSWORD:-postgres}
-      - POSTGRES_DB=roadbook
-    ports:
-      - "5432:5432"
-    volumes:
-      - postgres_data:/var/lib/postgresql/data
-    restart: always
-    healthcheck:
-      test: ["CMD-SHELL", "pg_isready -U postgres"]
-      interval: 5s
-      timeout: 5s
-      retries: 5
-    command: ["postgres", "-c", "log_statement=all"]
-    networks:
-      - roadbook-network
-
-  server:
-    build:
-      context: .
-      dockerfile: Dockerfile.server
-    container_name: server-prod
-    ports:
-      - "4000:4000"
-    depends_on:
-      postgres:
-        condition: service_healthy
-    environment:
-      - DATABASE_URL=postgresql://postgres:${POSTGRES_PASSWORD:-postgres}@postgres:5432/roadbook
-      - JWT_SECRET=${JWT_SECRET:-your-very-secure-jwt-secret-for-production}
-      - JWT_REFRESH_SECRET=${JWT_REFRESH_SECRET:-your-very-secure-refresh-token-secret-for-production}
-      - PORT=4000
-      - NODE_ENV=production
-      - DB_HOST=postgres
-      - DB_PORT=5432
-      - DB_USER=postgres
-      - DB_PASS=${POSTGRES_PASSWORD:-postgres}
-      - DB_NAME=roadbook
-      - CORS_ORIGINS=${CORS_ORIGINS:-http://localhost:19000,http://localhost:19006,http://localhost:3000,exp://localhost:19000}
-    volumes:
-      - server_logs:/app/logs
-    restart: always
-    networks:
-      - roadbook-network
-    command: ["npm", "run", "start"]
-
-networks:
-  roadbook-network:
-    name: roadbook-network
-
-volumes:
-  postgres_data:
-    name: roadbook-postgres-prod-data
-  server_logs:
->>>>>>> 96214de1
+version: '3.8'
+
+services:
+  postgres:
+    image: postgres:14
+    container_name: postgres-prod
+    environment:
+      - POSTGRES_USER=postgres
+      - POSTGRES_PASSWORD=${POSTGRES_PASSWORD:-postgres}
+      - POSTGRES_DB=roadbook
+    ports:
+      - "5432:5432"
+    volumes:
+      - postgres_data:/var/lib/postgresql/data
+    restart: always
+    healthcheck:
+      test: ["CMD-SHELL", "pg_isready -U postgres"]
+      interval: 5s
+      timeout: 5s
+      retries: 5
+    command: ["postgres", "-c", "log_statement=all"]
+    networks:
+      - roadbook-network
+
+  server:
+    build:
+      context: .
+      dockerfile: Dockerfile.server
+    container_name: server-prod
+    ports:
+      - "4000:4000"
+    depends_on:
+      postgres:
+        condition: service_healthy
+    environment:
+      - DATABASE_URL=postgresql://postgres:${POSTGRES_PASSWORD:-postgres}@postgres:5432/roadbook
+      - JWT_SECRET=${JWT_SECRET:-your-very-secure-jwt-secret-for-production}
+      - JWT_REFRESH_SECRET=${JWT_REFRESH_SECRET:-your-very-secure-refresh-token-secret-for-production}
+      - PORT=4000
+      - NODE_ENV=production
+      - DB_HOST=postgres
+      - DB_PORT=5432
+      - DB_USER=postgres
+      - DB_PASS=${POSTGRES_PASSWORD:-postgres}
+      - DB_NAME=roadbook
+      - CORS_ORIGINS=${CORS_ORIGINS:-http://localhost:19000,http://localhost:19006,http://localhost:3000,exp://localhost:19000}
+    volumes:
+      - server_logs:/app/logs
+    restart: always
+    networks:
+      - roadbook-network
+    command: ["npm", "run", "start"]
+
+networks:
+  roadbook-network:
+    name: roadbook-network
+
+volumes:
+  postgres_data:
+    name: roadbook-postgres-prod-data
+  server_logs:
     name: roadbook-server-logs