--- conflicted
+++ resolved
@@ -1,75 +1,36 @@
-<<<<<<< HEAD
-"use strict";
-/**
- * Configuration Prisma Client
- * ===========================
- *
- * Ce fichier configure et exporte l'instance Prisma Client utilisée dans toute l'application
- * pour interagir avec la base de données PostgreSQL.
- *
- * Fonctionnalités:
- * - Chargement automatique des variables d'environnement
- * - Configuration des logs adaptée selon l'environnement d'exécution
- * - Fournit un point d'accès unique à la base de données pour toute l'application
- *
- * @module config/prisma
- */
-var __importDefault = (this && this.__importDefault) || function (mod) {
-    return (mod && mod.__esModule) ? mod : { "default": mod };
-};
-Object.defineProperty(exports, "__esModule", { value: true });
-exports.prisma = void 0;
-const client_1 = require("@prisma/client");
-const dotenv_1 = __importDefault(require("dotenv"));
-// Charger les variables d'environnement depuis .env
-dotenv_1.default.config();
-/**
- * Initialisation du client Prisma avec la configuration appropriée.
- * En développement, tous les types de logs sont affichés pour faciliter le débogage.
- * En production ou test, seules les erreurs sont affichées pour éviter de surcharger les logs.
- */
-exports.prisma = new client_1.PrismaClient({
-    log: process.env.NODE_ENV === "development"
-        ? ['query', 'info', 'warn', 'error']
-        : ['error'],
-});
-// Exporter à la fois comme export nommé et export par défaut pour la compatibilité
-exports.default = exports.prisma;
-=======
-"use strict";
-/**
- * Configuration Prisma Client
- * ===========================
- *
- * Ce fichier configure et exporte l'instance Prisma Client utilisée dans toute l'application
- * pour interagir avec la base de données PostgreSQL.
- *
- * Fonctionnalités:
- * - Chargement automatique des variables d'environnement
- * - Configuration des logs adaptée selon l'environnement d'exécution
- * - Fournit un point d'accès unique à la base de données pour toute l'application
- *
- * @module config/prisma
- */
-var __importDefault = (this && this.__importDefault) || function (mod) {
-    return (mod && mod.__esModule) ? mod : { "default": mod };
-};
-Object.defineProperty(exports, "__esModule", { value: true });
-exports.prisma = void 0;
-const client_1 = require("@prisma/client");
-const dotenv_1 = __importDefault(require("dotenv"));
-// Charger les variables d'environnement depuis .env
-dotenv_1.default.config();
-/**
- * Initialisation du client Prisma avec la configuration appropriée.
- * En développement, tous les types de logs sont affichés pour faciliter le débogage.
- * En production ou test, seules les erreurs sont affichées pour éviter de surcharger les logs.
- */
-exports.prisma = new client_1.PrismaClient({
-    log: process.env.NODE_ENV === "development"
-        ? ['query', 'info', 'warn', 'error']
-        : ['error'],
-});
-// Exporter à la fois comme export nommé et export par défaut pour la compatibilité
-exports.default = exports.prisma;
->>>>>>> 96214de1
+"use strict";
+/**
+ * Configuration Prisma Client
+ * ===========================
+ *
+ * Ce fichier configure et exporte l'instance Prisma Client utilisée dans toute l'application
+ * pour interagir avec la base de données PostgreSQL.
+ *
+ * Fonctionnalités:
+ * - Chargement automatique des variables d'environnement
+ * - Configuration des logs adaptée selon l'environnement d'exécution
+ * - Fournit un point d'accès unique à la base de données pour toute l'application
+ *
+ * @module config/prisma
+ */
+var __importDefault = (this && this.__importDefault) || function (mod) {
+    return (mod && mod.__esModule) ? mod : { "default": mod };
+};
+Object.defineProperty(exports, "__esModule", { value: true });
+exports.prisma = void 0;
+const client_1 = require("@prisma/client");
+const dotenv_1 = __importDefault(require("dotenv"));
+// Charger les variables d'environnement depuis .env
+dotenv_1.default.config();
+/**
+ * Initialisation du client Prisma avec la configuration appropriée.
+ * En développement, tous les types de logs sont affichés pour faciliter le débogage.
+ * En production ou test, seules les erreurs sont affichées pour éviter de surcharger les logs.
+ */
+exports.prisma = new client_1.PrismaClient({
+    log: process.env.NODE_ENV === "development"
+        ? ['query', 'info', 'warn', 'error']
+        : ['error'],
+});
+// Exporter à la fois comme export nommé et export par défaut pour la compatibilité
+exports.default = exports.prisma;