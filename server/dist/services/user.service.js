--- conflicted
+++ resolved
@@ -1,1093 +1,545 @@
-<<<<<<< HEAD
-"use strict";
-/**
- * USER SERVICE
- *
- * Ce service gère toutes les opérations liées aux utilisateurs:
- * - Création de compte (inscription)
- * - Récupération des données utilisateur (par ID, email, liste)
- * - Mise à jour des profils utilisateur
- * - Changement de mot de passe
- * - Suppression de compte
- * - Gestion des rôles et permissions
- *
- * Les mots de passe sont hashés avec bcrypt avant d'être stockés en base de données.
- * Les données sensibles (comme les mots de passe hashés) sont filtrées avant d'être
- * renvoyées au client.
- */
-var __createBinding = (this && this.__createBinding) || (Object.create ? (function(o, m, k, k2) {
-    if (k2 === undefined) k2 = k;
-    var desc = Object.getOwnPropertyDescriptor(m, k);
-    if (!desc || ("get" in desc ? !m.__esModule : desc.writable || desc.configurable)) {
-      desc = { enumerable: true, get: function() { return m[k]; } };
-    }
-    Object.defineProperty(o, k2, desc);
-}) : (function(o, m, k, k2) {
-    if (k2 === undefined) k2 = k;
-    o[k2] = m[k];
-}));
-var __setModuleDefault = (this && this.__setModuleDefault) || (Object.create ? (function(o, v) {
-    Object.defineProperty(o, "default", { enumerable: true, value: v });
-}) : function(o, v) {
-    o["default"] = v;
-});
-var __importStar = (this && this.__importStar) || (function () {
-    var ownKeys = function(o) {
-        ownKeys = Object.getOwnPropertyNames || function (o) {
-            var ar = [];
-            for (var k in o) if (Object.prototype.hasOwnProperty.call(o, k)) ar[ar.length] = k;
-            return ar;
-        };
-        return ownKeys(o);
-    };
-    return function (mod) {
-        if (mod && mod.__esModule) return mod;
-        var result = {};
-        if (mod != null) for (var k = ownKeys(mod), i = 0; i < k.length; i++) if (k[i] !== "default") __createBinding(result, mod, k[i]);
-        __setModuleDefault(result, mod);
-        return result;
-    };
-})();
-var __importDefault = (this && this.__importDefault) || function (mod) {
-    return (mod && mod.__esModule) ? mod : { "default": mod };
-};
-Object.defineProperty(exports, "__esModule", { value: true });
-exports.deleteProfilePicture = exports.updateProfilePicture = exports.getAllUsers = exports.deleteUser = exports.changePassword = exports.updateUser = exports.getUserByEmail = exports.getUserById = exports.createUser = void 0;
-const prisma_1 = __importDefault(require("../config/prisma"));
-const bcrypt_1 = __importDefault(require("bcrypt"));
-const authService = __importStar(require("./auth.service"));
-const logger_1 = __importDefault(require("../utils/logger"));
-/**
- * Créer un nouvel utilisateur
- *
- * @param data - Données de l'utilisateur
- * @returns Utilisateur créé (sans le mot de passe hashé)
- */
-const createUser = async (data) => {
-    logger_1.default.info(`Creating new user with email: ${data.email}`);
-    // Vérifier les données requises
-    if (!data.email || !data.password || !data.displayName) {
-        throw new Error('Email, password and displayName are required');
-    }
-    // Normaliser l'email (minuscules, sans espaces)
-    data.email = data.email.toLowerCase().trim();
-    // Vérifier si l'email existe déjà
-    const existingUser = await prisma_1.default.user.findUnique({
-        where: { email: data.email }
-    });
-    if (existingUser) {
-        logger_1.default.warn(`Attempted to create user with existing email: ${data.email}`);
-        throw new Error('User with this email already exists');
-    }
-    // Vérifier si le numéro de registre national existe déjà (s'il est fourni)
-    if (data.nationalRegisterNumber) {
-        const existingNationalRegister = await prisma_1.default.user.findUnique({
-            where: { nationalRegisterNumber: data.nationalRegisterNumber }
-        });
-        if (existingNationalRegister) {
-            logger_1.default.warn(`Attempted to create user with existing national register number`);
-            throw new Error('User with this national register number already exists');
-        }
-    }
-    // Hasher le mot de passe avec bcrypt
-    const saltRounds = 10;
-    const passwordHash = await bcrypt_1.default.hash(data.password, saltRounds);
-    try {
-        // Créer l'utilisateur dans la base de données
-        const user = await prisma_1.default.user.create({
-            data: {
-                email: data.email,
-                passwordHash,
-                displayName: data.displayName,
-                firstName: data.firstName,
-                lastName: data.lastName,
-                nationalRegisterNumber: data.nationalRegisterNumber,
-                birthDate: data.birthDate,
-                phoneNumber: data.phoneNumber,
-                profilePicture: data.profilePicture,
-                profilePictureType: data.profilePictureType,
-                profilePictureLastUpdated: data.profilePicture ? new Date() : undefined,
-                address: data.address,
-                role: data.role || 'APPRENTICE',
-                bio: data.bio
-            }
-        });
-        // Journaliser la création réussie
-        logger_1.default.info(`User created successfully: ${user.id}`);
-        // Retourner l'utilisateur sans le mot de passe hashé
-        const { passwordHash: _, ...userWithoutPassword } = user;
-        return userWithoutPassword;
-    }
-    catch (error) {
-        logger_1.default.error(`Error creating user: ${error}`);
-        throw error;
-    }
-};
-exports.createUser = createUser;
-/**
- * Récupérer un utilisateur par son ID
- *
- * @param id - ID de l'utilisateur
- * @param includeRelations - Inclure les relations (roadbooks, badges, etc.)
- * @returns Utilisateur (sans le mot de passe hashé)
- */
-const getUserById = async (id, includeRelations = false) => {
-    try {
-        // Construire la requête avec ou sans relations
-        const query = {
-            where: { id }
-        };
-        // Inclure les relations si demandé
-        if (includeRelations) {
-            query.include = {
-                ownedRoadbooks: {
-                    select: {
-                        id: true,
-                        title: true,
-                        status: true,
-                        createdAt: true,
-                        targetHours: true
-                    }
-                },
-                guidedRoadbooks: {
-                    select: {
-                        id: true,
-                        title: true,
-                        status: true,
-                        apprentice: {
-                            select: {
-                                id: true,
-                                displayName: true,
-                                profilePicture: true
-                            }
-                        }
-                    }
-                },
-                receivedBadges: {
-                    include: {
-                        badge: true
-                    }
-                }
-            };
-        }
-        // Exécuter la requête
-        const user = await prisma_1.default.user.findUnique(query);
-        if (!user) {
-            throw new Error('User not found');
-        }
-        // Retourner l'utilisateur sans le mot de passe hashé
-        const { passwordHash, ...userWithoutPassword } = user;
-        return userWithoutPassword;
-    }
-    catch (error) {
-        logger_1.default.error(`Error retrieving user by ID ${id}: ${error}`);
-        throw error;
-    }
-};
-exports.getUserById = getUserById;
-/**
- * Récupérer un utilisateur par email
- *
- * @param email - Email de l'utilisateur
- * @param includePassword - Inclure le mot de passe hashé (pour l'authentification)
- * @returns Utilisateur avec ou sans mot de passe hashé
- */
-const getUserByEmail = async (email, includePassword = true) => {
-    try {
-        // Normaliser l'email
-        email = email.toLowerCase().trim();
-        const user = await prisma_1.default.user.findUnique({
-            where: { email }
-        });
-        if (!user) {
-            throw new Error('User not found');
-        }
-        // Retourner l'utilisateur complet ou filtré selon le paramètre
-        if (includePassword) {
-            return user; // Avec passwordHash pour l'authentification
-        }
-        else {
-            const { passwordHash, ...userWithoutPassword } = user;
-            return userWithoutPassword;
-        }
-    }
-    catch (error) {
-        logger_1.default.error(`Error retrieving user by email ${email}: ${error}`);
-        throw error;
-    }
-};
-exports.getUserByEmail = getUserByEmail;
-/**
- * Mettre à jour un utilisateur
- *
- * @param id - ID de l'utilisateur
- * @param data - Nouvelles données
- * @param currentUserId - ID de l'utilisateur qui fait la demande (pour vérifier les permissions)
- * @returns Utilisateur mis à jour (sans le mot de passe hashé)
- */
-const updateUser = async (id, data, currentUserId) => {
-    try {
-        // Vérifier si l'utilisateur existe
-        const existingUser = await prisma_1.default.user.findUnique({
-            where: { id }
-        });
-        if (!existingUser) {
-            throw new Error('User not found');
-        }
-        // Vérifier les permissions si un utilisateur courant est spécifié
-        if (currentUserId && currentUserId !== id) {
-            const currentUser = await prisma_1.default.user.findUnique({
-                where: { id: currentUserId },
-                select: { role: true }
-            });
-            // Seul un admin peut modifier d'autres utilisateurs
-            if (!currentUser || currentUser.role !== 'ADMIN') {
-                throw new Error('Unauthorized to update this user');
-            }
-        }
-        // Vérifier si l'email est déjà utilisé par un autre utilisateur
-        if (data.email && data.email !== existingUser.email) {
-            const emailExists = await prisma_1.default.user.findUnique({
-                where: { email: data.email.toLowerCase().trim() }
-            });
-            if (emailExists) {
-                throw new Error('Email is already in use');
-            }
-        }
-        // Vérifier si le numéro national est déjà utilisé
-        if (data.nationalRegisterNumber &&
-            data.nationalRegisterNumber !== existingUser.nationalRegisterNumber) {
-            const numberExists = await prisma_1.default.user.findUnique({
-                where: { nationalRegisterNumber: data.nationalRegisterNumber }
-            });
-            if (numberExists) {
-                throw new Error('National register number is already in use');
-            }
-        }
-        // Préparer les données à mettre à jour
-        const updateData = { ...data };
-        // Normaliser l'email s'il est fourni
-        if (updateData.email) {
-            updateData.email = updateData.email.toLowerCase().trim();
-        }
-        // Si une photo de profil est fournie, mettre à jour la date de modification
-        if (updateData.profilePicture !== undefined) {
-            updateData.profilePictureLastUpdated = new Date();
-        }
-        // Si un nouveau mot de passe est fourni, le hasher
-        if (data.password) {
-            const saltRounds = 10;
-            updateData.passwordHash = await bcrypt_1.default.hash(data.password, saltRounds);
-            delete updateData.password;
-        }
-        // Mettre à jour l'utilisateur
-        const updatedUser = await prisma_1.default.user.update({
-            where: { id },
-            data: updateData
-        });
-        logger_1.default.info(`User ${id} updated successfully`);
-        // Retourner l'utilisateur sans le mot de passe hashé
-        const { passwordHash, ...userWithoutPassword } = updatedUser;
-        return userWithoutPassword;
-    }
-    catch (error) {
-        logger_1.default.error(`Error updating user ${id}: ${error}`);
-        throw error;
-    }
-};
-exports.updateUser = updateUser;
-/**
- * Changer le mot de passe d'un utilisateur
- *
- * @param id - ID de l'utilisateur
- * @param passwordData - Ancien et nouveau mot de passe
- * @returns Succès de l'opération
- */
-const changePassword = async (id, passwordData) => {
-    try {
-        const { currentPassword, newPassword } = passwordData;
-        // Vérifier si les mots de passe sont fournis
-        if (!currentPassword || !newPassword) {
-            throw new Error('Current password and new password are required');
-        }
-        // Récupérer l'utilisateur avec son mot de passe hashé
-        const user = await prisma_1.default.user.findUnique({
-            where: { id }
-        });
-        if (!user) {
-            throw new Error('User not found');
-        }
-        // Vérifier que l'ancien mot de passe est correct
-        const isPasswordValid = await bcrypt_1.default.compare(currentPassword, user.passwordHash);
-        if (!isPasswordValid) {
-            throw new Error('Current password is incorrect');
-        }
-        // Vérifier que le nouveau mot de passe est différent de l'ancien
-        if (currentPassword === newPassword) {
-            throw new Error('New password must be different from current password');
-        }
-        // Hasher le nouveau mot de passe
-        const saltRounds = 10;
-        const newPasswordHash = await bcrypt_1.default.hash(newPassword, saltRounds);
-        // Mettre à jour le mot de passe dans la base de données
-        await prisma_1.default.user.update({
-            where: { id },
-            data: { passwordHash: newPasswordHash }
-        });
-        // Révoquer tous les tokens de rafraîchissement pour forcer une reconnexion
-        await authService.revokeRefreshTokens({ userId: id });
-        logger_1.default.info(`Password changed successfully for user ${id}`);
-        return { success: true };
-    }
-    catch (error) {
-        logger_1.default.error(`Error changing password for user ${id}: ${error}`);
-        throw error;
-    }
-};
-exports.changePassword = changePassword;
-/**
- * Supprimer un utilisateur
- *
- * @param id - ID de l'utilisateur à supprimer
- * @param currentUserId - ID de l'utilisateur qui fait la demande
- * @returns Succès de l'opération
- */
-const deleteUser = async (id, currentUserId) => {
-    try {
-        // Vérifier si l'utilisateur existe
-        const existingUser = await prisma_1.default.user.findUnique({
-            where: { id }
-        });
-        if (!existingUser) {
-            throw new Error('User not found');
-        }
-        // Vérifier les permissions si un utilisateur courant est spécifié
-        if (currentUserId && currentUserId !== id) {
-            const currentUser = await prisma_1.default.user.findUnique({
-                where: { id: currentUserId },
-                select: { role: true }
-            });
-            // Seul un admin peut supprimer d'autres utilisateurs
-            if (!currentUser || currentUser.role !== 'ADMIN') {
-                throw new Error('Unauthorized to delete this user');
-            }
-        }
-        // Supprimer d'abord les tokens de rafraîchissement
-        await prisma_1.default.refreshToken.deleteMany({
-            where: { userId: id }
-        });
-        // Supprimer l'utilisateur
-        await prisma_1.default.user.delete({
-            where: { id }
-        });
-        logger_1.default.info(`User ${id} deleted successfully`);
-        return { success: true };
-    }
-    catch (error) {
-        logger_1.default.error(`Error deleting user ${id}: ${error}`);
-        throw error;
-    }
-};
-exports.deleteUser = deleteUser;
-/**
- * Récupérer tous les utilisateurs avec filtrage, pagination et tri
- *
- * @param options - Options de recherche et pagination
- * @returns Liste paginée d'utilisateurs et métadonnées
- */
-const getAllUsers = async (options) => {
-    try {
-        const { role, search, limit = 20, offset = 0, orderBy = 'createdAt', orderDirection = 'desc', includeInactive = false } = options;
-        // Construire la clause WHERE pour la recherche et le filtrage
-        const where = {};
-        // Filtrer par rôle si spécifié
-        if (role) {
-            where.role = role;
-        }
-        // Recherche textuelle sur plusieurs champs si spécifiée
-        if (search) {
-            where.OR = [
-                { email: { contains: search, mode: 'insensitive' } },
-                { displayName: { contains: search, mode: 'insensitive' } },
-                { firstName: { contains: search, mode: 'insensitive' } },
-                { lastName: { contains: search, mode: 'insensitive' } }
-            ];
-        }
-        // Vérifier si le champ de tri existe
-        const allowedOrderByFields = [
-            'createdAt', 'updatedAt', 'email', 'displayName', 'role'
-        ];
-        const finalOrderBy = allowedOrderByFields.includes(orderBy)
-            ? orderBy
-            : 'createdAt';
-        // Exécuter la requête avec les paramètres de pagination
-        const users = await prisma_1.default.user.findMany({
-            where,
-            take: Number(limit),
-            skip: Number(offset),
-            select: {
-                id: true,
-                email: true,
-                displayName: true,
-                firstName: true,
-                lastName: true,
-                nationalRegisterNumber: true,
-                birthDate: true,
-                phoneNumber: true,
-                profilePicture: true,
-                address: true,
-                role: true,
-                bio: true,
-                createdAt: true,
-                updatedAt: true,
-                // Relations basiques
-                _count: {
-                    select: {
-                        ownedRoadbooks: true,
-                        guidedRoadbooks: true,
-                        receivedBadges: true
-                    }
-                }
-            },
-            orderBy: { [finalOrderBy]: orderDirection }
-        });
-        // Compter le nombre total pour la pagination
-        const total = await prisma_1.default.user.count({ where });
-        logger_1.default.info(`Retrieved ${users.length} users (total: ${total})`);
-        return {
-            users,
-            pagination: {
-                total,
-                limit: Number(limit),
-                offset: Number(offset),
-                pages: Math.ceil(total / Number(limit)),
-                currentPage: Math.floor(Number(offset) / Number(limit)) + 1
-            }
-        };
-    }
-    catch (error) {
-        logger_1.default.error(`Error retrieving users: ${error}`);
-        throw error;
-    }
-};
-exports.getAllUsers = getAllUsers;
-/**
- * Update user's profile picture
- *
- * @param userId - ID of the user
- * @param pictureData - Profile picture data (URL or base64)
- * @returns Updated user without password
- */
-const updateProfilePicture = async (userId, pictureData) => {
-    try {
-        logger_1.default.info(`Updating profile picture for user ${userId}`);
-        // Verify user exists
-        const user = await prisma_1.default.user.findUnique({
-            where: { id: userId }
-        });
-        if (!user) {
-            throw new Error('User not found');
-        }
-        // Update profile picture
-        const updatedUser = await prisma_1.default.user.update({
-            where: { id: userId },
-            data: {
-                profilePicture: pictureData.profilePicture,
-                profilePictureType: pictureData.profilePictureType,
-                profilePictureLastUpdated: new Date()
-            }
-        });
-        logger_1.default.info(`Profile picture updated for user ${userId}`);
-        // Return user without password
-        const { passwordHash, ...userWithoutPassword } = updatedUser;
-        return userWithoutPassword;
-    }
-    catch (error) {
-        logger_1.default.error(`Error updating profile picture for user ${userId}: ${error}`);
-        throw error;
-    }
-};
-exports.updateProfilePicture = updateProfilePicture;
-/**
- * Delete user's profile picture
- *
- * @param userId - ID of the user
- * @returns Updated user without password
- */
-const deleteProfilePicture = async (userId) => {
-    try {
-        logger_1.default.info(`Deleting profile picture for user ${userId}`);
-        // Verify user exists
-        const user = await prisma_1.default.user.findUnique({
-            where: { id: userId }
-        });
-        if (!user) {
-            throw new Error('User not found');
-        }
-        // Remove profile picture
-        const updatedUser = await prisma_1.default.user.update({
-            where: { id: userId },
-            data: {
-                profilePicture: null,
-                profilePictureType: null,
-                profilePictureLastUpdated: new Date()
-            }
-        });
-        logger_1.default.info(`Profile picture deleted for user ${userId}`);
-        // Return user without password
-        const { passwordHash, ...userWithoutPassword } = updatedUser;
-        return userWithoutPassword;
-    }
-    catch (error) {
-        logger_1.default.error(`Error deleting profile picture for user ${userId}: ${error}`);
-        throw error;
-    }
-};
-exports.deleteProfilePicture = deleteProfilePicture;
-=======
-"use strict";
-/**
- * USER SERVICE
- *
- * Ce service gère toutes les opérations liées aux utilisateurs:
- * - Création de compte (inscription)
- * - Récupération des données utilisateur (par ID, email, liste)
- * - Mise à jour des profils utilisateur
- * - Changement de mot de passe
- * - Suppression de compte
- * - Gestion des rôles et permissions
- *
- * Les mots de passe sont hashés avec bcrypt avant d'être stockés en base de données.
- * Les données sensibles (comme les mots de passe hashés) sont filtrées avant d'être
- * renvoyées au client.
- */
-var __createBinding = (this && this.__createBinding) || (Object.create ? (function(o, m, k, k2) {
-    if (k2 === undefined) k2 = k;
-    var desc = Object.getOwnPropertyDescriptor(m, k);
-    if (!desc || ("get" in desc ? !m.__esModule : desc.writable || desc.configurable)) {
-      desc = { enumerable: true, get: function() { return m[k]; } };
-    }
-    Object.defineProperty(o, k2, desc);
-}) : (function(o, m, k, k2) {
-    if (k2 === undefined) k2 = k;
-    o[k2] = m[k];
-}));
-var __setModuleDefault = (this && this.__setModuleDefault) || (Object.create ? (function(o, v) {
-    Object.defineProperty(o, "default", { enumerable: true, value: v });
-}) : function(o, v) {
-    o["default"] = v;
-});
-var __importStar = (this && this.__importStar) || (function () {
-    var ownKeys = function(o) {
-        ownKeys = Object.getOwnPropertyNames || function (o) {
-            var ar = [];
-            for (var k in o) if (Object.prototype.hasOwnProperty.call(o, k)) ar[ar.length] = k;
-            return ar;
-        };
-        return ownKeys(o);
-    };
-    return function (mod) {
-        if (mod && mod.__esModule) return mod;
-        var result = {};
-        if (mod != null) for (var k = ownKeys(mod), i = 0; i < k.length; i++) if (k[i] !== "default") __createBinding(result, mod, k[i]);
-        __setModuleDefault(result, mod);
-        return result;
-    };
-})();
-var __importDefault = (this && this.__importDefault) || function (mod) {
-    return (mod && mod.__esModule) ? mod : { "default": mod };
-};
-Object.defineProperty(exports, "__esModule", { value: true });
-exports.deleteProfilePicture = exports.updateProfilePicture = exports.getAllUsers = exports.deleteUser = exports.changePassword = exports.updateUser = exports.getUserByEmail = exports.getUserById = exports.createUser = void 0;
-const prisma_1 = __importDefault(require("../config/prisma"));
-const bcrypt_1 = __importDefault(require("bcrypt"));
-const authService = __importStar(require("./auth.service"));
-const logger_1 = __importDefault(require("../utils/logger"));
-/**
- * Créer un nouvel utilisateur
- *
- * @param data - Données de l'utilisateur
- * @returns Utilisateur créé (sans le mot de passe hashé)
- */
-const createUser = async (data) => {
-    logger_1.default.info(`Creating new user with email: ${data.email}`);
-    // Vérifier les données requises
-    if (!data.email || !data.password || !data.displayName) {
-        throw new Error('Email, password and displayName are required');
-    }
-    // Normaliser l'email (minuscules, sans espaces)
-    data.email = data.email.toLowerCase().trim();
-    // Vérifier si l'email existe déjà
-    const existingUser = await prisma_1.default.user.findUnique({
-        where: { email: data.email }
-    });
-    if (existingUser) {
-        logger_1.default.warn(`Attempted to create user with existing email: ${data.email}`);
-        throw new Error('User with this email already exists');
-    }
-    // Vérifier si le numéro de registre national existe déjà (s'il est fourni)
-    if (data.nationalRegisterNumber) {
-        const existingNationalRegister = await prisma_1.default.user.findUnique({
-            where: { nationalRegisterNumber: data.nationalRegisterNumber }
-        });
-        if (existingNationalRegister) {
-            logger_1.default.warn(`Attempted to create user with existing national register number`);
-            throw new Error('User with this national register number already exists');
-        }
-    }
-    // Hasher le mot de passe avec bcrypt
-    const saltRounds = 10;
-    const passwordHash = await bcrypt_1.default.hash(data.password, saltRounds);
-    try {
-        // Créer l'utilisateur dans la base de données
-        const user = await prisma_1.default.user.create({
-            data: {
-                email: data.email,
-                passwordHash,
-                displayName: data.displayName,
-                firstName: data.firstName,
-                lastName: data.lastName,
-                nationalRegisterNumber: data.nationalRegisterNumber,
-                birthDate: data.birthDate,
-                phoneNumber: data.phoneNumber,
-                profilePicture: data.profilePicture,
-                profilePictureType: data.profilePictureType,
-                profilePictureLastUpdated: data.profilePicture ? new Date() : undefined,
-                address: data.address,
-                role: data.role || 'APPRENTICE',
-                bio: data.bio
-            }
-        });
-        // Journaliser la création réussie
-        logger_1.default.info(`User created successfully: ${user.id}`);
-        // Retourner l'utilisateur sans le mot de passe hashé
-        const { passwordHash: _, ...userWithoutPassword } = user;
-        return userWithoutPassword;
-    }
-    catch (error) {
-        logger_1.default.error(`Error creating user: ${error}`);
-        throw error;
-    }
-};
-exports.createUser = createUser;
-/**
- * Récupérer un utilisateur par son ID
- *
- * @param id - ID de l'utilisateur
- * @param includeRelations - Inclure les relations (roadbooks, badges, etc.)
- * @returns Utilisateur (sans le mot de passe hashé)
- */
-const getUserById = async (id, includeRelations = false) => {
-    try {
-        // Construire la requête avec ou sans relations
-        const query = {
-            where: { id }
-        };
-        // Inclure les relations si demandé
-        if (includeRelations) {
-            query.include = {
-                ownedRoadbooks: {
-                    select: {
-                        id: true,
-                        title: true,
-                        status: true,
-                        createdAt: true,
-                        targetHours: true
-                    }
-                },
-                guidedRoadbooks: {
-                    select: {
-                        id: true,
-                        title: true,
-                        status: true,
-                        apprentice: {
-                            select: {
-                                id: true,
-                                displayName: true,
-                                profilePicture: true
-                            }
-                        }
-                    }
-                },
-                receivedBadges: {
-                    include: {
-                        badge: true
-                    }
-                }
-            };
-        }
-        // Exécuter la requête
-        const user = await prisma_1.default.user.findUnique(query);
-        if (!user) {
-            throw new Error('User not found');
-        }
-        // Retourner l'utilisateur sans le mot de passe hashé
-        const { passwordHash, ...userWithoutPassword } = user;
-        return userWithoutPassword;
-    }
-    catch (error) {
-        logger_1.default.error(`Error retrieving user by ID ${id}: ${error}`);
-        throw error;
-    }
-};
-exports.getUserById = getUserById;
-/**
- * Récupérer un utilisateur par email
- *
- * @param email - Email de l'utilisateur
- * @param includePassword - Inclure le mot de passe hashé (pour l'authentification)
- * @returns Utilisateur avec ou sans mot de passe hashé
- */
-const getUserByEmail = async (email, includePassword = true) => {
-    try {
-        // Normaliser l'email
-        email = email.toLowerCase().trim();
-        const user = await prisma_1.default.user.findUnique({
-            where: { email }
-        });
-        if (!user) {
-            throw new Error('User not found');
-        }
-        // Retourner l'utilisateur complet ou filtré selon le paramètre
-        if (includePassword) {
-            return user; // Avec passwordHash pour l'authentification
-        }
-        else {
-            const { passwordHash, ...userWithoutPassword } = user;
-            return userWithoutPassword;
-        }
-    }
-    catch (error) {
-        logger_1.default.error(`Error retrieving user by email ${email}: ${error}`);
-        throw error;
-    }
-};
-exports.getUserByEmail = getUserByEmail;
-/**
- * Mettre à jour un utilisateur
- *
- * @param id - ID de l'utilisateur
- * @param data - Nouvelles données
- * @param currentUserId - ID de l'utilisateur qui fait la demande (pour vérifier les permissions)
- * @returns Utilisateur mis à jour (sans le mot de passe hashé)
- */
-const updateUser = async (id, data, currentUserId) => {
-    try {
-        // Vérifier si l'utilisateur existe
-        const existingUser = await prisma_1.default.user.findUnique({
-            where: { id }
-        });
-        if (!existingUser) {
-            throw new Error('User not found');
-        }
-        // Vérifier les permissions si un utilisateur courant est spécifié
-        if (currentUserId && currentUserId !== id) {
-            const currentUser = await prisma_1.default.user.findUnique({
-                where: { id: currentUserId },
-                select: { role: true }
-            });
-            // Seul un admin peut modifier d'autres utilisateurs
-            if (!currentUser || currentUser.role !== 'ADMIN') {
-                throw new Error('Unauthorized to update this user');
-            }
-        }
-        // Vérifier si l'email est déjà utilisé par un autre utilisateur
-        if (data.email && data.email !== existingUser.email) {
-            const emailExists = await prisma_1.default.user.findUnique({
-                where: { email: data.email.toLowerCase().trim() }
-            });
-            if (emailExists) {
-                throw new Error('Email is already in use');
-            }
-        }
-        // Vérifier si le numéro national est déjà utilisé
-        if (data.nationalRegisterNumber &&
-            data.nationalRegisterNumber !== existingUser.nationalRegisterNumber) {
-            const numberExists = await prisma_1.default.user.findUnique({
-                where: { nationalRegisterNumber: data.nationalRegisterNumber }
-            });
-            if (numberExists) {
-                throw new Error('National register number is already in use');
-            }
-        }
-        // Préparer les données à mettre à jour
-        const updateData = { ...data };
-        // Normaliser l'email s'il est fourni
-        if (updateData.email) {
-            updateData.email = updateData.email.toLowerCase().trim();
-        }
-        // Si une photo de profil est fournie, mettre à jour la date de modification
-        if (updateData.profilePicture !== undefined) {
-            updateData.profilePictureLastUpdated = new Date();
-        }
-        // Si un nouveau mot de passe est fourni, le hasher
-        if (data.password) {
-            const saltRounds = 10;
-            updateData.passwordHash = await bcrypt_1.default.hash(data.password, saltRounds);
-            delete updateData.password;
-        }
-        // Mettre à jour l'utilisateur
-        const updatedUser = await prisma_1.default.user.update({
-            where: { id },
-            data: updateData
-        });
-        logger_1.default.info(`User ${id} updated successfully`);
-        // Retourner l'utilisateur sans le mot de passe hashé
-        const { passwordHash, ...userWithoutPassword } = updatedUser;
-        return userWithoutPassword;
-    }
-    catch (error) {
-        logger_1.default.error(`Error updating user ${id}: ${error}`);
-        throw error;
-    }
-};
-exports.updateUser = updateUser;
-/**
- * Changer le mot de passe d'un utilisateur
- *
- * @param id - ID de l'utilisateur
- * @param passwordData - Ancien et nouveau mot de passe
- * @returns Succès de l'opération
- */
-const changePassword = async (id, passwordData) => {
-    try {
-        const { currentPassword, newPassword } = passwordData;
-        // Vérifier si les mots de passe sont fournis
-        if (!currentPassword || !newPassword) {
-            throw new Error('Current password and new password are required');
-        }
-        // Récupérer l'utilisateur avec son mot de passe hashé
-        const user = await prisma_1.default.user.findUnique({
-            where: { id }
-        });
-        if (!user) {
-            throw new Error('User not found');
-        }
-        // Vérifier que l'ancien mot de passe est correct
-        const isPasswordValid = await bcrypt_1.default.compare(currentPassword, user.passwordHash);
-        if (!isPasswordValid) {
-            throw new Error('Current password is incorrect');
-        }
-        // Vérifier que le nouveau mot de passe est différent de l'ancien
-        if (currentPassword === newPassword) {
-            throw new Error('New password must be different from current password');
-        }
-        // Hasher le nouveau mot de passe
-        const saltRounds = 10;
-        const newPasswordHash = await bcrypt_1.default.hash(newPassword, saltRounds);
-        // Mettre à jour le mot de passe dans la base de données
-        await prisma_1.default.user.update({
-            where: { id },
-            data: { passwordHash: newPasswordHash }
-        });
-        // Révoquer tous les tokens de rafraîchissement pour forcer une reconnexion
-        await authService.revokeRefreshTokens({ userId: id });
-        logger_1.default.info(`Password changed successfully for user ${id}`);
-        return { success: true };
-    }
-    catch (error) {
-        logger_1.default.error(`Error changing password for user ${id}: ${error}`);
-        throw error;
-    }
-};
-exports.changePassword = changePassword;
-/**
- * Supprimer un utilisateur
- *
- * @param id - ID de l'utilisateur à supprimer
- * @param currentUserId - ID de l'utilisateur qui fait la demande
- * @returns Succès de l'opération
- */
-const deleteUser = async (id, currentUserId) => {
-    try {
-        // Vérifier si l'utilisateur existe
-        const existingUser = await prisma_1.default.user.findUnique({
-            where: { id }
-        });
-        if (!existingUser) {
-            throw new Error('User not found');
-        }
-        // Vérifier les permissions si un utilisateur courant est spécifié
-        if (currentUserId && currentUserId !== id) {
-            const currentUser = await prisma_1.default.user.findUnique({
-                where: { id: currentUserId },
-                select: { role: true }
-            });
-            // Seul un admin peut supprimer d'autres utilisateurs
-            if (!currentUser || currentUser.role !== 'ADMIN') {
-                throw new Error('Unauthorized to delete this user');
-            }
-        }
-        // Supprimer d'abord les tokens de rafraîchissement
-        await prisma_1.default.refreshToken.deleteMany({
-            where: { userId: id }
-        });
-        // Supprimer l'utilisateur
-        await prisma_1.default.user.delete({
-            where: { id }
-        });
-        logger_1.default.info(`User ${id} deleted successfully`);
-        return { success: true };
-    }
-    catch (error) {
-        logger_1.default.error(`Error deleting user ${id}: ${error}`);
-        throw error;
-    }
-};
-exports.deleteUser = deleteUser;
-/**
- * Récupérer tous les utilisateurs avec filtrage, pagination et tri
- *
- * @param options - Options de recherche et pagination
- * @returns Liste paginée d'utilisateurs et métadonnées
- */
-const getAllUsers = async (options) => {
-    try {
-        const { role, search, limit = 20, offset = 0, orderBy = 'createdAt', orderDirection = 'desc', includeInactive = false } = options;
-        // Construire la clause WHERE pour la recherche et le filtrage
-        const where = {};
-        // Filtrer par rôle si spécifié
-        if (role) {
-            where.role = role;
-        }
-        // Recherche textuelle sur plusieurs champs si spécifiée
-        if (search) {
-            where.OR = [
-                { email: { contains: search, mode: 'insensitive' } },
-                { displayName: { contains: search, mode: 'insensitive' } },
-                { firstName: { contains: search, mode: 'insensitive' } },
-                { lastName: { contains: search, mode: 'insensitive' } }
-            ];
-        }
-        // Vérifier si le champ de tri existe
-        const allowedOrderByFields = [
-            'createdAt', 'updatedAt', 'email', 'displayName', 'role'
-        ];
-        const finalOrderBy = allowedOrderByFields.includes(orderBy)
-            ? orderBy
-            : 'createdAt';
-        // Exécuter la requête avec les paramètres de pagination
-        const users = await prisma_1.default.user.findMany({
-            where,
-            take: Number(limit),
-            skip: Number(offset),
-            select: {
-                id: true,
-                email: true,
-                displayName: true,
-                firstName: true,
-                lastName: true,
-                nationalRegisterNumber: true,
-                birthDate: true,
-                phoneNumber: true,
-                profilePicture: true,
-                address: true,
-                role: true,
-                bio: true,
-                createdAt: true,
-                updatedAt: true,
-                // Relations basiques
-                _count: {
-                    select: {
-                        ownedRoadbooks: true,
-                        guidedRoadbooks: true,
-                        receivedBadges: true
-                    }
-                }
-            },
-            orderBy: { [finalOrderBy]: orderDirection }
-        });
-        // Compter le nombre total pour la pagination
-        const total = await prisma_1.default.user.count({ where });
-        logger_1.default.info(`Retrieved ${users.length} users (total: ${total})`);
-        return {
-            users,
-            pagination: {
-                total,
-                limit: Number(limit),
-                offset: Number(offset),
-                pages: Math.ceil(total / Number(limit)),
-                currentPage: Math.floor(Number(offset) / Number(limit)) + 1
-            }
-        };
-    }
-    catch (error) {
-        logger_1.default.error(`Error retrieving users: ${error}`);
-        throw error;
-    }
-};
-exports.getAllUsers = getAllUsers;
-/**
- * Update user's profile picture
- *
- * @param userId - ID of the user
- * @param pictureData - Profile picture data (URL or base64)
- * @returns Updated user without password
- */
-const updateProfilePicture = async (userId, pictureData) => {
-    try {
-        logger_1.default.info(`Updating profile picture for user ${userId}`);
-        // Verify user exists
-        const user = await prisma_1.default.user.findUnique({
-            where: { id: userId }
-        });
-        if (!user) {
-            throw new Error('User not found');
-        }
-        // Update profile picture
-        const updatedUser = await prisma_1.default.user.update({
-            where: { id: userId },
-            data: {
-                profilePicture: pictureData.profilePicture,
-                profilePictureType: pictureData.profilePictureType,
-                profilePictureLastUpdated: new Date()
-            }
-        });
-        logger_1.default.info(`Profile picture updated for user ${userId}`);
-        // Return user without password
-        const { passwordHash, ...userWithoutPassword } = updatedUser;
-        return userWithoutPassword;
-    }
-    catch (error) {
-        logger_1.default.error(`Error updating profile picture for user ${userId}: ${error}`);
-        throw error;
-    }
-};
-exports.updateProfilePicture = updateProfilePicture;
-/**
- * Delete user's profile picture
- *
- * @param userId - ID of the user
- * @returns Updated user without password
- */
-const deleteProfilePicture = async (userId) => {
-    try {
-        logger_1.default.info(`Deleting profile picture for user ${userId}`);
-        // Verify user exists
-        const user = await prisma_1.default.user.findUnique({
-            where: { id: userId }
-        });
-        if (!user) {
-            throw new Error('User not found');
-        }
-        // Remove profile picture
-        const updatedUser = await prisma_1.default.user.update({
-            where: { id: userId },
-            data: {
-                profilePicture: null,
-                profilePictureType: null,
-                profilePictureLastUpdated: new Date()
-            }
-        });
-        logger_1.default.info(`Profile picture deleted for user ${userId}`);
-        // Return user without password
-        const { passwordHash, ...userWithoutPassword } = updatedUser;
-        return userWithoutPassword;
-    }
-    catch (error) {
-        logger_1.default.error(`Error deleting profile picture for user ${userId}: ${error}`);
-        throw error;
-    }
-};
-exports.deleteProfilePicture = deleteProfilePicture;
->>>>>>> a042aa05
+"use strict";
+/**
+ * USER SERVICE
+ *
+ * Ce service gère toutes les opérations liées aux utilisateurs:
+ * - Création de compte (inscription)
+ * - Récupération des données utilisateur (par ID, email, liste)
+ * - Mise à jour des profils utilisateur
+ * - Changement de mot de passe
+ * - Suppression de compte
+ * - Gestion des rôles et permissions
+ *
+ * Les mots de passe sont hashés avec bcrypt avant d'être stockés en base de données.
+ * Les données sensibles (comme les mots de passe hashés) sont filtrées avant d'être
+ * renvoyées au client.
+ */
+var __createBinding = (this && this.__createBinding) || (Object.create ? (function(o, m, k, k2) {
+    if (k2 === undefined) k2 = k;
+    var desc = Object.getOwnPropertyDescriptor(m, k);
+    if (!desc || ("get" in desc ? !m.__esModule : desc.writable || desc.configurable)) {
+      desc = { enumerable: true, get: function() { return m[k]; } };
+    }
+    Object.defineProperty(o, k2, desc);
+}) : (function(o, m, k, k2) {
+    if (k2 === undefined) k2 = k;
+    o[k2] = m[k];
+}));
+var __setModuleDefault = (this && this.__setModuleDefault) || (Object.create ? (function(o, v) {
+    Object.defineProperty(o, "default", { enumerable: true, value: v });
+}) : function(o, v) {
+    o["default"] = v;
+});
+var __importStar = (this && this.__importStar) || (function () {
+    var ownKeys = function(o) {
+        ownKeys = Object.getOwnPropertyNames || function (o) {
+            var ar = [];
+            for (var k in o) if (Object.prototype.hasOwnProperty.call(o, k)) ar[ar.length] = k;
+            return ar;
+        };
+        return ownKeys(o);
+    };
+    return function (mod) {
+        if (mod && mod.__esModule) return mod;
+        var result = {};
+        if (mod != null) for (var k = ownKeys(mod), i = 0; i < k.length; i++) if (k[i] !== "default") __createBinding(result, mod, k[i]);
+        __setModuleDefault(result, mod);
+        return result;
+    };
+})();
+var __importDefault = (this && this.__importDefault) || function (mod) {
+    return (mod && mod.__esModule) ? mod : { "default": mod };
+};
+Object.defineProperty(exports, "__esModule", { value: true });
+exports.deleteProfilePicture = exports.updateProfilePicture = exports.getAllUsers = exports.deleteUser = exports.changePassword = exports.updateUser = exports.getUserByEmail = exports.getUserById = exports.createUser = void 0;
+const prisma_1 = __importDefault(require("../config/prisma"));
+const bcrypt_1 = __importDefault(require("bcrypt"));
+const authService = __importStar(require("./auth.service"));
+const logger_1 = __importDefault(require("../utils/logger"));
+/**
+ * Créer un nouvel utilisateur
+ *
+ * @param data - Données de l'utilisateur
+ * @returns Utilisateur créé (sans le mot de passe hashé)
+ */
+const createUser = async (data) => {
+    logger_1.default.info(`Creating new user with email: ${data.email}`);
+    // Vérifier les données requises
+    if (!data.email || !data.password || !data.displayName) {
+        throw new Error('Email, password and displayName are required');
+    }
+    // Normaliser l'email (minuscules, sans espaces)
+    data.email = data.email.toLowerCase().trim();
+    // Vérifier si l'email existe déjà
+    const existingUser = await prisma_1.default.user.findUnique({
+        where: { email: data.email }
+    });
+    if (existingUser) {
+        logger_1.default.warn(`Attempted to create user with existing email: ${data.email}`);
+        throw new Error('User with this email already exists');
+    }
+    // Vérifier si le numéro de registre national existe déjà (s'il est fourni)
+    if (data.nationalRegisterNumber) {
+        const existingNationalRegister = await prisma_1.default.user.findUnique({
+            where: { nationalRegisterNumber: data.nationalRegisterNumber }
+        });
+        if (existingNationalRegister) {
+            logger_1.default.warn(`Attempted to create user with existing national register number`);
+            throw new Error('User with this national register number already exists');
+        }
+    }
+    // Hasher le mot de passe avec bcrypt
+    const saltRounds = 10;
+    const passwordHash = await bcrypt_1.default.hash(data.password, saltRounds);
+    try {
+        // Créer l'utilisateur dans la base de données
+        const user = await prisma_1.default.user.create({
+            data: {
+                email: data.email,
+                passwordHash,
+                displayName: data.displayName,
+                firstName: data.firstName,
+                lastName: data.lastName,
+                nationalRegisterNumber: data.nationalRegisterNumber,
+                birthDate: data.birthDate,
+                phoneNumber: data.phoneNumber,
+                profilePicture: data.profilePicture,
+                profilePictureType: data.profilePictureType,
+                profilePictureLastUpdated: data.profilePicture ? new Date() : undefined,
+                address: data.address,
+                role: data.role || 'APPRENTICE',
+                bio: data.bio
+            }
+        });
+        // Journaliser la création réussie
+        logger_1.default.info(`User created successfully: ${user.id}`);
+        // Retourner l'utilisateur sans le mot de passe hashé
+        const { passwordHash: _, ...userWithoutPassword } = user;
+        return userWithoutPassword;
+    }
+    catch (error) {
+        logger_1.default.error(`Error creating user: ${error}`);
+        throw error;
+    }
+};
+exports.createUser = createUser;
+/**
+ * Récupérer un utilisateur par son ID
+ *
+ * @param id - ID de l'utilisateur
+ * @param includeRelations - Inclure les relations (roadbooks, badges, etc.)
+ * @returns Utilisateur (sans le mot de passe hashé)
+ */
+const getUserById = async (id, includeRelations = false) => {
+    try {
+        // Construire la requête avec ou sans relations
+        const query = {
+            where: { id }
+        };
+        // Inclure les relations si demandé
+        if (includeRelations) {
+            query.include = {
+                ownedRoadbooks: {
+                    select: {
+                        id: true,
+                        title: true,
+                        status: true,
+                        createdAt: true,
+                        targetHours: true
+                    }
+                },
+                guidedRoadbooks: {
+                    select: {
+                        id: true,
+                        title: true,
+                        status: true,
+                        apprentice: {
+                            select: {
+                                id: true,
+                                displayName: true,
+                                profilePicture: true
+                            }
+                        }
+                    }
+                },
+                receivedBadges: {
+                    include: {
+                        badge: true
+                    }
+                }
+            };
+        }
+        // Exécuter la requête
+        const user = await prisma_1.default.user.findUnique(query);
+        if (!user) {
+            throw new Error('User not found');
+        }
+        // Retourner l'utilisateur sans le mot de passe hashé
+        const { passwordHash, ...userWithoutPassword } = user;
+        return userWithoutPassword;
+    }
+    catch (error) {
+        logger_1.default.error(`Error retrieving user by ID ${id}: ${error}`);
+        throw error;
+    }
+};
+exports.getUserById = getUserById;
+/**
+ * Récupérer un utilisateur par email
+ *
+ * @param email - Email de l'utilisateur
+ * @param includePassword - Inclure le mot de passe hashé (pour l'authentification)
+ * @returns Utilisateur avec ou sans mot de passe hashé
+ */
+const getUserByEmail = async (email, includePassword = true) => {
+    try {
+        // Normaliser l'email
+        email = email.toLowerCase().trim();
+        const user = await prisma_1.default.user.findUnique({
+            where: { email }
+        });
+        if (!user) {
+            throw new Error('User not found');
+        }
+        // Retourner l'utilisateur complet ou filtré selon le paramètre
+        if (includePassword) {
+            return user; // Avec passwordHash pour l'authentification
+        }
+        else {
+            const { passwordHash, ...userWithoutPassword } = user;
+            return userWithoutPassword;
+        }
+    }
+    catch (error) {
+        logger_1.default.error(`Error retrieving user by email ${email}: ${error}`);
+        throw error;
+    }
+};
+exports.getUserByEmail = getUserByEmail;
+/**
+ * Mettre à jour un utilisateur
+ *
+ * @param id - ID de l'utilisateur
+ * @param data - Nouvelles données
+ * @param currentUserId - ID de l'utilisateur qui fait la demande (pour vérifier les permissions)
+ * @returns Utilisateur mis à jour (sans le mot de passe hashé)
+ */
+const updateUser = async (id, data, currentUserId) => {
+    try {
+        // Vérifier si l'utilisateur existe
+        const existingUser = await prisma_1.default.user.findUnique({
+            where: { id }
+        });
+        if (!existingUser) {
+            throw new Error('User not found');
+        }
+        // Vérifier les permissions si un utilisateur courant est spécifié
+        if (currentUserId && currentUserId !== id) {
+            const currentUser = await prisma_1.default.user.findUnique({
+                where: { id: currentUserId },
+                select: { role: true }
+            });
+            // Seul un admin peut modifier d'autres utilisateurs
+            if (!currentUser || currentUser.role !== 'ADMIN') {
+                throw new Error('Unauthorized to update this user');
+            }
+        }
+        // Vérifier si l'email est déjà utilisé par un autre utilisateur
+        if (data.email && data.email !== existingUser.email) {
+            const emailExists = await prisma_1.default.user.findUnique({
+                where: { email: data.email.toLowerCase().trim() }
+            });
+            if (emailExists) {
+                throw new Error('Email is already in use');
+            }
+        }
+        // Vérifier si le numéro national est déjà utilisé
+        if (data.nationalRegisterNumber &&
+            data.nationalRegisterNumber !== existingUser.nationalRegisterNumber) {
+            const numberExists = await prisma_1.default.user.findUnique({
+                where: { nationalRegisterNumber: data.nationalRegisterNumber }
+            });
+            if (numberExists) {
+                throw new Error('National register number is already in use');
+            }
+        }
+        // Préparer les données à mettre à jour
+        const updateData = { ...data };
+        // Normaliser l'email s'il est fourni
+        if (updateData.email) {
+            updateData.email = updateData.email.toLowerCase().trim();
+        }
+        // Si une photo de profil est fournie, mettre à jour la date de modification
+        if (updateData.profilePicture !== undefined) {
+            updateData.profilePictureLastUpdated = new Date();
+        }
+        // Si un nouveau mot de passe est fourni, le hasher
+        if (data.password) {
+            const saltRounds = 10;
+            updateData.passwordHash = await bcrypt_1.default.hash(data.password, saltRounds);
+            delete updateData.password;
+        }
+        // Mettre à jour l'utilisateur
+        const updatedUser = await prisma_1.default.user.update({
+            where: { id },
+            data: updateData
+        });
+        logger_1.default.info(`User ${id} updated successfully`);
+        // Retourner l'utilisateur sans le mot de passe hashé
+        const { passwordHash, ...userWithoutPassword } = updatedUser;
+        return userWithoutPassword;
+    }
+    catch (error) {
+        logger_1.default.error(`Error updating user ${id}: ${error}`);
+        throw error;
+    }
+};
+exports.updateUser = updateUser;
+/**
+ * Changer le mot de passe d'un utilisateur
+ *
+ * @param id - ID de l'utilisateur
+ * @param passwordData - Ancien et nouveau mot de passe
+ * @returns Succès de l'opération
+ */
+const changePassword = async (id, passwordData) => {
+    try {
+        const { currentPassword, newPassword } = passwordData;
+        // Vérifier si les mots de passe sont fournis
+        if (!currentPassword || !newPassword) {
+            throw new Error('Current password and new password are required');
+        }
+        // Récupérer l'utilisateur avec son mot de passe hashé
+        const user = await prisma_1.default.user.findUnique({
+            where: { id }
+        });
+        if (!user) {
+            throw new Error('User not found');
+        }
+        // Vérifier que l'ancien mot de passe est correct
+        const isPasswordValid = await bcrypt_1.default.compare(currentPassword, user.passwordHash);
+        if (!isPasswordValid) {
+            throw new Error('Current password is incorrect');
+        }
+        // Vérifier que le nouveau mot de passe est différent de l'ancien
+        if (currentPassword === newPassword) {
+            throw new Error('New password must be different from current password');
+        }
+        // Hasher le nouveau mot de passe
+        const saltRounds = 10;
+        const newPasswordHash = await bcrypt_1.default.hash(newPassword, saltRounds);
+        // Mettre à jour le mot de passe dans la base de données
+        await prisma_1.default.user.update({
+            where: { id },
+            data: { passwordHash: newPasswordHash }
+        });
+        // Révoquer tous les tokens de rafraîchissement pour forcer une reconnexion
+        await authService.revokeRefreshTokens({ userId: id });
+        logger_1.default.info(`Password changed successfully for user ${id}`);
+        return { success: true };
+    }
+    catch (error) {
+        logger_1.default.error(`Error changing password for user ${id}: ${error}`);
+        throw error;
+    }
+};
+exports.changePassword = changePassword;
+/**
+ * Supprimer un utilisateur
+ *
+ * @param id - ID de l'utilisateur à supprimer
+ * @param currentUserId - ID de l'utilisateur qui fait la demande
+ * @returns Succès de l'opération
+ */
+const deleteUser = async (id, currentUserId) => {
+    try {
+        // Vérifier si l'utilisateur existe
+        const existingUser = await prisma_1.default.user.findUnique({
+            where: { id }
+        });
+        if (!existingUser) {
+            throw new Error('User not found');
+        }
+        // Vérifier les permissions si un utilisateur courant est spécifié
+        if (currentUserId && currentUserId !== id) {
+            const currentUser = await prisma_1.default.user.findUnique({
+                where: { id: currentUserId },
+                select: { role: true }
+            });
+            // Seul un admin peut supprimer d'autres utilisateurs
+            if (!currentUser || currentUser.role !== 'ADMIN') {
+                throw new Error('Unauthorized to delete this user');
+            }
+        }
+        // Supprimer d'abord les tokens de rafraîchissement
+        await prisma_1.default.refreshToken.deleteMany({
+            where: { userId: id }
+        });
+        // Supprimer l'utilisateur
+        await prisma_1.default.user.delete({
+            where: { id }
+        });
+        logger_1.default.info(`User ${id} deleted successfully`);
+        return { success: true };
+    }
+    catch (error) {
+        logger_1.default.error(`Error deleting user ${id}: ${error}`);
+        throw error;
+    }
+};
+exports.deleteUser = deleteUser;
+/**
+ * Récupérer tous les utilisateurs avec filtrage, pagination et tri
+ *
+ * @param options - Options de recherche et pagination
+ * @returns Liste paginée d'utilisateurs et métadonnées
+ */
+const getAllUsers = async (options) => {
+    try {
+        const { role, search, limit = 20, offset = 0, orderBy = 'createdAt', orderDirection = 'desc', includeInactive = false } = options;
+        // Construire la clause WHERE pour la recherche et le filtrage
+        const where = {};
+        // Filtrer par rôle si spécifié
+        if (role) {
+            where.role = role;
+        }
+        // Recherche textuelle sur plusieurs champs si spécifiée
+        if (search) {
+            where.OR = [
+                { email: { contains: search, mode: 'insensitive' } },
+                { displayName: { contains: search, mode: 'insensitive' } },
+                { firstName: { contains: search, mode: 'insensitive' } },
+                { lastName: { contains: search, mode: 'insensitive' } }
+            ];
+        }
+        // Vérifier si le champ de tri existe
+        const allowedOrderByFields = [
+            'createdAt', 'updatedAt', 'email', 'displayName', 'role'
+        ];
+        const finalOrderBy = allowedOrderByFields.includes(orderBy)
+            ? orderBy
+            : 'createdAt';
+        // Exécuter la requête avec les paramètres de pagination
+        const users = await prisma_1.default.user.findMany({
+            where,
+            take: Number(limit),
+            skip: Number(offset),
+            select: {
+                id: true,
+                email: true,
+                displayName: true,
+                firstName: true,
+                lastName: true,
+                nationalRegisterNumber: true,
+                birthDate: true,
+                phoneNumber: true,
+                profilePicture: true,
+                address: true,
+                role: true,
+                bio: true,
+                createdAt: true,
+                updatedAt: true,
+                // Relations basiques
+                _count: {
+                    select: {
+                        ownedRoadbooks: true,
+                        guidedRoadbooks: true,
+                        receivedBadges: true
+                    }
+                }
+            },
+            orderBy: { [finalOrderBy]: orderDirection }
+        });
+        // Compter le nombre total pour la pagination
+        const total = await prisma_1.default.user.count({ where });
+        logger_1.default.info(`Retrieved ${users.length} users (total: ${total})`);
+        return {
+            users,
+            pagination: {
+                total,
+                limit: Number(limit),
+                offset: Number(offset),
+                pages: Math.ceil(total / Number(limit)),
+                currentPage: Math.floor(Number(offset) / Number(limit)) + 1
+            }
+        };
+    }
+    catch (error) {
+        logger_1.default.error(`Error retrieving users: ${error}`);
+        throw error;
+    }
+};
+exports.getAllUsers = getAllUsers;
+/**
+ * Update user's profile picture
+ *
+ * @param userId - ID of the user
+ * @param pictureData - Profile picture data (URL or base64)
+ * @returns Updated user without password
+ */
+const updateProfilePicture = async (userId, pictureData) => {
+    try {
+        logger_1.default.info(`Updating profile picture for user ${userId}`);
+        // Verify user exists
+        const user = await prisma_1.default.user.findUnique({
+            where: { id: userId }
+        });
+        if (!user) {
+            throw new Error('User not found');
+        }
+        // Update profile picture
+        const updatedUser = await prisma_1.default.user.update({
+            where: { id: userId },
+            data: {
+                profilePicture: pictureData.profilePicture,
+                profilePictureType: pictureData.profilePictureType,
+                profilePictureLastUpdated: new Date()
+            }
+        });
+        logger_1.default.info(`Profile picture updated for user ${userId}`);
+        // Return user without password
+        const { passwordHash, ...userWithoutPassword } = updatedUser;
+        return userWithoutPassword;
+    }
+    catch (error) {
+        logger_1.default.error(`Error updating profile picture for user ${userId}: ${error}`);
+        throw error;
+    }
+};
+exports.updateProfilePicture = updateProfilePicture;
+/**
+ * Delete user's profile picture
+ *
+ * @param userId - ID of the user
+ * @returns Updated user without password
+ */
+const deleteProfilePicture = async (userId) => {
+    try {
+        logger_1.default.info(`Deleting profile picture for user ${userId}`);
+        // Verify user exists
+        const user = await prisma_1.default.user.findUnique({
+            where: { id: userId }
+        });
+        if (!user) {
+            throw new Error('User not found');
+        }
+        // Remove profile picture
+        const updatedUser = await prisma_1.default.user.update({
+            where: { id: userId },
+            data: {
+                profilePicture: null,
+                profilePictureType: null,
+                profilePictureLastUpdated: new Date()
+            }
+        });
+        logger_1.default.info(`Profile picture deleted for user ${userId}`);
+        // Return user without password
+        const { passwordHash, ...userWithoutPassword } = updatedUser;
+        return userWithoutPassword;
+    }
+    catch (error) {
+        logger_1.default.error(`Error deleting profile picture for user ${userId}: ${error}`);
+        throw error;
+    }
+};
+exports.deleteProfilePicture = deleteProfilePicture;