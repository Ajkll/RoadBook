<<<<<<< HEAD
"use strict";
/**
 * LOGGER UTILITY
 *
 * Ce module fournit un logger configuré pour l'application.
 * Il utilise Winston pour:
 * - Logger dans la console avec couleurs en développement
 * - Logger dans des fichiers en production
 * - Différents niveaux de log (error, warn, info, debug)
 * - Format timestamp pour faciliter le debugging
 *
 * En production, seuls les logs de niveau info et supérieur sont affichés en console.
 * En développement, tous les logs (y compris debug) sont affichés.
 */
var __importDefault = (this && this.__importDefault) || function (mod) {
    return (mod && mod.__esModule) ? mod : { "default": mod };
};
Object.defineProperty(exports, "__esModule", { value: true });
const winston_1 = __importDefault(require("winston"));
const path_1 = __importDefault(require("path"));
const fs_1 = __importDefault(require("fs"));
// Créer le répertoire de logs s'il n'existe pas
const logDir = path_1.default.join(process.cwd(), 'logs');
if (!fs_1.default.existsSync(logDir)) {
    fs_1.default.mkdirSync(logDir, { recursive: true });
}
// Définir les niveaux et couleurs
const levels = {
    error: 0,
    warn: 1,
    info: 2,
    http: 3,
    debug: 4,
};
const colors = {
    error: 'red',
    warn: 'yellow',
    info: 'green',
    http: 'magenta',
    debug: 'blue',
};
// Ajouter les couleurs à Winston
winston_1.default.addColors(colors);
// Format pour la console
const consoleFormat = winston_1.default.format.combine(winston_1.default.format.timestamp({ format: 'YYYY-MM-DD HH:mm:ss' }), winston_1.default.format.colorize({ all: true }), winston_1.default.format.printf((info) => `${info.timestamp} [${info.level}]: ${info.message}`));
// Format pour les fichiers (sans couleurs, mais avec plus de détails)
const fileFormat = winston_1.default.format.combine(winston_1.default.format.timestamp({ format: 'YYYY-MM-DD HH:mm:ss' }), winston_1.default.format.json());
// Détecter l'environnement
const isProd = process.env.NODE_ENV === 'production';
const isTest = process.env.NODE_ENV === 'test';
// Créer le logger
const logger = winston_1.default.createLogger({
    level: isTest ? 'error' : isProd ? 'info' : 'debug',
    levels,
    format: fileFormat,
    transports: [
        // Logger les erreurs dans un fichier séparé
        new winston_1.default.transports.File({
            filename: path_1.default.join(logDir, 'error.log'),
            level: 'error'
        }),
        // Logger tous les messages dans un fichier
        new winston_1.default.transports.File({
            filename: path_1.default.join(logDir, 'combined.log')
        }),
    ],
    // Ne pas quitter en cas d'erreur non gérée
    exitOnError: false
});
// En développement ou test, logger aussi dans la console
if (!isProd || isTest) {
    logger.add(new winston_1.default.transports.Console({
        format: consoleFormat,
        // Ne pas afficher les logs si les tests sont en cours avec --silent
        silent: process.argv.includes('--silent')
    }));
}
/**
 * Fonctions de log avec support pour les objets (auto-stringify)
 */
exports.default = {
    error: (message, ...meta) => {
        const metaString = meta.length > 0 ? ` ${JSON.stringify(meta)}` : '';
        logger.error(`${message}${metaString}`);
    },
    warn: (message, ...meta) => {
        const metaString = meta.length > 0 ? ` ${JSON.stringify(meta)}` : '';
        logger.warn(`${message}${metaString}`);
    },
    info: (message, ...meta) => {
        const metaString = meta.length > 0 ? ` ${JSON.stringify(meta)}` : '';
        logger.info(`${message}${metaString}`);
    },
    http: (message, ...meta) => {
        const metaString = meta.length > 0 ? ` ${JSON.stringify(meta)}` : '';
        logger.http(`${message}${metaString}`);
    },
    debug: (message, ...meta) => {
        const metaString = meta.length > 0 ? ` ${JSON.stringify(meta)}` : '';
        logger.debug(`${message}${metaString}`);
    }
};
=======
"use strict";
/**
 * LOGGER UTILITY
 *
 * Ce module fournit un logger configuré pour l'application.
 * Il utilise Winston pour:
 * - Logger dans la console avec couleurs en développement
 * - Logger dans des fichiers en production
 * - Différents niveaux de log (error, warn, info, debug)
 * - Format timestamp pour faciliter le debugging
 *
 * En production, seuls les logs de niveau info et supérieur sont affichés en console.
 * En développement, tous les logs (y compris debug) sont affichés.
 */
var __importDefault = (this && this.__importDefault) || function (mod) {
    return (mod && mod.__esModule) ? mod : { "default": mod };
};
Object.defineProperty(exports, "__esModule", { value: true });
const winston_1 = __importDefault(require("winston"));
const path_1 = __importDefault(require("path"));
const fs_1 = __importDefault(require("fs"));
// Créer le répertoire de logs s'il n'existe pas
const logDir = path_1.default.join(process.cwd(), 'logs');
if (!fs_1.default.existsSync(logDir)) {
    fs_1.default.mkdirSync(logDir, { recursive: true });
}
// Définir les niveaux et couleurs
const levels = {
    error: 0,
    warn: 1,
    info: 2,
    http: 3,
    debug: 4,
};
const colors = {
    error: 'red',
    warn: 'yellow',
    info: 'green',
    http: 'magenta',
    debug: 'blue',
};
// Ajouter les couleurs à Winston
winston_1.default.addColors(colors);
// Format pour la console
const consoleFormat = winston_1.default.format.combine(winston_1.default.format.timestamp({ format: 'YYYY-MM-DD HH:mm:ss' }), winston_1.default.format.colorize({ all: true }), winston_1.default.format.printf((info) => `${info.timestamp} [${info.level}]: ${info.message}`));
// Format pour les fichiers (sans couleurs, mais avec plus de détails)
const fileFormat = winston_1.default.format.combine(winston_1.default.format.timestamp({ format: 'YYYY-MM-DD HH:mm:ss' }), winston_1.default.format.json());
// Détecter l'environnement
const isProd = process.env.NODE_ENV === 'production';
const isTest = process.env.NODE_ENV === 'test';
// Créer le logger
const logger = winston_1.default.createLogger({
    level: isTest ? 'error' : isProd ? 'info' : 'debug',
    levels,
    format: fileFormat,
    transports: [
        // Logger les erreurs dans un fichier séparé
        new winston_1.default.transports.File({
            filename: path_1.default.join(logDir, 'error.log'),
            level: 'error'
        }),
        // Logger tous les messages dans un fichier
        new winston_1.default.transports.File({
            filename: path_1.default.join(logDir, 'combined.log')
        }),
    ],
    // Ne pas quitter en cas d'erreur non gérée
    exitOnError: false
});
// En développement ou test, logger aussi dans la console
if (!isProd || isTest) {
    logger.add(new winston_1.default.transports.Console({
        format: consoleFormat,
        // Ne pas afficher les logs si les tests sont en cours avec --silent
        silent: process.argv.includes('--silent')
    }));
}
/**
 * Fonctions de log avec support pour les objets (auto-stringify)
 */
exports.default = {
    error: (message, ...meta) => {
        const metaString = meta.length > 0 ? ` ${JSON.stringify(meta)}` : '';
        logger.error(`${message}${metaString}`);
    },
    warn: (message, ...meta) => {
        const metaString = meta.length > 0 ? ` ${JSON.stringify(meta)}` : '';
        logger.warn(`${message}${metaString}`);
    },
    info: (message, ...meta) => {
        const metaString = meta.length > 0 ? ` ${JSON.stringify(meta)}` : '';
        logger.info(`${message}${metaString}`);
    },
    http: (message, ...meta) => {
        const metaString = meta.length > 0 ? ` ${JSON.stringify(meta)}` : '';
        logger.http(`${message}${metaString}`);
    },
    debug: (message, ...meta) => {
        const metaString = meta.length > 0 ? ` ${JSON.stringify(meta)}` : '';
        logger.debug(`${message}${metaString}`);
    }
};
>>>>>>> 96214de1
<|MERGE_RESOLUTION|>--- conflicted
+++ resolved
@@ -1,207 +1,102 @@
-<<<<<<< HEAD
-"use strict";
-/**
- * LOGGER UTILITY
- *
- * Ce module fournit un logger configuré pour l'application.
- * Il utilise Winston pour:
- * - Logger dans la console avec couleurs en développement
- * - Logger dans des fichiers en production
- * - Différents niveaux de log (error, warn, info, debug)
- * - Format timestamp pour faciliter le debugging
- *
- * En production, seuls les logs de niveau info et supérieur sont affichés en console.
- * En développement, tous les logs (y compris debug) sont affichés.
- */
-var __importDefault = (this && this.__importDefault) || function (mod) {
-    return (mod && mod.__esModule) ? mod : { "default": mod };
-};
-Object.defineProperty(exports, "__esModule", { value: true });
-const winston_1 = __importDefault(require("winston"));
-const path_1 = __importDefault(require("path"));
-const fs_1 = __importDefault(require("fs"));
-// Créer le répertoire de logs s'il n'existe pas
-const logDir = path_1.default.join(process.cwd(), 'logs');
-if (!fs_1.default.existsSync(logDir)) {
-    fs_1.default.mkdirSync(logDir, { recursive: true });
-}
-// Définir les niveaux et couleurs
-const levels = {
-    error: 0,
-    warn: 1,
-    info: 2,
-    http: 3,
-    debug: 4,
-};
-const colors = {
-    error: 'red',
-    warn: 'yellow',
-    info: 'green',
-    http: 'magenta',
-    debug: 'blue',
-};
-// Ajouter les couleurs à Winston
-winston_1.default.addColors(colors);
-// Format pour la console
-const consoleFormat = winston_1.default.format.combine(winston_1.default.format.timestamp({ format: 'YYYY-MM-DD HH:mm:ss' }), winston_1.default.format.colorize({ all: true }), winston_1.default.format.printf((info) => `${info.timestamp} [${info.level}]: ${info.message}`));
-// Format pour les fichiers (sans couleurs, mais avec plus de détails)
-const fileFormat = winston_1.default.format.combine(winston_1.default.format.timestamp({ format: 'YYYY-MM-DD HH:mm:ss' }), winston_1.default.format.json());
-// Détecter l'environnement
-const isProd = process.env.NODE_ENV === 'production';
-const isTest = process.env.NODE_ENV === 'test';
-// Créer le logger
-const logger = winston_1.default.createLogger({
-    level: isTest ? 'error' : isProd ? 'info' : 'debug',
-    levels,
-    format: fileFormat,
-    transports: [
-        // Logger les erreurs dans un fichier séparé
-        new winston_1.default.transports.File({
-            filename: path_1.default.join(logDir, 'error.log'),
-            level: 'error'
-        }),
-        // Logger tous les messages dans un fichier
-        new winston_1.default.transports.File({
-            filename: path_1.default.join(logDir, 'combined.log')
-        }),
-    ],
-    // Ne pas quitter en cas d'erreur non gérée
-    exitOnError: false
-});
-// En développement ou test, logger aussi dans la console
-if (!isProd || isTest) {
-    logger.add(new winston_1.default.transports.Console({
-        format: consoleFormat,
-        // Ne pas afficher les logs si les tests sont en cours avec --silent
-        silent: process.argv.includes('--silent')
-    }));
-}
-/**
- * Fonctions de log avec support pour les objets (auto-stringify)
- */
-exports.default = {
-    error: (message, ...meta) => {
-        const metaString = meta.length > 0 ? ` ${JSON.stringify(meta)}` : '';
-        logger.error(`${message}${metaString}`);
-    },
-    warn: (message, ...meta) => {
-        const metaString = meta.length > 0 ? ` ${JSON.stringify(meta)}` : '';
-        logger.warn(`${message}${metaString}`);
-    },
-    info: (message, ...meta) => {
-        const metaString = meta.length > 0 ? ` ${JSON.stringify(meta)}` : '';
-        logger.info(`${message}${metaString}`);
-    },
-    http: (message, ...meta) => {
-        const metaString = meta.length > 0 ? ` ${JSON.stringify(meta)}` : '';
-        logger.http(`${message}${metaString}`);
-    },
-    debug: (message, ...meta) => {
-        const metaString = meta.length > 0 ? ` ${JSON.stringify(meta)}` : '';
-        logger.debug(`${message}${metaString}`);
-    }
-};
-=======
-"use strict";
-/**
- * LOGGER UTILITY
- *
- * Ce module fournit un logger configuré pour l'application.
- * Il utilise Winston pour:
- * - Logger dans la console avec couleurs en développement
- * - Logger dans des fichiers en production
- * - Différents niveaux de log (error, warn, info, debug)
- * - Format timestamp pour faciliter le debugging
- *
- * En production, seuls les logs de niveau info et supérieur sont affichés en console.
- * En développement, tous les logs (y compris debug) sont affichés.
- */
-var __importDefault = (this && this.__importDefault) || function (mod) {
-    return (mod && mod.__esModule) ? mod : { "default": mod };
-};
-Object.defineProperty(exports, "__esModule", { value: true });
-const winston_1 = __importDefault(require("winston"));
-const path_1 = __importDefault(require("path"));
-const fs_1 = __importDefault(require("fs"));
-// Créer le répertoire de logs s'il n'existe pas
-const logDir = path_1.default.join(process.cwd(), 'logs');
-if (!fs_1.default.existsSync(logDir)) {
-    fs_1.default.mkdirSync(logDir, { recursive: true });
-}
-// Définir les niveaux et couleurs
-const levels = {
-    error: 0,
-    warn: 1,
-    info: 2,
-    http: 3,
-    debug: 4,
-};
-const colors = {
-    error: 'red',
-    warn: 'yellow',
-    info: 'green',
-    http: 'magenta',
-    debug: 'blue',
-};
-// Ajouter les couleurs à Winston
-winston_1.default.addColors(colors);
-// Format pour la console
-const consoleFormat = winston_1.default.format.combine(winston_1.default.format.timestamp({ format: 'YYYY-MM-DD HH:mm:ss' }), winston_1.default.format.colorize({ all: true }), winston_1.default.format.printf((info) => `${info.timestamp} [${info.level}]: ${info.message}`));
-// Format pour les fichiers (sans couleurs, mais avec plus de détails)
-const fileFormat = winston_1.default.format.combine(winston_1.default.format.timestamp({ format: 'YYYY-MM-DD HH:mm:ss' }), winston_1.default.format.json());
-// Détecter l'environnement
-const isProd = process.env.NODE_ENV === 'production';
-const isTest = process.env.NODE_ENV === 'test';
-// Créer le logger
-const logger = winston_1.default.createLogger({
-    level: isTest ? 'error' : isProd ? 'info' : 'debug',
-    levels,
-    format: fileFormat,
-    transports: [
-        // Logger les erreurs dans un fichier séparé
-        new winston_1.default.transports.File({
-            filename: path_1.default.join(logDir, 'error.log'),
-            level: 'error'
-        }),
-        // Logger tous les messages dans un fichier
-        new winston_1.default.transports.File({
-            filename: path_1.default.join(logDir, 'combined.log')
-        }),
-    ],
-    // Ne pas quitter en cas d'erreur non gérée
-    exitOnError: false
-});
-// En développement ou test, logger aussi dans la console
-if (!isProd || isTest) {
-    logger.add(new winston_1.default.transports.Console({
-        format: consoleFormat,
-        // Ne pas afficher les logs si les tests sont en cours avec --silent
-        silent: process.argv.includes('--silent')
-    }));
-}
-/**
- * Fonctions de log avec support pour les objets (auto-stringify)
- */
-exports.default = {
-    error: (message, ...meta) => {
-        const metaString = meta.length > 0 ? ` ${JSON.stringify(meta)}` : '';
-        logger.error(`${message}${metaString}`);
-    },
-    warn: (message, ...meta) => {
-        const metaString = meta.length > 0 ? ` ${JSON.stringify(meta)}` : '';
-        logger.warn(`${message}${metaString}`);
-    },
-    info: (message, ...meta) => {
-        const metaString = meta.length > 0 ? ` ${JSON.stringify(meta)}` : '';
-        logger.info(`${message}${metaString}`);
-    },
-    http: (message, ...meta) => {
-        const metaString = meta.length > 0 ? ` ${JSON.stringify(meta)}` : '';
-        logger.http(`${message}${metaString}`);
-    },
-    debug: (message, ...meta) => {
-        const metaString = meta.length > 0 ? ` ${JSON.stringify(meta)}` : '';
-        logger.debug(`${message}${metaString}`);
-    }
-};
->>>>>>> 96214de1
+"use strict";
+/**
+ * LOGGER UTILITY
+ *
+ * Ce module fournit un logger configuré pour l'application.
+ * Il utilise Winston pour:
+ * - Logger dans la console avec couleurs en développement
+ * - Logger dans des fichiers en production
+ * - Différents niveaux de log (error, warn, info, debug)
+ * - Format timestamp pour faciliter le debugging
+ *
+ * En production, seuls les logs de niveau info et supérieur sont affichés en console.
+ * En développement, tous les logs (y compris debug) sont affichés.
+ */
+var __importDefault = (this && this.__importDefault) || function (mod) {
+    return (mod && mod.__esModule) ? mod : { "default": mod };
+};
+Object.defineProperty(exports, "__esModule", { value: true });
+const winston_1 = __importDefault(require("winston"));
+const path_1 = __importDefault(require("path"));
+const fs_1 = __importDefault(require("fs"));
+// Créer le répertoire de logs s'il n'existe pas
+const logDir = path_1.default.join(process.cwd(), 'logs');
+if (!fs_1.default.existsSync(logDir)) {
+    fs_1.default.mkdirSync(logDir, { recursive: true });
+}
+// Définir les niveaux et couleurs
+const levels = {
+    error: 0,
+    warn: 1,
+    info: 2,
+    http: 3,
+    debug: 4,
+};
+const colors = {
+    error: 'red',
+    warn: 'yellow',
+    info: 'green',
+    http: 'magenta',
+    debug: 'blue',
+};
+// Ajouter les couleurs à Winston
+winston_1.default.addColors(colors);
+// Format pour la console
+const consoleFormat = winston_1.default.format.combine(winston_1.default.format.timestamp({ format: 'YYYY-MM-DD HH:mm:ss' }), winston_1.default.format.colorize({ all: true }), winston_1.default.format.printf((info) => `${info.timestamp} [${info.level}]: ${info.message}`));
+// Format pour les fichiers (sans couleurs, mais avec plus de détails)
+const fileFormat = winston_1.default.format.combine(winston_1.default.format.timestamp({ format: 'YYYY-MM-DD HH:mm:ss' }), winston_1.default.format.json());
+// Détecter l'environnement
+const isProd = process.env.NODE_ENV === 'production';
+const isTest = process.env.NODE_ENV === 'test';
+// Créer le logger
+const logger = winston_1.default.createLogger({
+    level: isTest ? 'error' : isProd ? 'info' : 'debug',
+    levels,
+    format: fileFormat,
+    transports: [
+        // Logger les erreurs dans un fichier séparé
+        new winston_1.default.transports.File({
+            filename: path_1.default.join(logDir, 'error.log'),
+            level: 'error'
+        }),
+        // Logger tous les messages dans un fichier
+        new winston_1.default.transports.File({
+            filename: path_1.default.join(logDir, 'combined.log')
+        }),
+    ],
+    // Ne pas quitter en cas d'erreur non gérée
+    exitOnError: false
+});
+// En développement ou test, logger aussi dans la console
+if (!isProd || isTest) {
+    logger.add(new winston_1.default.transports.Console({
+        format: consoleFormat,
+        // Ne pas afficher les logs si les tests sont en cours avec --silent
+        silent: process.argv.includes('--silent')
+    }));
+}
+/**
+ * Fonctions de log avec support pour les objets (auto-stringify)
+ */
+exports.default = {
+    error: (message, ...meta) => {
+        const metaString = meta.length > 0 ? ` ${JSON.stringify(meta)}` : '';
+        logger.error(`${message}${metaString}`);
+    },
+    warn: (message, ...meta) => {
+        const metaString = meta.length > 0 ? ` ${JSON.stringify(meta)}` : '';
+        logger.warn(`${message}${metaString}`);
+    },
+    info: (message, ...meta) => {
+        const metaString = meta.length > 0 ? ` ${JSON.stringify(meta)}` : '';
+        logger.info(`${message}${metaString}`);
+    },
+    http: (message, ...meta) => {
+        const metaString = meta.length > 0 ? ` ${JSON.stringify(meta)}` : '';
+        logger.http(`${message}${metaString}`);
+    },
+    debug: (message, ...meta) => {
+        const metaString = meta.length > 0 ? ` ${JSON.stringify(meta)}` : '';
+        logger.debug(`${message}${metaString}`);
+    }
+};