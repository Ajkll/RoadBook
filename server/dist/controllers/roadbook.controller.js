<<<<<<< HEAD
"use strict";
var __createBinding = (this && this.__createBinding) || (Object.create ? (function(o, m, k, k2) {
    if (k2 === undefined) k2 = k;
    var desc = Object.getOwnPropertyDescriptor(m, k);
    if (!desc || ("get" in desc ? !m.__esModule : desc.writable || desc.configurable)) {
      desc = { enumerable: true, get: function() { return m[k]; } };
    }
    Object.defineProperty(o, k2, desc);
}) : (function(o, m, k, k2) {
    if (k2 === undefined) k2 = k;
    o[k2] = m[k];
}));
var __setModuleDefault = (this && this.__setModuleDefault) || (Object.create ? (function(o, v) {
    Object.defineProperty(o, "default", { enumerable: true, value: v });
}) : function(o, v) {
    o["default"] = v;
});
var __importStar = (this && this.__importStar) || (function () {
    var ownKeys = function(o) {
        ownKeys = Object.getOwnPropertyNames || function (o) {
            var ar = [];
            for (var k in o) if (Object.prototype.hasOwnProperty.call(o, k)) ar[ar.length] = k;
            return ar;
        };
        return ownKeys(o);
    };
    return function (mod) {
        if (mod && mod.__esModule) return mod;
        var result = {};
        if (mod != null) for (var k = ownKeys(mod), i = 0; i < k.length; i++) if (k[i] !== "default") __createBinding(result, mod, k[i]);
        __setModuleDefault(result, mod);
        return result;
    };
})();
Object.defineProperty(exports, "__esModule", { value: true });
exports.getRoadbookStatistics = exports.exportRoadbook = exports.updateCompetencyStatus = exports.getCompetencyProgress = exports.getRoadbookSessions = exports.updateRoadbookStatus = exports.createSession = exports.getGuidedRoadbooks = exports.assignGuide = exports.deleteRoadbook = exports.updateRoadbook = exports.getRoadbookById = exports.createRoadbook = exports.getUserRoadbooks = void 0;
const roadbookService = __importStar(require("../services/roadbook.service"));
/**
 * Get all roadbooks belonging to the logged-in user
 *
 * @route GET /api/roadbooks
 * @access Private - Requires authentication
 * @returns {Array} - List of roadbooks owned by the user
 */
const getUserRoadbooks = async (req, res, next) => {
    var _a;
    try {
        // Extract user ID from the authenticated JWT token
        const userId = (_a = req.user) === null || _a === void 0 ? void 0 : _a.userId;
        if (!userId) {
            return res.status(401).json({
                status: "error",
                message: "User ID not found in token"
            });
        }
        // Get the optional status filter from query params
        const status = req.query.status;
        // Get user's roadbooks with optional filters
        const roadbooks = await roadbookService.getRoadbooksByUserId(userId, status);
        res.status(200).json({
            status: "success",
            data: roadbooks
        });
    }
    catch (error) {
        console.error("Error fetching user roadbooks:", error);
        next(error);
    }
};
exports.getUserRoadbooks = getUserRoadbooks;
/**
 * Create a new roadbook
 *
 * @route POST /api/roadbooks
 * @access Private - Requires authentication
 * @returns {Object} - Newly created roadbook
 */
const createRoadbook = async (req, res, next) => {
    var _a;
    try {
        // Extract user ID from the authenticated JWT token
        const userId = (_a = req.user) === null || _a === void 0 ? void 0 : _a.userId;
        if (!userId) {
            return res.status(401).json({
                status: "error",
                message: "User ID not found in token"
            });
        }
        // Extract roadbook data from request body
        const roadbookData = {
            ...req.body,
            apprenticeId: userId // Set the current user as the apprentice/owner
        };
        // Create the roadbook
        const newRoadbook = await roadbookService.createRoadbook(roadbookData);
        res.status(201).json({
            status: "success",
            data: newRoadbook
        });
    }
    catch (error) {
        console.error("Error creating roadbook:", error);
        next(error);
    }
};
exports.createRoadbook = createRoadbook;
/**
 * Get a specific roadbook by ID
 *
 * @route GET /api/roadbooks/:id
 * @access Private - Requires authentication and ownership or guide role
 * @returns {Object} - Roadbook details with sessions and optional statistics
 */
const getRoadbookById = async (req, res, next) => {
    var _a;
    try {
        const { id } = req.params;
        const userId = (_a = req.user) === null || _a === void 0 ? void 0 : _a.userId;
        // Vérifier si des statistiques détaillées sont demandées
        const includeStats = req.query.stats === 'true';
        if (!userId) {
            return res.status(401).json({
                status: "error",
                message: "User ID not found in token"
            });
        }
        // Get roadbook with access check and optional statistics
        const roadbook = await roadbookService.getRoadbookById(id, userId, includeStats);
        res.status(200).json({
            status: "success",
            data: roadbook
        });
    }
    catch (error) {
        console.error(`Error fetching roadbook ${req.params.id}:`, error);
        if (error.message === "Roadbook not found") {
            return res.status(404).json({
                status: "error",
                message: "Roadbook not found"
            });
        }
        if (error.message === "Unauthorized access") {
            return res.status(403).json({
                status: "error",
                message: "You don't have permission to access this roadbook"
            });
        }
        next(error);
    }
};
exports.getRoadbookById = getRoadbookById;
/**
 * Update a roadbook
 *
 * @route PUT /api/roadbooks/:id
 * @access Private - Requires authentication and ownership
 * @returns {Object} - Updated roadbook
 */
const updateRoadbook = async (req, res, next) => {
    var _a;
    try {
        const { id } = req.params;
        const userId = (_a = req.user) === null || _a === void 0 ? void 0 : _a.userId;
        if (!userId) {
            return res.status(401).json({
                status: "error",
                message: "User ID not found in token"
            });
        }
        // Update the roadbook with access check
        const updatedRoadbook = await roadbookService.updateRoadbook(id, req.body, userId);
        res.status(200).json({
            status: "success",
            data: updatedRoadbook
        });
    }
    catch (error) {
        console.error(`Error updating roadbook ${req.params.id}:`, error);
        if (error.message === "Roadbook not found") {
            return res.status(404).json({
                status: "error",
                message: "Roadbook not found"
            });
        }
        if (error.message === "Unauthorized access") {
            return res.status(403).json({
                status: "error",
                message: "You don't have permission to update this roadbook"
            });
        }
        next(error);
    }
};
exports.updateRoadbook = updateRoadbook;
/**
 * Delete a roadbook
 *
 * @route DELETE /api/roadbooks/:id
 * @access Private - Requires authentication and ownership
 * @returns {Object} - Success message
 */
const deleteRoadbook = async (req, res, next) => {
    var _a;
    try {
        const { id } = req.params;
        const userId = (_a = req.user) === null || _a === void 0 ? void 0 : _a.userId;
        if (!userId) {
            return res.status(401).json({
                status: "error",
                message: "User ID not found in token"
            });
        }
        // Delete the roadbook with access check
        await roadbookService.deleteRoadbook(id, userId);
        res.status(200).json({
            status: "success",
            message: "Roadbook deleted successfully"
        });
    }
    catch (error) {
        console.error(`Error deleting roadbook ${req.params.id}:`, error);
        if (error.message === "Roadbook not found") {
            return res.status(404).json({
                status: "error",
                message: "Roadbook not found"
            });
        }
        if (error.message === "Unauthorized access") {
            return res.status(403).json({
                status: "error",
                message: "You don't have permission to delete this roadbook"
            });
        }
        next(error);
    }
};
exports.deleteRoadbook = deleteRoadbook;
/**
 * Assign a guide to a roadbook
 *
 * @route POST /api/roadbooks/:id/guide
 * @access Private - Requires authentication and ownership
 * @returns {Object} - Updated roadbook with guide information
 */
const assignGuide = async (req, res, next) => {
    var _a;
    try {
        const { id } = req.params;
        const { guideId } = req.body;
        const userId = (_a = req.user) === null || _a === void 0 ? void 0 : _a.userId;
        if (!userId) {
            return res.status(401).json({
                status: "error",
                message: "User ID not found in token"
            });
        }
        if (!guideId) {
            return res.status(400).json({
                status: "error",
                message: "Guide ID is required"
            });
        }
        // Assign guide to roadbook with access check
        const updatedRoadbook = await roadbookService.assignGuide(id, guideId, userId);
        res.status(200).json({
            status: "success",
            data: updatedRoadbook
        });
    }
    catch (error) {
        console.error(`Error assigning guide to roadbook ${req.params.id}:`, error);
        if (error.message === "Roadbook not found") {
            return res.status(404).json({
                status: "error",
                message: "Roadbook not found"
            });
        }
        if (error.message === "Unauthorized access") {
            return res.status(403).json({
                status: "error",
                message: "You don't have permission to update this roadbook"
            });
        }
        if (error.message === "Guide not found") {
            return res.status(404).json({
                status: "error",
                message: "Guide user not found"
            });
        }
        if (error.message === "Invalid guide role") {
            return res.status(400).json({
                status: "error",
                message: "Selected user does not have the GUIDE role"
            });
        }
        next(error);
    }
};
exports.assignGuide = assignGuide;
/**
 * Get guided roadbooks (for guides only)
 *
 * @route GET /api/roadbooks/guided
 * @access Private - Requires authentication and GUIDE role
 * @returns {Array} - List of roadbooks where user is a guide
 */
const getGuidedRoadbooks = async (req, res, next) => {
    var _a, _b;
    try {
        const userId = (_a = req.user) === null || _a === void 0 ? void 0 : _a.userId;
        const userRole = (_b = req.user) === null || _b === void 0 ? void 0 : _b.role;
        if (!userId) {
            return res.status(401).json({
                status: "error",
                message: "User ID not found in token"
            });
        }
        // Check if user has guide role
        if (userRole !== "GUIDE" && userRole !== "INSTRUCTOR" && userRole !== "ADMIN") {
            return res.status(403).json({
                status: "error",
                message: "Only guides, instructors and admins can access this endpoint"
            });
        }
        // Get optional status filter from query params
        const status = req.query.status;
        // Get list of roadbooks where user is a guide
        const guidedRoadbooks = await roadbookService.getGuidedRoadbooks(userId, status);
        res.status(200).json({
            status: "success",
            data: guidedRoadbooks
        });
    }
    catch (error) {
        console.error("Error fetching guided roadbooks:", error);
        next(error);
    }
};
exports.getGuidedRoadbooks = getGuidedRoadbooks;
/**
 * Create a new session in a roadbook
 *
 * @route POST /api/roadbooks/:id/sessions
 * @access Private - Requires authentication and ownership or guide role
 * @returns {Object} - Newly created session
 */
const createSession = async (req, res, next) => {
    var _a;
    try {
        const { id } = req.params;
        const userId = (_a = req.user) === null || _a === void 0 ? void 0 : _a.userId;
        if (!userId) {
            return res.status(401).json({
                status: "error",
                message: "User ID not found in token"
            });
        }
        // Create session data with the current user as apprentice
        const sessionData = {
            ...req.body,
            roadbookId: id,
            apprenticeId: userId
        };
        // Create the session with access check
        const newSession = await roadbookService.createSession(sessionData, userId);
        res.status(201).json({
            status: "success",
            data: newSession
        });
    }
    catch (error) {
        console.error(`Error creating session for roadbook ${req.params.id}:`, error);
        if (error.message === "Roadbook not found") {
            return res.status(404).json({
                status: "error",
                message: "Roadbook not found"
            });
        }
        if (error.message === "Unauthorized access") {
            return res.status(403).json({
                status: "error",
                message: "You don't have permission to add sessions to this roadbook"
            });
        }
        next(error);
    }
};
exports.createSession = createSession;
/**
 * Update roadbook status (active, completed, archived)
 *
 * @route PATCH /api/roadbooks/:id/status
 * @access Private - Requires authentication and ownership or guide role
 * @returns {Object} - Updated roadbook
 */
const updateRoadbookStatus = async (req, res, next) => {
    var _a;
    try {
        const { id } = req.params;
        const { status } = req.body;
        const userId = (_a = req.user) === null || _a === void 0 ? void 0 : _a.userId;
        if (!userId) {
            return res.status(401).json({
                status: "error",
                message: "User ID not found in token"
            });
        }
        if (!status || !["ACTIVE", "COMPLETED", "ARCHIVED"].includes(status)) {
            return res.status(400).json({
                status: "error",
                message: "Valid status is required (ACTIVE, COMPLETED, or ARCHIVED)"
            });
        }
        // Update roadbook status with access check
        const updatedRoadbook = await roadbookService.updateRoadbookStatus(id, status, userId);
        res.status(200).json({
            status: "success",
            data: updatedRoadbook
        });
    }
    catch (error) {
        console.error(`Error updating roadbook status ${req.params.id}:`, error);
        if (error.message === "Roadbook not found") {
            return res.status(404).json({
                status: "error",
                message: "Roadbook not found"
            });
        }
        if (error.message === "Unauthorized access") {
            return res.status(403).json({
                status: "error",
                message: "You don't have permission to update this roadbook"
            });
        }
        next(error);
    }
};
exports.updateRoadbookStatus = updateRoadbookStatus;
/**
 * Get all sessions for a roadbook
 *
 * @route GET /api/roadbooks/:id/sessions
 * @access Private - Requires authentication and ownership or guide role
 * @returns {Array} - List of sessions in the roadbook
 */
const getRoadbookSessions = async (req, res, next) => {
    var _a;
    try {
        const { id } = req.params;
        const userId = (_a = req.user) === null || _a === void 0 ? void 0 : _a.userId;
        if (!userId) {
            return res.status(401).json({
                status: "error",
                message: "User ID not found in token"
            });
        }
        // Get sessions with access check
        const sessions = await roadbookService.getRoadbookSessions(id, userId);
        res.status(200).json({
            status: "success",
            data: sessions
        });
    }
    catch (error) {
        console.error(`Error fetching sessions for roadbook ${req.params.id}:`, error);
        if (error.message === "Roadbook not found") {
            return res.status(404).json({
                status: "error",
                message: "Roadbook not found"
            });
        }
        if (error.message === "Unauthorized access") {
            return res.status(403).json({
                status: "error",
                message: "You don't have permission to view this roadbook's sessions"
            });
        }
        next(error);
    }
};
exports.getRoadbookSessions = getRoadbookSessions;
/**
 * Get competency progress for a roadbook
 *
 * @route GET /api/roadbooks/:id/competencies
 * @access Private - Requires authentication and ownership or guide role
 * @returns {Array} - List of competency progress records
 */
const getCompetencyProgress = async (req, res, next) => {
    var _a;
    try {
        const { id } = req.params;
        const userId = (_a = req.user) === null || _a === void 0 ? void 0 : _a.userId;
        if (!userId) {
            return res.status(401).json({
                status: "error",
                message: "User ID not found in token"
            });
        }
        // Get competency progress with access check
        const progress = await roadbookService.getCompetencyProgress(id, userId);
        res.status(200).json({
            status: "success",
            data: progress
        });
    }
    catch (error) {
        console.error(`Error fetching competency progress for roadbook ${req.params.id}:`, error);
        if (error.message === "Roadbook not found") {
            return res.status(404).json({
                status: "error",
                message: "Roadbook not found"
            });
        }
        if (error.message === "Unauthorized access") {
            return res.status(403).json({
                status: "error",
                message: "You don't have permission to view this roadbook's competency progress"
            });
        }
        next(error);
    }
};
exports.getCompetencyProgress = getCompetencyProgress;
/**
 * Update competency progress status
 *
 * @route PATCH /api/roadbooks/:id/competencies/:competencyId
 * @access Private - Requires authentication and guide role
 * @returns {Object} - Updated competency progress
 */
const updateCompetencyStatus = async (req, res, next) => {
    var _a, _b;
    try {
        const { id, competencyId } = req.params;
        const { status, notes } = req.body;
        const userId = (_a = req.user) === null || _a === void 0 ? void 0 : _a.userId;
        const userRole = (_b = req.user) === null || _b === void 0 ? void 0 : _b.role;
        if (!userId) {
            return res.status(401).json({
                status: "error",
                message: "User ID not found in token"
            });
        }
        // Only guides, instructors and admins can update competency status
        if (userRole !== "GUIDE" && userRole !== "INSTRUCTOR" && userRole !== "ADMIN") {
            return res.status(403).json({
                status: "error",
                message: "Only guides, instructors and admins can update competency status"
            });
        }
        if (!status || !["NOT_STARTED", "IN_PROGRESS", "MASTERED"].includes(status)) {
            return res.status(400).json({
                status: "error",
                message: "Valid status is required (NOT_STARTED, IN_PROGRESS, or MASTERED)"
            });
        }
        // Update competency status with access check
        const updatedProgress = await roadbookService.updateCompetencyStatus(id, competencyId, status, notes || null, userId);
        res.status(200).json({
            status: "success",
            data: updatedProgress
        });
    }
    catch (error) {
        console.error(`Error updating competency status for roadbook ${req.params.id}:`, error);
        if (error.message === "Roadbook not found" || error.message === "Competency not found") {
            return res.status(404).json({
                status: "error",
                message: error.message
            });
        }
        if (error.message === "Unauthorized access") {
            return res.status(403).json({
                status: "error",
                message: "You don't have permission to update competencies in this roadbook"
            });
        }
        next(error);
    }
};
exports.updateCompetencyStatus = updateCompetencyStatus;
/**
 * Export roadbook data for PDF generation
 *
 * @route GET /api/roadbooks/:id/export
 * @access Private - Requires authentication and ownership or guide role
 * @returns {Object} - Complete roadbook data for PDF export
 */
const exportRoadbook = async (req, res, next) => {
    var _a, _b;
    try {
        const { id } = req.params;
        const userId = (_a = req.user) === null || _a === void 0 ? void 0 : _a.userId;
        if (!userId) {
            return res.status(401).json({
                status: "error",
                message: "User ID not found in token"
            });
        }
        // Récupérer le format demandé (json ou directement pdf)
        const format = ((_b = req.query.format) === null || _b === void 0 ? void 0 : _b.toLowerCase()) || 'json';
        if (!['json', 'pdf'].includes(format)) {
            return res.status(400).json({
                status: "error",
                message: "Invalid format requested. Use 'json' or 'pdf'"
            });
        }
        // Préparer les données d'exportation avec vérification d'accès
        const exportData = await roadbookService.prepareRoadbookExportData(id, userId);
        // Selon le format demandé, renvoyer les données brutes ou générer un PDF
        if (format === 'json') {
            res.status(200).json({
                status: "success",
                data: exportData
            });
        }
        else {
            // Pour le format PDF, on prépare un téléchargement
            // Note: Cette partie nécessiterait une bibliothèque de génération PDF
            // comme PDFKit, mais est simplifiée ici pour démonstration
            // Préparer un nom de fichier basé sur le roadbook
            const fileName = `roadbook-${id}-export.pdf`;
            // En l'absence d'une vraie génération PDF, on renvoie les données JSON
            // avec des en-têtes indiquant qu'un PDF aurait dû être renvoyé
            res.setHeader('Content-Disposition', `attachment; filename="${fileName}"`);
            res.setHeader('Content-Type', 'application/json'); // Serait 'application/pdf' dans l'implémentation réelle
            res.status(200).json({
                status: "success",
                message: "PDF export is not implemented in this demo version",
                data: exportData
            });
        }
    }
    catch (error) {
        console.error(`Error exporting roadbook ${req.params.id}:`, error);
        if (error.message === "Roadbook not found") {
            return res.status(404).json({
                status: "error",
                message: "Roadbook not found"
            });
        }
        if (error.message === "Unauthorized access") {
            return res.status(403).json({
                status: "error",
                message: "You don't have permission to export this roadbook"
            });
        }
        next(error);
    }
};
exports.exportRoadbook = exportRoadbook;
/**
 * Get roadbook statistics summary
 *
 * @route GET /api/roadbooks/:id/statistics
 * @access Private - Requires authentication and ownership or guide role
 * @returns {Object} - Roadbook statistics
 */
const getRoadbookStatistics = async (req, res, next) => {
    var _a;
    try {
        const { id } = req.params;
        const userId = (_a = req.user) === null || _a === void 0 ? void 0 : _a.userId;
        if (!userId) {
            return res.status(401).json({
                status: "error",
                message: "User ID not found in token"
            });
        }
        // Vérifier les permissions en calculant les statistiques
        // (la fonction calculateRoadbookStatistics ne fait pas de vérification d'accès)
        // D'abord, vérifions si l'utilisateur a accès au roadbook
        const roadbook = await roadbookService.getRoadbookById(id, userId, false);
        if (!roadbook) {
            return res.status(404).json({
                status: "error",
                message: "Roadbook not found"
            });
        }
        // Si on arrive ici, l'utilisateur a bien les permissions nécessaires
        const statistics = await roadbookService.calculateRoadbookStatistics(id);
        res.status(200).json({
            status: "success",
            data: statistics
        });
    }
    catch (error) {
        console.error(`Error getting roadbook statistics for ${req.params.id}:`, error);
        if (error.message === "Roadbook not found") {
            return res.status(404).json({
                status: "error",
                message: "Roadbook not found"
            });
        }
        if (error.message === "Unauthorized access") {
            return res.status(403).json({
                status: "error",
                message: "You don't have permission to access this roadbook's statistics"
            });
        }
        next(error);
    }
};
exports.getRoadbookStatistics = getRoadbookStatistics;
=======
"use strict";
var __createBinding = (this && this.__createBinding) || (Object.create ? (function(o, m, k, k2) {
    if (k2 === undefined) k2 = k;
    var desc = Object.getOwnPropertyDescriptor(m, k);
    if (!desc || ("get" in desc ? !m.__esModule : desc.writable || desc.configurable)) {
      desc = { enumerable: true, get: function() { return m[k]; } };
    }
    Object.defineProperty(o, k2, desc);
}) : (function(o, m, k, k2) {
    if (k2 === undefined) k2 = k;
    o[k2] = m[k];
}));
var __setModuleDefault = (this && this.__setModuleDefault) || (Object.create ? (function(o, v) {
    Object.defineProperty(o, "default", { enumerable: true, value: v });
}) : function(o, v) {
    o["default"] = v;
});
var __importStar = (this && this.__importStar) || (function () {
    var ownKeys = function(o) {
        ownKeys = Object.getOwnPropertyNames || function (o) {
            var ar = [];
            for (var k in o) if (Object.prototype.hasOwnProperty.call(o, k)) ar[ar.length] = k;
            return ar;
        };
        return ownKeys(o);
    };
    return function (mod) {
        if (mod && mod.__esModule) return mod;
        var result = {};
        if (mod != null) for (var k = ownKeys(mod), i = 0; i < k.length; i++) if (k[i] !== "default") __createBinding(result, mod, k[i]);
        __setModuleDefault(result, mod);
        return result;
    };
})();
Object.defineProperty(exports, "__esModule", { value: true });
exports.getRoadbookStatistics = exports.exportRoadbook = exports.updateCompetencyStatus = exports.getCompetencyProgress = exports.getRoadbookSessions = exports.updateRoadbookStatus = exports.createSession = exports.getGuidedRoadbooks = exports.assignGuide = exports.deleteRoadbook = exports.updateRoadbook = exports.getRoadbookById = exports.createRoadbook = exports.getUserRoadbooks = void 0;
const roadbookService = __importStar(require("../services/roadbook.service"));
/**
 * Get all roadbooks belonging to the logged-in user
 *
 * @route GET /api/roadbooks
 * @access Private - Requires authentication
 * @returns {Array} - List of roadbooks owned by the user
 */
const getUserRoadbooks = async (req, res, next) => {
    var _a;
    try {
        // Extract user ID from the authenticated JWT token
        const userId = (_a = req.user) === null || _a === void 0 ? void 0 : _a.userId;
        if (!userId) {
            return res.status(401).json({
                status: "error",
                message: "User ID not found in token"
            });
        }
        // Get the optional status filter from query params
        const status = req.query.status;
        // Get user's roadbooks with optional filters
        const roadbooks = await roadbookService.getRoadbooksByUserId(userId, status);
        res.status(200).json({
            status: "success",
            data: roadbooks
        });
    }
    catch (error) {
        console.error("Error fetching user roadbooks:", error);
        next(error);
    }
};
exports.getUserRoadbooks = getUserRoadbooks;
/**
 * Create a new roadbook
 *
 * @route POST /api/roadbooks
 * @access Private - Requires authentication
 * @returns {Object} - Newly created roadbook
 */
const createRoadbook = async (req, res, next) => {
    var _a;
    try {
        // Extract user ID from the authenticated JWT token
        const userId = (_a = req.user) === null || _a === void 0 ? void 0 : _a.userId;
        if (!userId) {
            return res.status(401).json({
                status: "error",
                message: "User ID not found in token"
            });
        }
        // Extract roadbook data from request body
        const roadbookData = {
            ...req.body,
            apprenticeId: userId // Set the current user as the apprentice/owner
        };
        // Create the roadbook
        const newRoadbook = await roadbookService.createRoadbook(roadbookData);
        res.status(201).json({
            status: "success",
            data: newRoadbook
        });
    }
    catch (error) {
        console.error("Error creating roadbook:", error);
        next(error);
    }
};
exports.createRoadbook = createRoadbook;
/**
 * Get a specific roadbook by ID
 *
 * @route GET /api/roadbooks/:id
 * @access Private - Requires authentication and ownership or guide role
 * @returns {Object} - Roadbook details with sessions and optional statistics
 */
const getRoadbookById = async (req, res, next) => {
    var _a;
    try {
        const { id } = req.params;
        const userId = (_a = req.user) === null || _a === void 0 ? void 0 : _a.userId;
        // Vérifier si des statistiques détaillées sont demandées
        const includeStats = req.query.stats === 'true';
        if (!userId) {
            return res.status(401).json({
                status: "error",
                message: "User ID not found in token"
            });
        }
        // Get roadbook with access check and optional statistics
        const roadbook = await roadbookService.getRoadbookById(id, userId, includeStats);
        res.status(200).json({
            status: "success",
            data: roadbook
        });
    }
    catch (error) {
        console.error(`Error fetching roadbook ${req.params.id}:`, error);
        if (error.message === "Roadbook not found") {
            return res.status(404).json({
                status: "error",
                message: "Roadbook not found"
            });
        }
        if (error.message === "Unauthorized access") {
            return res.status(403).json({
                status: "error",
                message: "You don't have permission to access this roadbook"
            });
        }
        next(error);
    }
};
exports.getRoadbookById = getRoadbookById;
/**
 * Update a roadbook
 *
 * @route PUT /api/roadbooks/:id
 * @access Private - Requires authentication and ownership
 * @returns {Object} - Updated roadbook
 */
const updateRoadbook = async (req, res, next) => {
    var _a;
    try {
        const { id } = req.params;
        const userId = (_a = req.user) === null || _a === void 0 ? void 0 : _a.userId;
        if (!userId) {
            return res.status(401).json({
                status: "error",
                message: "User ID not found in token"
            });
        }
        // Update the roadbook with access check
        const updatedRoadbook = await roadbookService.updateRoadbook(id, req.body, userId);
        res.status(200).json({
            status: "success",
            data: updatedRoadbook
        });
    }
    catch (error) {
        console.error(`Error updating roadbook ${req.params.id}:`, error);
        if (error.message === "Roadbook not found") {
            return res.status(404).json({
                status: "error",
                message: "Roadbook not found"
            });
        }
        if (error.message === "Unauthorized access") {
            return res.status(403).json({
                status: "error",
                message: "You don't have permission to update this roadbook"
            });
        }
        next(error);
    }
};
exports.updateRoadbook = updateRoadbook;
/**
 * Delete a roadbook
 *
 * @route DELETE /api/roadbooks/:id
 * @access Private - Requires authentication and ownership
 * @returns {Object} - Success message
 */
const deleteRoadbook = async (req, res, next) => {
    var _a;
    try {
        const { id } = req.params;
        const userId = (_a = req.user) === null || _a === void 0 ? void 0 : _a.userId;
        if (!userId) {
            return res.status(401).json({
                status: "error",
                message: "User ID not found in token"
            });
        }
        // Delete the roadbook with access check
        await roadbookService.deleteRoadbook(id, userId);
        res.status(200).json({
            status: "success",
            message: "Roadbook deleted successfully"
        });
    }
    catch (error) {
        console.error(`Error deleting roadbook ${req.params.id}:`, error);
        if (error.message === "Roadbook not found") {
            return res.status(404).json({
                status: "error",
                message: "Roadbook not found"
            });
        }
        if (error.message === "Unauthorized access") {
            return res.status(403).json({
                status: "error",
                message: "You don't have permission to delete this roadbook"
            });
        }
        next(error);
    }
};
exports.deleteRoadbook = deleteRoadbook;
/**
 * Assign a guide to a roadbook
 *
 * @route POST /api/roadbooks/:id/guide
 * @access Private - Requires authentication and ownership
 * @returns {Object} - Updated roadbook with guide information
 */
const assignGuide = async (req, res, next) => {
    var _a;
    try {
        const { id } = req.params;
        const { guideId } = req.body;
        const userId = (_a = req.user) === null || _a === void 0 ? void 0 : _a.userId;
        if (!userId) {
            return res.status(401).json({
                status: "error",
                message: "User ID not found in token"
            });
        }
        if (!guideId) {
            return res.status(400).json({
                status: "error",
                message: "Guide ID is required"
            });
        }
        // Assign guide to roadbook with access check
        const updatedRoadbook = await roadbookService.assignGuide(id, guideId, userId);
        res.status(200).json({
            status: "success",
            data: updatedRoadbook
        });
    }
    catch (error) {
        console.error(`Error assigning guide to roadbook ${req.params.id}:`, error);
        if (error.message === "Roadbook not found") {
            return res.status(404).json({
                status: "error",
                message: "Roadbook not found"
            });
        }
        if (error.message === "Unauthorized access") {
            return res.status(403).json({
                status: "error",
                message: "You don't have permission to update this roadbook"
            });
        }
        if (error.message === "Guide not found") {
            return res.status(404).json({
                status: "error",
                message: "Guide user not found"
            });
        }
        if (error.message === "Invalid guide role") {
            return res.status(400).json({
                status: "error",
                message: "Selected user does not have the GUIDE role"
            });
        }
        next(error);
    }
};
exports.assignGuide = assignGuide;
/**
 * Get guided roadbooks (for guides only)
 *
 * @route GET /api/roadbooks/guided
 * @access Private - Requires authentication and GUIDE role
 * @returns {Array} - List of roadbooks where user is a guide
 */
const getGuidedRoadbooks = async (req, res, next) => {
    var _a, _b;
    try {
        const userId = (_a = req.user) === null || _a === void 0 ? void 0 : _a.userId;
        const userRole = (_b = req.user) === null || _b === void 0 ? void 0 : _b.role;
        if (!userId) {
            return res.status(401).json({
                status: "error",
                message: "User ID not found in token"
            });
        }
        // Check if user has guide role
        if (userRole !== "GUIDE" && userRole !== "INSTRUCTOR" && userRole !== "ADMIN") {
            return res.status(403).json({
                status: "error",
                message: "Only guides, instructors and admins can access this endpoint"
            });
        }
        // Get optional status filter from query params
        const status = req.query.status;
        // Get list of roadbooks where user is a guide
        const guidedRoadbooks = await roadbookService.getGuidedRoadbooks(userId, status);
        res.status(200).json({
            status: "success",
            data: guidedRoadbooks
        });
    }
    catch (error) {
        console.error("Error fetching guided roadbooks:", error);
        next(error);
    }
};
exports.getGuidedRoadbooks = getGuidedRoadbooks;
/**
 * Create a new session in a roadbook
 *
 * @route POST /api/roadbooks/:id/sessions
 * @access Private - Requires authentication and ownership or guide role
 * @returns {Object} - Newly created session
 */
const createSession = async (req, res, next) => {
    var _a;
    try {
        const { id } = req.params;
        const userId = (_a = req.user) === null || _a === void 0 ? void 0 : _a.userId;
        if (!userId) {
            return res.status(401).json({
                status: "error",
                message: "User ID not found in token"
            });
        }
        // Create session data with the current user as apprentice
        const sessionData = {
            ...req.body,
            roadbookId: id,
            apprenticeId: userId
        };
        // Create the session with access check
        const newSession = await roadbookService.createSession(sessionData, userId);
        res.status(201).json({
            status: "success",
            data: newSession
        });
    }
    catch (error) {
        console.error(`Error creating session for roadbook ${req.params.id}:`, error);
        if (error.message === "Roadbook not found") {
            return res.status(404).json({
                status: "error",
                message: "Roadbook not found"
            });
        }
        if (error.message === "Unauthorized access") {
            return res.status(403).json({
                status: "error",
                message: "You don't have permission to add sessions to this roadbook"
            });
        }
        next(error);
    }
};
exports.createSession = createSession;
/**
 * Update roadbook status (active, completed, archived)
 *
 * @route PATCH /api/roadbooks/:id/status
 * @access Private - Requires authentication and ownership or guide role
 * @returns {Object} - Updated roadbook
 */
const updateRoadbookStatus = async (req, res, next) => {
    var _a;
    try {
        const { id } = req.params;
        const { status } = req.body;
        const userId = (_a = req.user) === null || _a === void 0 ? void 0 : _a.userId;
        if (!userId) {
            return res.status(401).json({
                status: "error",
                message: "User ID not found in token"
            });
        }
        if (!status || !["ACTIVE", "COMPLETED", "ARCHIVED"].includes(status)) {
            return res.status(400).json({
                status: "error",
                message: "Valid status is required (ACTIVE, COMPLETED, or ARCHIVED)"
            });
        }
        // Update roadbook status with access check
        const updatedRoadbook = await roadbookService.updateRoadbookStatus(id, status, userId);
        res.status(200).json({
            status: "success",
            data: updatedRoadbook
        });
    }
    catch (error) {
        console.error(`Error updating roadbook status ${req.params.id}:`, error);
        if (error.message === "Roadbook not found") {
            return res.status(404).json({
                status: "error",
                message: "Roadbook not found"
            });
        }
        if (error.message === "Unauthorized access") {
            return res.status(403).json({
                status: "error",
                message: "You don't have permission to update this roadbook"
            });
        }
        next(error);
    }
};
exports.updateRoadbookStatus = updateRoadbookStatus;
/**
 * Get all sessions for a roadbook
 *
 * @route GET /api/roadbooks/:id/sessions
 * @access Private - Requires authentication and ownership or guide role
 * @returns {Array} - List of sessions in the roadbook
 */
const getRoadbookSessions = async (req, res, next) => {
    var _a;
    try {
        const { id } = req.params;
        const userId = (_a = req.user) === null || _a === void 0 ? void 0 : _a.userId;
        if (!userId) {
            return res.status(401).json({
                status: "error",
                message: "User ID not found in token"
            });
        }
        // Get sessions with access check
        const sessions = await roadbookService.getRoadbookSessions(id, userId);
        res.status(200).json({
            status: "success",
            data: sessions
        });
    }
    catch (error) {
        console.error(`Error fetching sessions for roadbook ${req.params.id}:`, error);
        if (error.message === "Roadbook not found") {
            return res.status(404).json({
                status: "error",
                message: "Roadbook not found"
            });
        }
        if (error.message === "Unauthorized access") {
            return res.status(403).json({
                status: "error",
                message: "You don't have permission to view this roadbook's sessions"
            });
        }
        next(error);
    }
};
exports.getRoadbookSessions = getRoadbookSessions;
/**
 * Get competency progress for a roadbook
 *
 * @route GET /api/roadbooks/:id/competencies
 * @access Private - Requires authentication and ownership or guide role
 * @returns {Array} - List of competency progress records
 */
const getCompetencyProgress = async (req, res, next) => {
    var _a;
    try {
        const { id } = req.params;
        const userId = (_a = req.user) === null || _a === void 0 ? void 0 : _a.userId;
        if (!userId) {
            return res.status(401).json({
                status: "error",
                message: "User ID not found in token"
            });
        }
        // Get competency progress with access check
        const progress = await roadbookService.getCompetencyProgress(id, userId);
        res.status(200).json({
            status: "success",
            data: progress
        });
    }
    catch (error) {
        console.error(`Error fetching competency progress for roadbook ${req.params.id}:`, error);
        if (error.message === "Roadbook not found") {
            return res.status(404).json({
                status: "error",
                message: "Roadbook not found"
            });
        }
        if (error.message === "Unauthorized access") {
            return res.status(403).json({
                status: "error",
                message: "You don't have permission to view this roadbook's competency progress"
            });
        }
        next(error);
    }
};
exports.getCompetencyProgress = getCompetencyProgress;
/**
 * Update competency progress status
 *
 * @route PATCH /api/roadbooks/:id/competencies/:competencyId
 * @access Private - Requires authentication and guide role
 * @returns {Object} - Updated competency progress
 */
const updateCompetencyStatus = async (req, res, next) => {
    var _a, _b;
    try {
        const { id, competencyId } = req.params;
        const { status, notes } = req.body;
        const userId = (_a = req.user) === null || _a === void 0 ? void 0 : _a.userId;
        const userRole = (_b = req.user) === null || _b === void 0 ? void 0 : _b.role;
        if (!userId) {
            return res.status(401).json({
                status: "error",
                message: "User ID not found in token"
            });
        }
        // Only guides, instructors and admins can update competency status
        if (userRole !== "GUIDE" && userRole !== "INSTRUCTOR" && userRole !== "ADMIN") {
            return res.status(403).json({
                status: "error",
                message: "Only guides, instructors and admins can update competency status"
            });
        }
        if (!status || !["NOT_STARTED", "IN_PROGRESS", "MASTERED"].includes(status)) {
            return res.status(400).json({
                status: "error",
                message: "Valid status is required (NOT_STARTED, IN_PROGRESS, or MASTERED)"
            });
        }
        // Update competency status with access check
        const updatedProgress = await roadbookService.updateCompetencyStatus(id, competencyId, status, notes || null, userId);
        res.status(200).json({
            status: "success",
            data: updatedProgress
        });
    }
    catch (error) {
        console.error(`Error updating competency status for roadbook ${req.params.id}:`, error);
        if (error.message === "Roadbook not found" || error.message === "Competency not found") {
            return res.status(404).json({
                status: "error",
                message: error.message
            });
        }
        if (error.message === "Unauthorized access") {
            return res.status(403).json({
                status: "error",
                message: "You don't have permission to update competencies in this roadbook"
            });
        }
        next(error);
    }
};
exports.updateCompetencyStatus = updateCompetencyStatus;
/**
 * Export roadbook data for PDF generation
 *
 * @route GET /api/roadbooks/:id/export
 * @access Private - Requires authentication and ownership or guide role
 * @returns {Object} - Complete roadbook data for PDF export
 */
const exportRoadbook = async (req, res, next) => {
    var _a, _b;
    try {
        const { id } = req.params;
        const userId = (_a = req.user) === null || _a === void 0 ? void 0 : _a.userId;
        if (!userId) {
            return res.status(401).json({
                status: "error",
                message: "User ID not found in token"
            });
        }
        // Récupérer le format demandé (json ou directement pdf)
        const format = ((_b = req.query.format) === null || _b === void 0 ? void 0 : _b.toLowerCase()) || 'json';
        if (!['json', 'pdf'].includes(format)) {
            return res.status(400).json({
                status: "error",
                message: "Invalid format requested. Use 'json' or 'pdf'"
            });
        }
        // Préparer les données d'exportation avec vérification d'accès
        const exportData = await roadbookService.prepareRoadbookExportData(id, userId);
        // Selon le format demandé, renvoyer les données brutes ou générer un PDF
        if (format === 'json') {
            res.status(200).json({
                status: "success",
                data: exportData
            });
        }
        else {
            // Pour le format PDF, on prépare un téléchargement
            // Note: Cette partie nécessiterait une bibliothèque de génération PDF
            // comme PDFKit, mais est simplifiée ici pour démonstration
            // Préparer un nom de fichier basé sur le roadbook
            const fileName = `roadbook-${id}-export.pdf`;
            // En l'absence d'une vraie génération PDF, on renvoie les données JSON
            // avec des en-têtes indiquant qu'un PDF aurait dû être renvoyé
            res.setHeader('Content-Disposition', `attachment; filename="${fileName}"`);
            res.setHeader('Content-Type', 'application/json'); // Serait 'application/pdf' dans l'implémentation réelle
            res.status(200).json({
                status: "success",
                message: "PDF export is not implemented in this demo version",
                data: exportData
            });
        }
    }
    catch (error) {
        console.error(`Error exporting roadbook ${req.params.id}:`, error);
        if (error.message === "Roadbook not found") {
            return res.status(404).json({
                status: "error",
                message: "Roadbook not found"
            });
        }
        if (error.message === "Unauthorized access") {
            return res.status(403).json({
                status: "error",
                message: "You don't have permission to export this roadbook"
            });
        }
        next(error);
    }
};
exports.exportRoadbook = exportRoadbook;
/**
 * Get roadbook statistics summary
 *
 * @route GET /api/roadbooks/:id/statistics
 * @access Private - Requires authentication and ownership or guide role
 * @returns {Object} - Roadbook statistics
 */
const getRoadbookStatistics = async (req, res, next) => {
    var _a;
    try {
        const { id } = req.params;
        const userId = (_a = req.user) === null || _a === void 0 ? void 0 : _a.userId;
        if (!userId) {
            return res.status(401).json({
                status: "error",
                message: "User ID not found in token"
            });
        }
        // Vérifier les permissions en calculant les statistiques
        // (la fonction calculateRoadbookStatistics ne fait pas de vérification d'accès)
        // D'abord, vérifions si l'utilisateur a accès au roadbook
        const roadbook = await roadbookService.getRoadbookById(id, userId, false);
        if (!roadbook) {
            return res.status(404).json({
                status: "error",
                message: "Roadbook not found"
            });
        }
        // Si on arrive ici, l'utilisateur a bien les permissions nécessaires
        const statistics = await roadbookService.calculateRoadbookStatistics(id);
        res.status(200).json({
            status: "success",
            data: statistics
        });
    }
    catch (error) {
        console.error(`Error getting roadbook statistics for ${req.params.id}:`, error);
        if (error.message === "Roadbook not found") {
            return res.status(404).json({
                status: "error",
                message: "Roadbook not found"
            });
        }
        if (error.message === "Unauthorized access") {
            return res.status(403).json({
                status: "error",
                message: "You don't have permission to access this roadbook's statistics"
            });
        }
        next(error);
    }
};
exports.getRoadbookStatistics = getRoadbookStatistics;
>>>>>>> a042aa05
<|MERGE_RESOLUTION|>--- conflicted
+++ resolved
@@ -1,1413 +1,705 @@
-<<<<<<< HEAD
-"use strict";
-var __createBinding = (this && this.__createBinding) || (Object.create ? (function(o, m, k, k2) {
-    if (k2 === undefined) k2 = k;
-    var desc = Object.getOwnPropertyDescriptor(m, k);
-    if (!desc || ("get" in desc ? !m.__esModule : desc.writable || desc.configurable)) {
-      desc = { enumerable: true, get: function() { return m[k]; } };
-    }
-    Object.defineProperty(o, k2, desc);
-}) : (function(o, m, k, k2) {
-    if (k2 === undefined) k2 = k;
-    o[k2] = m[k];
-}));
-var __setModuleDefault = (this && this.__setModuleDefault) || (Object.create ? (function(o, v) {
-    Object.defineProperty(o, "default", { enumerable: true, value: v });
-}) : function(o, v) {
-    o["default"] = v;
-});
-var __importStar = (this && this.__importStar) || (function () {
-    var ownKeys = function(o) {
-        ownKeys = Object.getOwnPropertyNames || function (o) {
-            var ar = [];
-            for (var k in o) if (Object.prototype.hasOwnProperty.call(o, k)) ar[ar.length] = k;
-            return ar;
-        };
-        return ownKeys(o);
-    };
-    return function (mod) {
-        if (mod && mod.__esModule) return mod;
-        var result = {};
-        if (mod != null) for (var k = ownKeys(mod), i = 0; i < k.length; i++) if (k[i] !== "default") __createBinding(result, mod, k[i]);
-        __setModuleDefault(result, mod);
-        return result;
-    };
-})();
-Object.defineProperty(exports, "__esModule", { value: true });
-exports.getRoadbookStatistics = exports.exportRoadbook = exports.updateCompetencyStatus = exports.getCompetencyProgress = exports.getRoadbookSessions = exports.updateRoadbookStatus = exports.createSession = exports.getGuidedRoadbooks = exports.assignGuide = exports.deleteRoadbook = exports.updateRoadbook = exports.getRoadbookById = exports.createRoadbook = exports.getUserRoadbooks = void 0;
-const roadbookService = __importStar(require("../services/roadbook.service"));
-/**
- * Get all roadbooks belonging to the logged-in user
- *
- * @route GET /api/roadbooks
- * @access Private - Requires authentication
- * @returns {Array} - List of roadbooks owned by the user
- */
-const getUserRoadbooks = async (req, res, next) => {
-    var _a;
-    try {
-        // Extract user ID from the authenticated JWT token
-        const userId = (_a = req.user) === null || _a === void 0 ? void 0 : _a.userId;
-        if (!userId) {
-            return res.status(401).json({
-                status: "error",
-                message: "User ID not found in token"
-            });
-        }
-        // Get the optional status filter from query params
-        const status = req.query.status;
-        // Get user's roadbooks with optional filters
-        const roadbooks = await roadbookService.getRoadbooksByUserId(userId, status);
-        res.status(200).json({
-            status: "success",
-            data: roadbooks
-        });
-    }
-    catch (error) {
-        console.error("Error fetching user roadbooks:", error);
-        next(error);
-    }
-};
-exports.getUserRoadbooks = getUserRoadbooks;
-/**
- * Create a new roadbook
- *
- * @route POST /api/roadbooks
- * @access Private - Requires authentication
- * @returns {Object} - Newly created roadbook
- */
-const createRoadbook = async (req, res, next) => {
-    var _a;
-    try {
-        // Extract user ID from the authenticated JWT token
-        const userId = (_a = req.user) === null || _a === void 0 ? void 0 : _a.userId;
-        if (!userId) {
-            return res.status(401).json({
-                status: "error",
-                message: "User ID not found in token"
-            });
-        }
-        // Extract roadbook data from request body
-        const roadbookData = {
-            ...req.body,
-            apprenticeId: userId // Set the current user as the apprentice/owner
-        };
-        // Create the roadbook
-        const newRoadbook = await roadbookService.createRoadbook(roadbookData);
-        res.status(201).json({
-            status: "success",
-            data: newRoadbook
-        });
-    }
-    catch (error) {
-        console.error("Error creating roadbook:", error);
-        next(error);
-    }
-};
-exports.createRoadbook = createRoadbook;
-/**
- * Get a specific roadbook by ID
- *
- * @route GET /api/roadbooks/:id
- * @access Private - Requires authentication and ownership or guide role
- * @returns {Object} - Roadbook details with sessions and optional statistics
- */
-const getRoadbookById = async (req, res, next) => {
-    var _a;
-    try {
-        const { id } = req.params;
-        const userId = (_a = req.user) === null || _a === void 0 ? void 0 : _a.userId;
-        // Vérifier si des statistiques détaillées sont demandées
-        const includeStats = req.query.stats === 'true';
-        if (!userId) {
-            return res.status(401).json({
-                status: "error",
-                message: "User ID not found in token"
-            });
-        }
-        // Get roadbook with access check and optional statistics
-        const roadbook = await roadbookService.getRoadbookById(id, userId, includeStats);
-        res.status(200).json({
-            status: "success",
-            data: roadbook
-        });
-    }
-    catch (error) {
-        console.error(`Error fetching roadbook ${req.params.id}:`, error);
-        if (error.message === "Roadbook not found") {
-            return res.status(404).json({
-                status: "error",
-                message: "Roadbook not found"
-            });
-        }
-        if (error.message === "Unauthorized access") {
-            return res.status(403).json({
-                status: "error",
-                message: "You don't have permission to access this roadbook"
-            });
-        }
-        next(error);
-    }
-};
-exports.getRoadbookById = getRoadbookById;
-/**
- * Update a roadbook
- *
- * @route PUT /api/roadbooks/:id
- * @access Private - Requires authentication and ownership
- * @returns {Object} - Updated roadbook
- */
-const updateRoadbook = async (req, res, next) => {
-    var _a;
-    try {
-        const { id } = req.params;
-        const userId = (_a = req.user) === null || _a === void 0 ? void 0 : _a.userId;
-        if (!userId) {
-            return res.status(401).json({
-                status: "error",
-                message: "User ID not found in token"
-            });
-        }
-        // Update the roadbook with access check
-        const updatedRoadbook = await roadbookService.updateRoadbook(id, req.body, userId);
-        res.status(200).json({
-            status: "success",
-            data: updatedRoadbook
-        });
-    }
-    catch (error) {
-        console.error(`Error updating roadbook ${req.params.id}:`, error);
-        if (error.message === "Roadbook not found") {
-            return res.status(404).json({
-                status: "error",
-                message: "Roadbook not found"
-            });
-        }
-        if (error.message === "Unauthorized access") {
-            return res.status(403).json({
-                status: "error",
-                message: "You don't have permission to update this roadbook"
-            });
-        }
-        next(error);
-    }
-};
-exports.updateRoadbook = updateRoadbook;
-/**
- * Delete a roadbook
- *
- * @route DELETE /api/roadbooks/:id
- * @access Private - Requires authentication and ownership
- * @returns {Object} - Success message
- */
-const deleteRoadbook = async (req, res, next) => {
-    var _a;
-    try {
-        const { id } = req.params;
-        const userId = (_a = req.user) === null || _a === void 0 ? void 0 : _a.userId;
-        if (!userId) {
-            return res.status(401).json({
-                status: "error",
-                message: "User ID not found in token"
-            });
-        }
-        // Delete the roadbook with access check
-        await roadbookService.deleteRoadbook(id, userId);
-        res.status(200).json({
-            status: "success",
-            message: "Roadbook deleted successfully"
-        });
-    }
-    catch (error) {
-        console.error(`Error deleting roadbook ${req.params.id}:`, error);
-        if (error.message === "Roadbook not found") {
-            return res.status(404).json({
-                status: "error",
-                message: "Roadbook not found"
-            });
-        }
-        if (error.message === "Unauthorized access") {
-            return res.status(403).json({
-                status: "error",
-                message: "You don't have permission to delete this roadbook"
-            });
-        }
-        next(error);
-    }
-};
-exports.deleteRoadbook = deleteRoadbook;
-/**
- * Assign a guide to a roadbook
- *
- * @route POST /api/roadbooks/:id/guide
- * @access Private - Requires authentication and ownership
- * @returns {Object} - Updated roadbook with guide information
- */
-const assignGuide = async (req, res, next) => {
-    var _a;
-    try {
-        const { id } = req.params;
-        const { guideId } = req.body;
-        const userId = (_a = req.user) === null || _a === void 0 ? void 0 : _a.userId;
-        if (!userId) {
-            return res.status(401).json({
-                status: "error",
-                message: "User ID not found in token"
-            });
-        }
-        if (!guideId) {
-            return res.status(400).json({
-                status: "error",
-                message: "Guide ID is required"
-            });
-        }
-        // Assign guide to roadbook with access check
-        const updatedRoadbook = await roadbookService.assignGuide(id, guideId, userId);
-        res.status(200).json({
-            status: "success",
-            data: updatedRoadbook
-        });
-    }
-    catch (error) {
-        console.error(`Error assigning guide to roadbook ${req.params.id}:`, error);
-        if (error.message === "Roadbook not found") {
-            return res.status(404).json({
-                status: "error",
-                message: "Roadbook not found"
-            });
-        }
-        if (error.message === "Unauthorized access") {
-            return res.status(403).json({
-                status: "error",
-                message: "You don't have permission to update this roadbook"
-            });
-        }
-        if (error.message === "Guide not found") {
-            return res.status(404).json({
-                status: "error",
-                message: "Guide user not found"
-            });
-        }
-        if (error.message === "Invalid guide role") {
-            return res.status(400).json({
-                status: "error",
-                message: "Selected user does not have the GUIDE role"
-            });
-        }
-        next(error);
-    }
-};
-exports.assignGuide = assignGuide;
-/**
- * Get guided roadbooks (for guides only)
- *
- * @route GET /api/roadbooks/guided
- * @access Private - Requires authentication and GUIDE role
- * @returns {Array} - List of roadbooks where user is a guide
- */
-const getGuidedRoadbooks = async (req, res, next) => {
-    var _a, _b;
-    try {
-        const userId = (_a = req.user) === null || _a === void 0 ? void 0 : _a.userId;
-        const userRole = (_b = req.user) === null || _b === void 0 ? void 0 : _b.role;
-        if (!userId) {
-            return res.status(401).json({
-                status: "error",
-                message: "User ID not found in token"
-            });
-        }
-        // Check if user has guide role
-        if (userRole !== "GUIDE" && userRole !== "INSTRUCTOR" && userRole !== "ADMIN") {
-            return res.status(403).json({
-                status: "error",
-                message: "Only guides, instructors and admins can access this endpoint"
-            });
-        }
-        // Get optional status filter from query params
-        const status = req.query.status;
-        // Get list of roadbooks where user is a guide
-        const guidedRoadbooks = await roadbookService.getGuidedRoadbooks(userId, status);
-        res.status(200).json({
-            status: "success",
-            data: guidedRoadbooks
-        });
-    }
-    catch (error) {
-        console.error("Error fetching guided roadbooks:", error);
-        next(error);
-    }
-};
-exports.getGuidedRoadbooks = getGuidedRoadbooks;
-/**
- * Create a new session in a roadbook
- *
- * @route POST /api/roadbooks/:id/sessions
- * @access Private - Requires authentication and ownership or guide role
- * @returns {Object} - Newly created session
- */
-const createSession = async (req, res, next) => {
-    var _a;
-    try {
-        const { id } = req.params;
-        const userId = (_a = req.user) === null || _a === void 0 ? void 0 : _a.userId;
-        if (!userId) {
-            return res.status(401).json({
-                status: "error",
-                message: "User ID not found in token"
-            });
-        }
-        // Create session data with the current user as apprentice
-        const sessionData = {
-            ...req.body,
-            roadbookId: id,
-            apprenticeId: userId
-        };
-        // Create the session with access check
-        const newSession = await roadbookService.createSession(sessionData, userId);
-        res.status(201).json({
-            status: "success",
-            data: newSession
-        });
-    }
-    catch (error) {
-        console.error(`Error creating session for roadbook ${req.params.id}:`, error);
-        if (error.message === "Roadbook not found") {
-            return res.status(404).json({
-                status: "error",
-                message: "Roadbook not found"
-            });
-        }
-        if (error.message === "Unauthorized access") {
-            return res.status(403).json({
-                status: "error",
-                message: "You don't have permission to add sessions to this roadbook"
-            });
-        }
-        next(error);
-    }
-};
-exports.createSession = createSession;
-/**
- * Update roadbook status (active, completed, archived)
- *
- * @route PATCH /api/roadbooks/:id/status
- * @access Private - Requires authentication and ownership or guide role
- * @returns {Object} - Updated roadbook
- */
-const updateRoadbookStatus = async (req, res, next) => {
-    var _a;
-    try {
-        const { id } = req.params;
-        const { status } = req.body;
-        const userId = (_a = req.user) === null || _a === void 0 ? void 0 : _a.userId;
-        if (!userId) {
-            return res.status(401).json({
-                status: "error",
-                message: "User ID not found in token"
-            });
-        }
-        if (!status || !["ACTIVE", "COMPLETED", "ARCHIVED"].includes(status)) {
-            return res.status(400).json({
-                status: "error",
-                message: "Valid status is required (ACTIVE, COMPLETED, or ARCHIVED)"
-            });
-        }
-        // Update roadbook status with access check
-        const updatedRoadbook = await roadbookService.updateRoadbookStatus(id, status, userId);
-        res.status(200).json({
-            status: "success",
-            data: updatedRoadbook
-        });
-    }
-    catch (error) {
-        console.error(`Error updating roadbook status ${req.params.id}:`, error);
-        if (error.message === "Roadbook not found") {
-            return res.status(404).json({
-                status: "error",
-                message: "Roadbook not found"
-            });
-        }
-        if (error.message === "Unauthorized access") {
-            return res.status(403).json({
-                status: "error",
-                message: "You don't have permission to update this roadbook"
-            });
-        }
-        next(error);
-    }
-};
-exports.updateRoadbookStatus = updateRoadbookStatus;
-/**
- * Get all sessions for a roadbook
- *
- * @route GET /api/roadbooks/:id/sessions
- * @access Private - Requires authentication and ownership or guide role
- * @returns {Array} - List of sessions in the roadbook
- */
-const getRoadbookSessions = async (req, res, next) => {
-    var _a;
-    try {
-        const { id } = req.params;
-        const userId = (_a = req.user) === null || _a === void 0 ? void 0 : _a.userId;
-        if (!userId) {
-            return res.status(401).json({
-                status: "error",
-                message: "User ID not found in token"
-            });
-        }
-        // Get sessions with access check
-        const sessions = await roadbookService.getRoadbookSessions(id, userId);
-        res.status(200).json({
-            status: "success",
-            data: sessions
-        });
-    }
-    catch (error) {
-        console.error(`Error fetching sessions for roadbook ${req.params.id}:`, error);
-        if (error.message === "Roadbook not found") {
-            return res.status(404).json({
-                status: "error",
-                message: "Roadbook not found"
-            });
-        }
-        if (error.message === "Unauthorized access") {
-            return res.status(403).json({
-                status: "error",
-                message: "You don't have permission to view this roadbook's sessions"
-            });
-        }
-        next(error);
-    }
-};
-exports.getRoadbookSessions = getRoadbookSessions;
-/**
- * Get competency progress for a roadbook
- *
- * @route GET /api/roadbooks/:id/competencies
- * @access Private - Requires authentication and ownership or guide role
- * @returns {Array} - List of competency progress records
- */
-const getCompetencyProgress = async (req, res, next) => {
-    var _a;
-    try {
-        const { id } = req.params;
-        const userId = (_a = req.user) === null || _a === void 0 ? void 0 : _a.userId;
-        if (!userId) {
-            return res.status(401).json({
-                status: "error",
-                message: "User ID not found in token"
-            });
-        }
-        // Get competency progress with access check
-        const progress = await roadbookService.getCompetencyProgress(id, userId);
-        res.status(200).json({
-            status: "success",
-            data: progress
-        });
-    }
-    catch (error) {
-        console.error(`Error fetching competency progress for roadbook ${req.params.id}:`, error);
-        if (error.message === "Roadbook not found") {
-            return res.status(404).json({
-                status: "error",
-                message: "Roadbook not found"
-            });
-        }
-        if (error.message === "Unauthorized access") {
-            return res.status(403).json({
-                status: "error",
-                message: "You don't have permission to view this roadbook's competency progress"
-            });
-        }
-        next(error);
-    }
-};
-exports.getCompetencyProgress = getCompetencyProgress;
-/**
- * Update competency progress status
- *
- * @route PATCH /api/roadbooks/:id/competencies/:competencyId
- * @access Private - Requires authentication and guide role
- * @returns {Object} - Updated competency progress
- */
-const updateCompetencyStatus = async (req, res, next) => {
-    var _a, _b;
-    try {
-        const { id, competencyId } = req.params;
-        const { status, notes } = req.body;
-        const userId = (_a = req.user) === null || _a === void 0 ? void 0 : _a.userId;
-        const userRole = (_b = req.user) === null || _b === void 0 ? void 0 : _b.role;
-        if (!userId) {
-            return res.status(401).json({
-                status: "error",
-                message: "User ID not found in token"
-            });
-        }
-        // Only guides, instructors and admins can update competency status
-        if (userRole !== "GUIDE" && userRole !== "INSTRUCTOR" && userRole !== "ADMIN") {
-            return res.status(403).json({
-                status: "error",
-                message: "Only guides, instructors and admins can update competency status"
-            });
-        }
-        if (!status || !["NOT_STARTED", "IN_PROGRESS", "MASTERED"].includes(status)) {
-            return res.status(400).json({
-                status: "error",
-                message: "Valid status is required (NOT_STARTED, IN_PROGRESS, or MASTERED)"
-            });
-        }
-        // Update competency status with access check
-        const updatedProgress = await roadbookService.updateCompetencyStatus(id, competencyId, status, notes || null, userId);
-        res.status(200).json({
-            status: "success",
-            data: updatedProgress
-        });
-    }
-    catch (error) {
-        console.error(`Error updating competency status for roadbook ${req.params.id}:`, error);
-        if (error.message === "Roadbook not found" || error.message === "Competency not found") {
-            return res.status(404).json({
-                status: "error",
-                message: error.message
-            });
-        }
-        if (error.message === "Unauthorized access") {
-            return res.status(403).json({
-                status: "error",
-                message: "You don't have permission to update competencies in this roadbook"
-            });
-        }
-        next(error);
-    }
-};
-exports.updateCompetencyStatus = updateCompetencyStatus;
-/**
- * Export roadbook data for PDF generation
- *
- * @route GET /api/roadbooks/:id/export
- * @access Private - Requires authentication and ownership or guide role
- * @returns {Object} - Complete roadbook data for PDF export
- */
-const exportRoadbook = async (req, res, next) => {
-    var _a, _b;
-    try {
-        const { id } = req.params;
-        const userId = (_a = req.user) === null || _a === void 0 ? void 0 : _a.userId;
-        if (!userId) {
-            return res.status(401).json({
-                status: "error",
-                message: "User ID not found in token"
-            });
-        }
-        // Récupérer le format demandé (json ou directement pdf)
-        const format = ((_b = req.query.format) === null || _b === void 0 ? void 0 : _b.toLowerCase()) || 'json';
-        if (!['json', 'pdf'].includes(format)) {
-            return res.status(400).json({
-                status: "error",
-                message: "Invalid format requested. Use 'json' or 'pdf'"
-            });
-        }
-        // Préparer les données d'exportation avec vérification d'accès
-        const exportData = await roadbookService.prepareRoadbookExportData(id, userId);
-        // Selon le format demandé, renvoyer les données brutes ou générer un PDF
-        if (format === 'json') {
-            res.status(200).json({
-                status: "success",
-                data: exportData
-            });
-        }
-        else {
-            // Pour le format PDF, on prépare un téléchargement
-            // Note: Cette partie nécessiterait une bibliothèque de génération PDF
-            // comme PDFKit, mais est simplifiée ici pour démonstration
-            // Préparer un nom de fichier basé sur le roadbook
-            const fileName = `roadbook-${id}-export.pdf`;
-            // En l'absence d'une vraie génération PDF, on renvoie les données JSON
-            // avec des en-têtes indiquant qu'un PDF aurait dû être renvoyé
-            res.setHeader('Content-Disposition', `attachment; filename="${fileName}"`);
-            res.setHeader('Content-Type', 'application/json'); // Serait 'application/pdf' dans l'implémentation réelle
-            res.status(200).json({
-                status: "success",
-                message: "PDF export is not implemented in this demo version",
-                data: exportData
-            });
-        }
-    }
-    catch (error) {
-        console.error(`Error exporting roadbook ${req.params.id}:`, error);
-        if (error.message === "Roadbook not found") {
-            return res.status(404).json({
-                status: "error",
-                message: "Roadbook not found"
-            });
-        }
-        if (error.message === "Unauthorized access") {
-            return res.status(403).json({
-                status: "error",
-                message: "You don't have permission to export this roadbook"
-            });
-        }
-        next(error);
-    }
-};
-exports.exportRoadbook = exportRoadbook;
-/**
- * Get roadbook statistics summary
- *
- * @route GET /api/roadbooks/:id/statistics
- * @access Private - Requires authentication and ownership or guide role
- * @returns {Object} - Roadbook statistics
- */
-const getRoadbookStatistics = async (req, res, next) => {
-    var _a;
-    try {
-        const { id } = req.params;
-        const userId = (_a = req.user) === null || _a === void 0 ? void 0 : _a.userId;
-        if (!userId) {
-            return res.status(401).json({
-                status: "error",
-                message: "User ID not found in token"
-            });
-        }
-        // Vérifier les permissions en calculant les statistiques
-        // (la fonction calculateRoadbookStatistics ne fait pas de vérification d'accès)
-        // D'abord, vérifions si l'utilisateur a accès au roadbook
-        const roadbook = await roadbookService.getRoadbookById(id, userId, false);
-        if (!roadbook) {
-            return res.status(404).json({
-                status: "error",
-                message: "Roadbook not found"
-            });
-        }
-        // Si on arrive ici, l'utilisateur a bien les permissions nécessaires
-        const statistics = await roadbookService.calculateRoadbookStatistics(id);
-        res.status(200).json({
-            status: "success",
-            data: statistics
-        });
-    }
-    catch (error) {
-        console.error(`Error getting roadbook statistics for ${req.params.id}:`, error);
-        if (error.message === "Roadbook not found") {
-            return res.status(404).json({
-                status: "error",
-                message: "Roadbook not found"
-            });
-        }
-        if (error.message === "Unauthorized access") {
-            return res.status(403).json({
-                status: "error",
-                message: "You don't have permission to access this roadbook's statistics"
-            });
-        }
-        next(error);
-    }
-};
-exports.getRoadbookStatistics = getRoadbookStatistics;
-=======
-"use strict";
-var __createBinding = (this && this.__createBinding) || (Object.create ? (function(o, m, k, k2) {
-    if (k2 === undefined) k2 = k;
-    var desc = Object.getOwnPropertyDescriptor(m, k);
-    if (!desc || ("get" in desc ? !m.__esModule : desc.writable || desc.configurable)) {
-      desc = { enumerable: true, get: function() { return m[k]; } };
-    }
-    Object.defineProperty(o, k2, desc);
-}) : (function(o, m, k, k2) {
-    if (k2 === undefined) k2 = k;
-    o[k2] = m[k];
-}));
-var __setModuleDefault = (this && this.__setModuleDefault) || (Object.create ? (function(o, v) {
-    Object.defineProperty(o, "default", { enumerable: true, value: v });
-}) : function(o, v) {
-    o["default"] = v;
-});
-var __importStar = (this && this.__importStar) || (function () {
-    var ownKeys = function(o) {
-        ownKeys = Object.getOwnPropertyNames || function (o) {
-            var ar = [];
-            for (var k in o) if (Object.prototype.hasOwnProperty.call(o, k)) ar[ar.length] = k;
-            return ar;
-        };
-        return ownKeys(o);
-    };
-    return function (mod) {
-        if (mod && mod.__esModule) return mod;
-        var result = {};
-        if (mod != null) for (var k = ownKeys(mod), i = 0; i < k.length; i++) if (k[i] !== "default") __createBinding(result, mod, k[i]);
-        __setModuleDefault(result, mod);
-        return result;
-    };
-})();
-Object.defineProperty(exports, "__esModule", { value: true });
-exports.getRoadbookStatistics = exports.exportRoadbook = exports.updateCompetencyStatus = exports.getCompetencyProgress = exports.getRoadbookSessions = exports.updateRoadbookStatus = exports.createSession = exports.getGuidedRoadbooks = exports.assignGuide = exports.deleteRoadbook = exports.updateRoadbook = exports.getRoadbookById = exports.createRoadbook = exports.getUserRoadbooks = void 0;
-const roadbookService = __importStar(require("../services/roadbook.service"));
-/**
- * Get all roadbooks belonging to the logged-in user
- *
- * @route GET /api/roadbooks
- * @access Private - Requires authentication
- * @returns {Array} - List of roadbooks owned by the user
- */
-const getUserRoadbooks = async (req, res, next) => {
-    var _a;
-    try {
-        // Extract user ID from the authenticated JWT token
-        const userId = (_a = req.user) === null || _a === void 0 ? void 0 : _a.userId;
-        if (!userId) {
-            return res.status(401).json({
-                status: "error",
-                message: "User ID not found in token"
-            });
-        }
-        // Get the optional status filter from query params
-        const status = req.query.status;
-        // Get user's roadbooks with optional filters
-        const roadbooks = await roadbookService.getRoadbooksByUserId(userId, status);
-        res.status(200).json({
-            status: "success",
-            data: roadbooks
-        });
-    }
-    catch (error) {
-        console.error("Error fetching user roadbooks:", error);
-        next(error);
-    }
-};
-exports.getUserRoadbooks = getUserRoadbooks;
-/**
- * Create a new roadbook
- *
- * @route POST /api/roadbooks
- * @access Private - Requires authentication
- * @returns {Object} - Newly created roadbook
- */
-const createRoadbook = async (req, res, next) => {
-    var _a;
-    try {
-        // Extract user ID from the authenticated JWT token
-        const userId = (_a = req.user) === null || _a === void 0 ? void 0 : _a.userId;
-        if (!userId) {
-            return res.status(401).json({
-                status: "error",
-                message: "User ID not found in token"
-            });
-        }
-        // Extract roadbook data from request body
-        const roadbookData = {
-            ...req.body,
-            apprenticeId: userId // Set the current user as the apprentice/owner
-        };
-        // Create the roadbook
-        const newRoadbook = await roadbookService.createRoadbook(roadbookData);
-        res.status(201).json({
-            status: "success",
-            data: newRoadbook
-        });
-    }
-    catch (error) {
-        console.error("Error creating roadbook:", error);
-        next(error);
-    }
-};
-exports.createRoadbook = createRoadbook;
-/**
- * Get a specific roadbook by ID
- *
- * @route GET /api/roadbooks/:id
- * @access Private - Requires authentication and ownership or guide role
- * @returns {Object} - Roadbook details with sessions and optional statistics
- */
-const getRoadbookById = async (req, res, next) => {
-    var _a;
-    try {
-        const { id } = req.params;
-        const userId = (_a = req.user) === null || _a === void 0 ? void 0 : _a.userId;
-        // Vérifier si des statistiques détaillées sont demandées
-        const includeStats = req.query.stats === 'true';
-        if (!userId) {
-            return res.status(401).json({
-                status: "error",
-                message: "User ID not found in token"
-            });
-        }
-        // Get roadbook with access check and optional statistics
-        const roadbook = await roadbookService.getRoadbookById(id, userId, includeStats);
-        res.status(200).json({
-            status: "success",
-            data: roadbook
-        });
-    }
-    catch (error) {
-        console.error(`Error fetching roadbook ${req.params.id}:`, error);
-        if (error.message === "Roadbook not found") {
-            return res.status(404).json({
-                status: "error",
-                message: "Roadbook not found"
-            });
-        }
-        if (error.message === "Unauthorized access") {
-            return res.status(403).json({
-                status: "error",
-                message: "You don't have permission to access this roadbook"
-            });
-        }
-        next(error);
-    }
-};
-exports.getRoadbookById = getRoadbookById;
-/**
- * Update a roadbook
- *
- * @route PUT /api/roadbooks/:id
- * @access Private - Requires authentication and ownership
- * @returns {Object} - Updated roadbook
- */
-const updateRoadbook = async (req, res, next) => {
-    var _a;
-    try {
-        const { id } = req.params;
-        const userId = (_a = req.user) === null || _a === void 0 ? void 0 : _a.userId;
-        if (!userId) {
-            return res.status(401).json({
-                status: "error",
-                message: "User ID not found in token"
-            });
-        }
-        // Update the roadbook with access check
-        const updatedRoadbook = await roadbookService.updateRoadbook(id, req.body, userId);
-        res.status(200).json({
-            status: "success",
-            data: updatedRoadbook
-        });
-    }
-    catch (error) {
-        console.error(`Error updating roadbook ${req.params.id}:`, error);
-        if (error.message === "Roadbook not found") {
-            return res.status(404).json({
-                status: "error",
-                message: "Roadbook not found"
-            });
-        }
-        if (error.message === "Unauthorized access") {
-            return res.status(403).json({
-                status: "error",
-                message: "You don't have permission to update this roadbook"
-            });
-        }
-        next(error);
-    }
-};
-exports.updateRoadbook = updateRoadbook;
-/**
- * Delete a roadbook
- *
- * @route DELETE /api/roadbooks/:id
- * @access Private - Requires authentication and ownership
- * @returns {Object} - Success message
- */
-const deleteRoadbook = async (req, res, next) => {
-    var _a;
-    try {
-        const { id } = req.params;
-        const userId = (_a = req.user) === null || _a === void 0 ? void 0 : _a.userId;
-        if (!userId) {
-            return res.status(401).json({
-                status: "error",
-                message: "User ID not found in token"
-            });
-        }
-        // Delete the roadbook with access check
-        await roadbookService.deleteRoadbook(id, userId);
-        res.status(200).json({
-            status: "success",
-            message: "Roadbook deleted successfully"
-        });
-    }
-    catch (error) {
-        console.error(`Error deleting roadbook ${req.params.id}:`, error);
-        if (error.message === "Roadbook not found") {
-            return res.status(404).json({
-                status: "error",
-                message: "Roadbook not found"
-            });
-        }
-        if (error.message === "Unauthorized access") {
-            return res.status(403).json({
-                status: "error",
-                message: "You don't have permission to delete this roadbook"
-            });
-        }
-        next(error);
-    }
-};
-exports.deleteRoadbook = deleteRoadbook;
-/**
- * Assign a guide to a roadbook
- *
- * @route POST /api/roadbooks/:id/guide
- * @access Private - Requires authentication and ownership
- * @returns {Object} - Updated roadbook with guide information
- */
-const assignGuide = async (req, res, next) => {
-    var _a;
-    try {
-        const { id } = req.params;
-        const { guideId } = req.body;
-        const userId = (_a = req.user) === null || _a === void 0 ? void 0 : _a.userId;
-        if (!userId) {
-            return res.status(401).json({
-                status: "error",
-                message: "User ID not found in token"
-            });
-        }
-        if (!guideId) {
-            return res.status(400).json({
-                status: "error",
-                message: "Guide ID is required"
-            });
-        }
-        // Assign guide to roadbook with access check
-        const updatedRoadbook = await roadbookService.assignGuide(id, guideId, userId);
-        res.status(200).json({
-            status: "success",
-            data: updatedRoadbook
-        });
-    }
-    catch (error) {
-        console.error(`Error assigning guide to roadbook ${req.params.id}:`, error);
-        if (error.message === "Roadbook not found") {
-            return res.status(404).json({
-                status: "error",
-                message: "Roadbook not found"
-            });
-        }
-        if (error.message === "Unauthorized access") {
-            return res.status(403).json({
-                status: "error",
-                message: "You don't have permission to update this roadbook"
-            });
-        }
-        if (error.message === "Guide not found") {
-            return res.status(404).json({
-                status: "error",
-                message: "Guide user not found"
-            });
-        }
-        if (error.message === "Invalid guide role") {
-            return res.status(400).json({
-                status: "error",
-                message: "Selected user does not have the GUIDE role"
-            });
-        }
-        next(error);
-    }
-};
-exports.assignGuide = assignGuide;
-/**
- * Get guided roadbooks (for guides only)
- *
- * @route GET /api/roadbooks/guided
- * @access Private - Requires authentication and GUIDE role
- * @returns {Array} - List of roadbooks where user is a guide
- */
-const getGuidedRoadbooks = async (req, res, next) => {
-    var _a, _b;
-    try {
-        const userId = (_a = req.user) === null || _a === void 0 ? void 0 : _a.userId;
-        const userRole = (_b = req.user) === null || _b === void 0 ? void 0 : _b.role;
-        if (!userId) {
-            return res.status(401).json({
-                status: "error",
-                message: "User ID not found in token"
-            });
-        }
-        // Check if user has guide role
-        if (userRole !== "GUIDE" && userRole !== "INSTRUCTOR" && userRole !== "ADMIN") {
-            return res.status(403).json({
-                status: "error",
-                message: "Only guides, instructors and admins can access this endpoint"
-            });
-        }
-        // Get optional status filter from query params
-        const status = req.query.status;
-        // Get list of roadbooks where user is a guide
-        const guidedRoadbooks = await roadbookService.getGuidedRoadbooks(userId, status);
-        res.status(200).json({
-            status: "success",
-            data: guidedRoadbooks
-        });
-    }
-    catch (error) {
-        console.error("Error fetching guided roadbooks:", error);
-        next(error);
-    }
-};
-exports.getGuidedRoadbooks = getGuidedRoadbooks;
-/**
- * Create a new session in a roadbook
- *
- * @route POST /api/roadbooks/:id/sessions
- * @access Private - Requires authentication and ownership or guide role
- * @returns {Object} - Newly created session
- */
-const createSession = async (req, res, next) => {
-    var _a;
-    try {
-        const { id } = req.params;
-        const userId = (_a = req.user) === null || _a === void 0 ? void 0 : _a.userId;
-        if (!userId) {
-            return res.status(401).json({
-                status: "error",
-                message: "User ID not found in token"
-            });
-        }
-        // Create session data with the current user as apprentice
-        const sessionData = {
-            ...req.body,
-            roadbookId: id,
-            apprenticeId: userId
-        };
-        // Create the session with access check
-        const newSession = await roadbookService.createSession(sessionData, userId);
-        res.status(201).json({
-            status: "success",
-            data: newSession
-        });
-    }
-    catch (error) {
-        console.error(`Error creating session for roadbook ${req.params.id}:`, error);
-        if (error.message === "Roadbook not found") {
-            return res.status(404).json({
-                status: "error",
-                message: "Roadbook not found"
-            });
-        }
-        if (error.message === "Unauthorized access") {
-            return res.status(403).json({
-                status: "error",
-                message: "You don't have permission to add sessions to this roadbook"
-            });
-        }
-        next(error);
-    }
-};
-exports.createSession = createSession;
-/**
- * Update roadbook status (active, completed, archived)
- *
- * @route PATCH /api/roadbooks/:id/status
- * @access Private - Requires authentication and ownership or guide role
- * @returns {Object} - Updated roadbook
- */
-const updateRoadbookStatus = async (req, res, next) => {
-    var _a;
-    try {
-        const { id } = req.params;
-        const { status } = req.body;
-        const userId = (_a = req.user) === null || _a === void 0 ? void 0 : _a.userId;
-        if (!userId) {
-            return res.status(401).json({
-                status: "error",
-                message: "User ID not found in token"
-            });
-        }
-        if (!status || !["ACTIVE", "COMPLETED", "ARCHIVED"].includes(status)) {
-            return res.status(400).json({
-                status: "error",
-                message: "Valid status is required (ACTIVE, COMPLETED, or ARCHIVED)"
-            });
-        }
-        // Update roadbook status with access check
-        const updatedRoadbook = await roadbookService.updateRoadbookStatus(id, status, userId);
-        res.status(200).json({
-            status: "success",
-            data: updatedRoadbook
-        });
-    }
-    catch (error) {
-        console.error(`Error updating roadbook status ${req.params.id}:`, error);
-        if (error.message === "Roadbook not found") {
-            return res.status(404).json({
-                status: "error",
-                message: "Roadbook not found"
-            });
-        }
-        if (error.message === "Unauthorized access") {
-            return res.status(403).json({
-                status: "error",
-                message: "You don't have permission to update this roadbook"
-            });
-        }
-        next(error);
-    }
-};
-exports.updateRoadbookStatus = updateRoadbookStatus;
-/**
- * Get all sessions for a roadbook
- *
- * @route GET /api/roadbooks/:id/sessions
- * @access Private - Requires authentication and ownership or guide role
- * @returns {Array} - List of sessions in the roadbook
- */
-const getRoadbookSessions = async (req, res, next) => {
-    var _a;
-    try {
-        const { id } = req.params;
-        const userId = (_a = req.user) === null || _a === void 0 ? void 0 : _a.userId;
-        if (!userId) {
-            return res.status(401).json({
-                status: "error",
-                message: "User ID not found in token"
-            });
-        }
-        // Get sessions with access check
-        const sessions = await roadbookService.getRoadbookSessions(id, userId);
-        res.status(200).json({
-            status: "success",
-            data: sessions
-        });
-    }
-    catch (error) {
-        console.error(`Error fetching sessions for roadbook ${req.params.id}:`, error);
-        if (error.message === "Roadbook not found") {
-            return res.status(404).json({
-                status: "error",
-                message: "Roadbook not found"
-            });
-        }
-        if (error.message === "Unauthorized access") {
-            return res.status(403).json({
-                status: "error",
-                message: "You don't have permission to view this roadbook's sessions"
-            });
-        }
-        next(error);
-    }
-};
-exports.getRoadbookSessions = getRoadbookSessions;
-/**
- * Get competency progress for a roadbook
- *
- * @route GET /api/roadbooks/:id/competencies
- * @access Private - Requires authentication and ownership or guide role
- * @returns {Array} - List of competency progress records
- */
-const getCompetencyProgress = async (req, res, next) => {
-    var _a;
-    try {
-        const { id } = req.params;
-        const userId = (_a = req.user) === null || _a === void 0 ? void 0 : _a.userId;
-        if (!userId) {
-            return res.status(401).json({
-                status: "error",
-                message: "User ID not found in token"
-            });
-        }
-        // Get competency progress with access check
-        const progress = await roadbookService.getCompetencyProgress(id, userId);
-        res.status(200).json({
-            status: "success",
-            data: progress
-        });
-    }
-    catch (error) {
-        console.error(`Error fetching competency progress for roadbook ${req.params.id}:`, error);
-        if (error.message === "Roadbook not found") {
-            return res.status(404).json({
-                status: "error",
-                message: "Roadbook not found"
-            });
-        }
-        if (error.message === "Unauthorized access") {
-            return res.status(403).json({
-                status: "error",
-                message: "You don't have permission to view this roadbook's competency progress"
-            });
-        }
-        next(error);
-    }
-};
-exports.getCompetencyProgress = getCompetencyProgress;
-/**
- * Update competency progress status
- *
- * @route PATCH /api/roadbooks/:id/competencies/:competencyId
- * @access Private - Requires authentication and guide role
- * @returns {Object} - Updated competency progress
- */
-const updateCompetencyStatus = async (req, res, next) => {
-    var _a, _b;
-    try {
-        const { id, competencyId } = req.params;
-        const { status, notes } = req.body;
-        const userId = (_a = req.user) === null || _a === void 0 ? void 0 : _a.userId;
-        const userRole = (_b = req.user) === null || _b === void 0 ? void 0 : _b.role;
-        if (!userId) {
-            return res.status(401).json({
-                status: "error",
-                message: "User ID not found in token"
-            });
-        }
-        // Only guides, instructors and admins can update competency status
-        if (userRole !== "GUIDE" && userRole !== "INSTRUCTOR" && userRole !== "ADMIN") {
-            return res.status(403).json({
-                status: "error",
-                message: "Only guides, instructors and admins can update competency status"
-            });
-        }
-        if (!status || !["NOT_STARTED", "IN_PROGRESS", "MASTERED"].includes(status)) {
-            return res.status(400).json({
-                status: "error",
-                message: "Valid status is required (NOT_STARTED, IN_PROGRESS, or MASTERED)"
-            });
-        }
-        // Update competency status with access check
-        const updatedProgress = await roadbookService.updateCompetencyStatus(id, competencyId, status, notes || null, userId);
-        res.status(200).json({
-            status: "success",
-            data: updatedProgress
-        });
-    }
-    catch (error) {
-        console.error(`Error updating competency status for roadbook ${req.params.id}:`, error);
-        if (error.message === "Roadbook not found" || error.message === "Competency not found") {
-            return res.status(404).json({
-                status: "error",
-                message: error.message
-            });
-        }
-        if (error.message === "Unauthorized access") {
-            return res.status(403).json({
-                status: "error",
-                message: "You don't have permission to update competencies in this roadbook"
-            });
-        }
-        next(error);
-    }
-};
-exports.updateCompetencyStatus = updateCompetencyStatus;
-/**
- * Export roadbook data for PDF generation
- *
- * @route GET /api/roadbooks/:id/export
- * @access Private - Requires authentication and ownership or guide role
- * @returns {Object} - Complete roadbook data for PDF export
- */
-const exportRoadbook = async (req, res, next) => {
-    var _a, _b;
-    try {
-        const { id } = req.params;
-        const userId = (_a = req.user) === null || _a === void 0 ? void 0 : _a.userId;
-        if (!userId) {
-            return res.status(401).json({
-                status: "error",
-                message: "User ID not found in token"
-            });
-        }
-        // Récupérer le format demandé (json ou directement pdf)
-        const format = ((_b = req.query.format) === null || _b === void 0 ? void 0 : _b.toLowerCase()) || 'json';
-        if (!['json', 'pdf'].includes(format)) {
-            return res.status(400).json({
-                status: "error",
-                message: "Invalid format requested. Use 'json' or 'pdf'"
-            });
-        }
-        // Préparer les données d'exportation avec vérification d'accès
-        const exportData = await roadbookService.prepareRoadbookExportData(id, userId);
-        // Selon le format demandé, renvoyer les données brutes ou générer un PDF
-        if (format === 'json') {
-            res.status(200).json({
-                status: "success",
-                data: exportData
-            });
-        }
-        else {
-            // Pour le format PDF, on prépare un téléchargement
-            // Note: Cette partie nécessiterait une bibliothèque de génération PDF
-            // comme PDFKit, mais est simplifiée ici pour démonstration
-            // Préparer un nom de fichier basé sur le roadbook
-            const fileName = `roadbook-${id}-export.pdf`;
-            // En l'absence d'une vraie génération PDF, on renvoie les données JSON
-            // avec des en-têtes indiquant qu'un PDF aurait dû être renvoyé
-            res.setHeader('Content-Disposition', `attachment; filename="${fileName}"`);
-            res.setHeader('Content-Type', 'application/json'); // Serait 'application/pdf' dans l'implémentation réelle
-            res.status(200).json({
-                status: "success",
-                message: "PDF export is not implemented in this demo version",
-                data: exportData
-            });
-        }
-    }
-    catch (error) {
-        console.error(`Error exporting roadbook ${req.params.id}:`, error);
-        if (error.message === "Roadbook not found") {
-            return res.status(404).json({
-                status: "error",
-                message: "Roadbook not found"
-            });
-        }
-        if (error.message === "Unauthorized access") {
-            return res.status(403).json({
-                status: "error",
-                message: "You don't have permission to export this roadbook"
-            });
-        }
-        next(error);
-    }
-};
-exports.exportRoadbook = exportRoadbook;
-/**
- * Get roadbook statistics summary
- *
- * @route GET /api/roadbooks/:id/statistics
- * @access Private - Requires authentication and ownership or guide role
- * @returns {Object} - Roadbook statistics
- */
-const getRoadbookStatistics = async (req, res, next) => {
-    var _a;
-    try {
-        const { id } = req.params;
-        const userId = (_a = req.user) === null || _a === void 0 ? void 0 : _a.userId;
-        if (!userId) {
-            return res.status(401).json({
-                status: "error",
-                message: "User ID not found in token"
-            });
-        }
-        // Vérifier les permissions en calculant les statistiques
-        // (la fonction calculateRoadbookStatistics ne fait pas de vérification d'accès)
-        // D'abord, vérifions si l'utilisateur a accès au roadbook
-        const roadbook = await roadbookService.getRoadbookById(id, userId, false);
-        if (!roadbook) {
-            return res.status(404).json({
-                status: "error",
-                message: "Roadbook not found"
-            });
-        }
-        // Si on arrive ici, l'utilisateur a bien les permissions nécessaires
-        const statistics = await roadbookService.calculateRoadbookStatistics(id);
-        res.status(200).json({
-            status: "success",
-            data: statistics
-        });
-    }
-    catch (error) {
-        console.error(`Error getting roadbook statistics for ${req.params.id}:`, error);
-        if (error.message === "Roadbook not found") {
-            return res.status(404).json({
-                status: "error",
-                message: "Roadbook not found"
-            });
-        }
-        if (error.message === "Unauthorized access") {
-            return res.status(403).json({
-                status: "error",
-                message: "You don't have permission to access this roadbook's statistics"
-            });
-        }
-        next(error);
-    }
-};
-exports.getRoadbookStatistics = getRoadbookStatistics;
->>>>>>> a042aa05
+"use strict";
+var __createBinding = (this && this.__createBinding) || (Object.create ? (function(o, m, k, k2) {
+    if (k2 === undefined) k2 = k;
+    var desc = Object.getOwnPropertyDescriptor(m, k);
+    if (!desc || ("get" in desc ? !m.__esModule : desc.writable || desc.configurable)) {
+      desc = { enumerable: true, get: function() { return m[k]; } };
+    }
+    Object.defineProperty(o, k2, desc);
+}) : (function(o, m, k, k2) {
+    if (k2 === undefined) k2 = k;
+    o[k2] = m[k];
+}));
+var __setModuleDefault = (this && this.__setModuleDefault) || (Object.create ? (function(o, v) {
+    Object.defineProperty(o, "default", { enumerable: true, value: v });
+}) : function(o, v) {
+    o["default"] = v;
+});
+var __importStar = (this && this.__importStar) || (function () {
+    var ownKeys = function(o) {
+        ownKeys = Object.getOwnPropertyNames || function (o) {
+            var ar = [];
+            for (var k in o) if (Object.prototype.hasOwnProperty.call(o, k)) ar[ar.length] = k;
+            return ar;
+        };
+        return ownKeys(o);
+    };
+    return function (mod) {
+        if (mod && mod.__esModule) return mod;
+        var result = {};
+        if (mod != null) for (var k = ownKeys(mod), i = 0; i < k.length; i++) if (k[i] !== "default") __createBinding(result, mod, k[i]);
+        __setModuleDefault(result, mod);
+        return result;
+    };
+})();
+Object.defineProperty(exports, "__esModule", { value: true });
+exports.getRoadbookStatistics = exports.exportRoadbook = exports.updateCompetencyStatus = exports.getCompetencyProgress = exports.getRoadbookSessions = exports.updateRoadbookStatus = exports.createSession = exports.getGuidedRoadbooks = exports.assignGuide = exports.deleteRoadbook = exports.updateRoadbook = exports.getRoadbookById = exports.createRoadbook = exports.getUserRoadbooks = void 0;
+const roadbookService = __importStar(require("../services/roadbook.service"));
+/**
+ * Get all roadbooks belonging to the logged-in user
+ *
+ * @route GET /api/roadbooks
+ * @access Private - Requires authentication
+ * @returns {Array} - List of roadbooks owned by the user
+ */
+const getUserRoadbooks = async (req, res, next) => {
+    var _a;
+    try {
+        // Extract user ID from the authenticated JWT token
+        const userId = (_a = req.user) === null || _a === void 0 ? void 0 : _a.userId;
+        if (!userId) {
+            return res.status(401).json({
+                status: "error",
+                message: "User ID not found in token"
+            });
+        }
+        // Get the optional status filter from query params
+        const status = req.query.status;
+        // Get user's roadbooks with optional filters
+        const roadbooks = await roadbookService.getRoadbooksByUserId(userId, status);
+        res.status(200).json({
+            status: "success",
+            data: roadbooks
+        });
+    }
+    catch (error) {
+        console.error("Error fetching user roadbooks:", error);
+        next(error);
+    }
+};
+exports.getUserRoadbooks = getUserRoadbooks;
+/**
+ * Create a new roadbook
+ *
+ * @route POST /api/roadbooks
+ * @access Private - Requires authentication
+ * @returns {Object} - Newly created roadbook
+ */
+const createRoadbook = async (req, res, next) => {
+    var _a;
+    try {
+        // Extract user ID from the authenticated JWT token
+        const userId = (_a = req.user) === null || _a === void 0 ? void 0 : _a.userId;
+        if (!userId) {
+            return res.status(401).json({
+                status: "error",
+                message: "User ID not found in token"
+            });
+        }
+        // Extract roadbook data from request body
+        const roadbookData = {
+            ...req.body,
+            apprenticeId: userId // Set the current user as the apprentice/owner
+        };
+        // Create the roadbook
+        const newRoadbook = await roadbookService.createRoadbook(roadbookData);
+        res.status(201).json({
+            status: "success",
+            data: newRoadbook
+        });
+    }
+    catch (error) {
+        console.error("Error creating roadbook:", error);
+        next(error);
+    }
+};
+exports.createRoadbook = createRoadbook;
+/**
+ * Get a specific roadbook by ID
+ *
+ * @route GET /api/roadbooks/:id
+ * @access Private - Requires authentication and ownership or guide role
+ * @returns {Object} - Roadbook details with sessions and optional statistics
+ */
+const getRoadbookById = async (req, res, next) => {
+    var _a;
+    try {
+        const { id } = req.params;
+        const userId = (_a = req.user) === null || _a === void 0 ? void 0 : _a.userId;
+        // Vérifier si des statistiques détaillées sont demandées
+        const includeStats = req.query.stats === 'true';
+        if (!userId) {
+            return res.status(401).json({
+                status: "error",
+                message: "User ID not found in token"
+            });
+        }
+        // Get roadbook with access check and optional statistics
+        const roadbook = await roadbookService.getRoadbookById(id, userId, includeStats);
+        res.status(200).json({
+            status: "success",
+            data: roadbook
+        });
+    }
+    catch (error) {
+        console.error(`Error fetching roadbook ${req.params.id}:`, error);
+        if (error.message === "Roadbook not found") {
+            return res.status(404).json({
+                status: "error",
+                message: "Roadbook not found"
+            });
+        }
+        if (error.message === "Unauthorized access") {
+            return res.status(403).json({
+                status: "error",
+                message: "You don't have permission to access this roadbook"
+            });
+        }
+        next(error);
+    }
+};
+exports.getRoadbookById = getRoadbookById;
+/**
+ * Update a roadbook
+ *
+ * @route PUT /api/roadbooks/:id
+ * @access Private - Requires authentication and ownership
+ * @returns {Object} - Updated roadbook
+ */
+const updateRoadbook = async (req, res, next) => {
+    var _a;
+    try {
+        const { id } = req.params;
+        const userId = (_a = req.user) === null || _a === void 0 ? void 0 : _a.userId;
+        if (!userId) {
+            return res.status(401).json({
+                status: "error",
+                message: "User ID not found in token"
+            });
+        }
+        // Update the roadbook with access check
+        const updatedRoadbook = await roadbookService.updateRoadbook(id, req.body, userId);
+        res.status(200).json({
+            status: "success",
+            data: updatedRoadbook
+        });
+    }
+    catch (error) {
+        console.error(`Error updating roadbook ${req.params.id}:`, error);
+        if (error.message === "Roadbook not found") {
+            return res.status(404).json({
+                status: "error",
+                message: "Roadbook not found"
+            });
+        }
+        if (error.message === "Unauthorized access") {
+            return res.status(403).json({
+                status: "error",
+                message: "You don't have permission to update this roadbook"
+            });
+        }
+        next(error);
+    }
+};
+exports.updateRoadbook = updateRoadbook;
+/**
+ * Delete a roadbook
+ *
+ * @route DELETE /api/roadbooks/:id
+ * @access Private - Requires authentication and ownership
+ * @returns {Object} - Success message
+ */
+const deleteRoadbook = async (req, res, next) => {
+    var _a;
+    try {
+        const { id } = req.params;
+        const userId = (_a = req.user) === null || _a === void 0 ? void 0 : _a.userId;
+        if (!userId) {
+            return res.status(401).json({
+                status: "error",
+                message: "User ID not found in token"
+            });
+        }
+        // Delete the roadbook with access check
+        await roadbookService.deleteRoadbook(id, userId);
+        res.status(200).json({
+            status: "success",
+            message: "Roadbook deleted successfully"
+        });
+    }
+    catch (error) {
+        console.error(`Error deleting roadbook ${req.params.id}:`, error);
+        if (error.message === "Roadbook not found") {
+            return res.status(404).json({
+                status: "error",
+                message: "Roadbook not found"
+            });
+        }
+        if (error.message === "Unauthorized access") {
+            return res.status(403).json({
+                status: "error",
+                message: "You don't have permission to delete this roadbook"
+            });
+        }
+        next(error);
+    }
+};
+exports.deleteRoadbook = deleteRoadbook;
+/**
+ * Assign a guide to a roadbook
+ *
+ * @route POST /api/roadbooks/:id/guide
+ * @access Private - Requires authentication and ownership
+ * @returns {Object} - Updated roadbook with guide information
+ */
+const assignGuide = async (req, res, next) => {
+    var _a;
+    try {
+        const { id } = req.params;
+        const { guideId } = req.body;
+        const userId = (_a = req.user) === null || _a === void 0 ? void 0 : _a.userId;
+        if (!userId) {
+            return res.status(401).json({
+                status: "error",
+                message: "User ID not found in token"
+            });
+        }
+        if (!guideId) {
+            return res.status(400).json({
+                status: "error",
+                message: "Guide ID is required"
+            });
+        }
+        // Assign guide to roadbook with access check
+        const updatedRoadbook = await roadbookService.assignGuide(id, guideId, userId);
+        res.status(200).json({
+            status: "success",
+            data: updatedRoadbook
+        });
+    }
+    catch (error) {
+        console.error(`Error assigning guide to roadbook ${req.params.id}:`, error);
+        if (error.message === "Roadbook not found") {
+            return res.status(404).json({
+                status: "error",
+                message: "Roadbook not found"
+            });
+        }
+        if (error.message === "Unauthorized access") {
+            return res.status(403).json({
+                status: "error",
+                message: "You don't have permission to update this roadbook"
+            });
+        }
+        if (error.message === "Guide not found") {
+            return res.status(404).json({
+                status: "error",
+                message: "Guide user not found"
+            });
+        }
+        if (error.message === "Invalid guide role") {
+            return res.status(400).json({
+                status: "error",
+                message: "Selected user does not have the GUIDE role"
+            });
+        }
+        next(error);
+    }
+};
+exports.assignGuide = assignGuide;
+/**
+ * Get guided roadbooks (for guides only)
+ *
+ * @route GET /api/roadbooks/guided
+ * @access Private - Requires authentication and GUIDE role
+ * @returns {Array} - List of roadbooks where user is a guide
+ */
+const getGuidedRoadbooks = async (req, res, next) => {
+    var _a, _b;
+    try {
+        const userId = (_a = req.user) === null || _a === void 0 ? void 0 : _a.userId;
+        const userRole = (_b = req.user) === null || _b === void 0 ? void 0 : _b.role;
+        if (!userId) {
+            return res.status(401).json({
+                status: "error",
+                message: "User ID not found in token"
+            });
+        }
+        // Check if user has guide role
+        if (userRole !== "GUIDE" && userRole !== "INSTRUCTOR" && userRole !== "ADMIN") {
+            return res.status(403).json({
+                status: "error",
+                message: "Only guides, instructors and admins can access this endpoint"
+            });
+        }
+        // Get optional status filter from query params
+        const status = req.query.status;
+        // Get list of roadbooks where user is a guide
+        const guidedRoadbooks = await roadbookService.getGuidedRoadbooks(userId, status);
+        res.status(200).json({
+            status: "success",
+            data: guidedRoadbooks
+        });
+    }
+    catch (error) {
+        console.error("Error fetching guided roadbooks:", error);
+        next(error);
+    }
+};
+exports.getGuidedRoadbooks = getGuidedRoadbooks;
+/**
+ * Create a new session in a roadbook
+ *
+ * @route POST /api/roadbooks/:id/sessions
+ * @access Private - Requires authentication and ownership or guide role
+ * @returns {Object} - Newly created session
+ */
+const createSession = async (req, res, next) => {
+    var _a;
+    try {
+        const { id } = req.params;
+        const userId = (_a = req.user) === null || _a === void 0 ? void 0 : _a.userId;
+        if (!userId) {
+            return res.status(401).json({
+                status: "error",
+                message: "User ID not found in token"
+            });
+        }
+        // Create session data with the current user as apprentice
+        const sessionData = {
+            ...req.body,
+            roadbookId: id,
+            apprenticeId: userId
+        };
+        // Create the session with access check
+        const newSession = await roadbookService.createSession(sessionData, userId);
+        res.status(201).json({
+            status: "success",
+            data: newSession
+        });
+    }
+    catch (error) {
+        console.error(`Error creating session for roadbook ${req.params.id}:`, error);
+        if (error.message === "Roadbook not found") {
+            return res.status(404).json({
+                status: "error",
+                message: "Roadbook not found"
+            });
+        }
+        if (error.message === "Unauthorized access") {
+            return res.status(403).json({
+                status: "error",
+                message: "You don't have permission to add sessions to this roadbook"
+            });
+        }
+        next(error);
+    }
+};
+exports.createSession = createSession;
+/**
+ * Update roadbook status (active, completed, archived)
+ *
+ * @route PATCH /api/roadbooks/:id/status
+ * @access Private - Requires authentication and ownership or guide role
+ * @returns {Object} - Updated roadbook
+ */
+const updateRoadbookStatus = async (req, res, next) => {
+    var _a;
+    try {
+        const { id } = req.params;
+        const { status } = req.body;
+        const userId = (_a = req.user) === null || _a === void 0 ? void 0 : _a.userId;
+        if (!userId) {
+            return res.status(401).json({
+                status: "error",
+                message: "User ID not found in token"
+            });
+        }
+        if (!status || !["ACTIVE", "COMPLETED", "ARCHIVED"].includes(status)) {
+            return res.status(400).json({
+                status: "error",
+                message: "Valid status is required (ACTIVE, COMPLETED, or ARCHIVED)"
+            });
+        }
+        // Update roadbook status with access check
+        const updatedRoadbook = await roadbookService.updateRoadbookStatus(id, status, userId);
+        res.status(200).json({
+            status: "success",
+            data: updatedRoadbook
+        });
+    }
+    catch (error) {
+        console.error(`Error updating roadbook status ${req.params.id}:`, error);
+        if (error.message === "Roadbook not found") {
+            return res.status(404).json({
+                status: "error",
+                message: "Roadbook not found"
+            });
+        }
+        if (error.message === "Unauthorized access") {
+            return res.status(403).json({
+                status: "error",
+                message: "You don't have permission to update this roadbook"
+            });
+        }
+        next(error);
+    }
+};
+exports.updateRoadbookStatus = updateRoadbookStatus;
+/**
+ * Get all sessions for a roadbook
+ *
+ * @route GET /api/roadbooks/:id/sessions
+ * @access Private - Requires authentication and ownership or guide role
+ * @returns {Array} - List of sessions in the roadbook
+ */
+const getRoadbookSessions = async (req, res, next) => {
+    var _a;
+    try {
+        const { id } = req.params;
+        const userId = (_a = req.user) === null || _a === void 0 ? void 0 : _a.userId;
+        if (!userId) {
+            return res.status(401).json({
+                status: "error",
+                message: "User ID not found in token"
+            });
+        }
+        // Get sessions with access check
+        const sessions = await roadbookService.getRoadbookSessions(id, userId);
+        res.status(200).json({
+            status: "success",
+            data: sessions
+        });
+    }
+    catch (error) {
+        console.error(`Error fetching sessions for roadbook ${req.params.id}:`, error);
+        if (error.message === "Roadbook not found") {
+            return res.status(404).json({
+                status: "error",
+                message: "Roadbook not found"
+            });
+        }
+        if (error.message === "Unauthorized access") {
+            return res.status(403).json({
+                status: "error",
+                message: "You don't have permission to view this roadbook's sessions"
+            });
+        }
+        next(error);
+    }
+};
+exports.getRoadbookSessions = getRoadbookSessions;
+/**
+ * Get competency progress for a roadbook
+ *
+ * @route GET /api/roadbooks/:id/competencies
+ * @access Private - Requires authentication and ownership or guide role
+ * @returns {Array} - List of competency progress records
+ */
+const getCompetencyProgress = async (req, res, next) => {
+    var _a;
+    try {
+        const { id } = req.params;
+        const userId = (_a = req.user) === null || _a === void 0 ? void 0 : _a.userId;
+        if (!userId) {
+            return res.status(401).json({
+                status: "error",
+                message: "User ID not found in token"
+            });
+        }
+        // Get competency progress with access check
+        const progress = await roadbookService.getCompetencyProgress(id, userId);
+        res.status(200).json({
+            status: "success",
+            data: progress
+        });
+    }
+    catch (error) {
+        console.error(`Error fetching competency progress for roadbook ${req.params.id}:`, error);
+        if (error.message === "Roadbook not found") {
+            return res.status(404).json({
+                status: "error",
+                message: "Roadbook not found"
+            });
+        }
+        if (error.message === "Unauthorized access") {
+            return res.status(403).json({
+                status: "error",
+                message: "You don't have permission to view this roadbook's competency progress"
+            });
+        }
+        next(error);
+    }
+};
+exports.getCompetencyProgress = getCompetencyProgress;
+/**
+ * Update competency progress status
+ *
+ * @route PATCH /api/roadbooks/:id/competencies/:competencyId
+ * @access Private - Requires authentication and guide role
+ * @returns {Object} - Updated competency progress
+ */
+const updateCompetencyStatus = async (req, res, next) => {
+    var _a, _b;
+    try {
+        const { id, competencyId } = req.params;
+        const { status, notes } = req.body;
+        const userId = (_a = req.user) === null || _a === void 0 ? void 0 : _a.userId;
+        const userRole = (_b = req.user) === null || _b === void 0 ? void 0 : _b.role;
+        if (!userId) {
+            return res.status(401).json({
+                status: "error",
+                message: "User ID not found in token"
+            });
+        }
+        // Only guides, instructors and admins can update competency status
+        if (userRole !== "GUIDE" && userRole !== "INSTRUCTOR" && userRole !== "ADMIN") {
+            return res.status(403).json({
+                status: "error",
+                message: "Only guides, instructors and admins can update competency status"
+            });
+        }
+        if (!status || !["NOT_STARTED", "IN_PROGRESS", "MASTERED"].includes(status)) {
+            return res.status(400).json({
+                status: "error",
+                message: "Valid status is required (NOT_STARTED, IN_PROGRESS, or MASTERED)"
+            });
+        }
+        // Update competency status with access check
+        const updatedProgress = await roadbookService.updateCompetencyStatus(id, competencyId, status, notes || null, userId);
+        res.status(200).json({
+            status: "success",
+            data: updatedProgress
+        });
+    }
+    catch (error) {
+        console.error(`Error updating competency status for roadbook ${req.params.id}:`, error);
+        if (error.message === "Roadbook not found" || error.message === "Competency not found") {
+            return res.status(404).json({
+                status: "error",
+                message: error.message
+            });
+        }
+        if (error.message === "Unauthorized access") {
+            return res.status(403).json({
+                status: "error",
+                message: "You don't have permission to update competencies in this roadbook"
+            });
+        }
+        next(error);
+    }
+};
+exports.updateCompetencyStatus = updateCompetencyStatus;
+/**
+ * Export roadbook data for PDF generation
+ *
+ * @route GET /api/roadbooks/:id/export
+ * @access Private - Requires authentication and ownership or guide role
+ * @returns {Object} - Complete roadbook data for PDF export
+ */
+const exportRoadbook = async (req, res, next) => {
+    var _a, _b;
+    try {
+        const { id } = req.params;
+        const userId = (_a = req.user) === null || _a === void 0 ? void 0 : _a.userId;
+        if (!userId) {
+            return res.status(401).json({
+                status: "error",
+                message: "User ID not found in token"
+            });
+        }
+        // Récupérer le format demandé (json ou directement pdf)
+        const format = ((_b = req.query.format) === null || _b === void 0 ? void 0 : _b.toLowerCase()) || 'json';
+        if (!['json', 'pdf'].includes(format)) {
+            return res.status(400).json({
+                status: "error",
+                message: "Invalid format requested. Use 'json' or 'pdf'"
+            });
+        }
+        // Préparer les données d'exportation avec vérification d'accès
+        const exportData = await roadbookService.prepareRoadbookExportData(id, userId);
+        // Selon le format demandé, renvoyer les données brutes ou générer un PDF
+        if (format === 'json') {
+            res.status(200).json({
+                status: "success",
+                data: exportData
+            });
+        }
+        else {
+            // Pour le format PDF, on prépare un téléchargement
+            // Note: Cette partie nécessiterait une bibliothèque de génération PDF
+            // comme PDFKit, mais est simplifiée ici pour démonstration
+            // Préparer un nom de fichier basé sur le roadbook
+            const fileName = `roadbook-${id}-export.pdf`;
+            // En l'absence d'une vraie génération PDF, on renvoie les données JSON
+            // avec des en-têtes indiquant qu'un PDF aurait dû être renvoyé
+            res.setHeader('Content-Disposition', `attachment; filename="${fileName}"`);
+            res.setHeader('Content-Type', 'application/json'); // Serait 'application/pdf' dans l'implémentation réelle
+            res.status(200).json({
+                status: "success",
+                message: "PDF export is not implemented in this demo version",
+                data: exportData
+            });
+        }
+    }
+    catch (error) {
+        console.error(`Error exporting roadbook ${req.params.id}:`, error);
+        if (error.message === "Roadbook not found") {
+            return res.status(404).json({
+                status: "error",
+                message: "Roadbook not found"
+            });
+        }
+        if (error.message === "Unauthorized access") {
+            return res.status(403).json({
+                status: "error",
+                message: "You don't have permission to export this roadbook"
+            });
+        }
+        next(error);
+    }
+};
+exports.exportRoadbook = exportRoadbook;
+/**
+ * Get roadbook statistics summary
+ *
+ * @route GET /api/roadbooks/:id/statistics
+ * @access Private - Requires authentication and ownership or guide role
+ * @returns {Object} - Roadbook statistics
+ */
+const getRoadbookStatistics = async (req, res, next) => {
+    var _a;
+    try {
+        const { id } = req.params;
+        const userId = (_a = req.user) === null || _a === void 0 ? void 0 : _a.userId;
+        if (!userId) {
+            return res.status(401).json({
+                status: "error",
+                message: "User ID not found in token"
+            });
+        }
+        // Vérifier les permissions en calculant les statistiques
+        // (la fonction calculateRoadbookStatistics ne fait pas de vérification d'accès)
+        // D'abord, vérifions si l'utilisateur a accès au roadbook
+        const roadbook = await roadbookService.getRoadbookById(id, userId, false);
+        if (!roadbook) {
+            return res.status(404).json({
+                status: "error",
+                message: "Roadbook not found"
+            });
+        }
+        // Si on arrive ici, l'utilisateur a bien les permissions nécessaires
+        const statistics = await roadbookService.calculateRoadbookStatistics(id);
+        res.status(200).json({
+            status: "success",
+            data: statistics
+        });
+    }
+    catch (error) {
+        console.error(`Error getting roadbook statistics for ${req.params.id}:`, error);
+        if (error.message === "Roadbook not found") {
+            return res.status(404).json({
+                status: "error",
+                message: "Roadbook not found"
+            });
+        }
+        if (error.message === "Unauthorized access") {
+            return res.status(403).json({
+                status: "error",
+                message: "You don't have permission to access this roadbook's statistics"
+            });
+        }
+        next(error);
+    }
+};
+exports.getRoadbookStatistics = getRoadbookStatistics;