--- conflicted
+++ resolved
@@ -1,809 +1,403 @@
-<<<<<<< HEAD
-"use strict";
-/**
- * AUTH CONTROLLER
- *
- * Ce contrôleur gère les routes d'authentification:
- * - Inscription (register): création d'un compte et génération de tokens
- * - Connexion (login): authentification et génération de tokens
- * - Déconnexion (logout): révocation des tokens
- * - Rafraîchissement (refresh-token): obtention d'un nouveau access token
- * - Vérification (verify): validation d'un token existant
- * - Réinitialisation de mot de passe (forgot-password, reset-password)
- *
- * Les contrôleurs sont responsables de:
- * - Traiter les requêtes HTTP
- * - Valider les entrées
- * - Appeler les services appropriés
- * - Formater et renvoyer les réponses
- * - Gérer les erreurs de manière cohérente
- */
-var __createBinding = (this && this.__createBinding) || (Object.create ? (function(o, m, k, k2) {
-    if (k2 === undefined) k2 = k;
-    var desc = Object.getOwnPropertyDescriptor(m, k);
-    if (!desc || ("get" in desc ? !m.__esModule : desc.writable || desc.configurable)) {
-      desc = { enumerable: true, get: function() { return m[k]; } };
-    }
-    Object.defineProperty(o, k2, desc);
-}) : (function(o, m, k, k2) {
-    if (k2 === undefined) k2 = k;
-    o[k2] = m[k];
-}));
-var __setModuleDefault = (this && this.__setModuleDefault) || (Object.create ? (function(o, v) {
-    Object.defineProperty(o, "default", { enumerable: true, value: v });
-}) : function(o, v) {
-    o["default"] = v;
-});
-var __importStar = (this && this.__importStar) || (function () {
-    var ownKeys = function(o) {
-        ownKeys = Object.getOwnPropertyNames || function (o) {
-            var ar = [];
-            for (var k in o) if (Object.prototype.hasOwnProperty.call(o, k)) ar[ar.length] = k;
-            return ar;
-        };
-        return ownKeys(o);
-    };
-    return function (mod) {
-        if (mod && mod.__esModule) return mod;
-        var result = {};
-        if (mod != null) for (var k = ownKeys(mod), i = 0; i < k.length; i++) if (k[i] !== "default") __createBinding(result, mod, k[i]);
-        __setModuleDefault(result, mod);
-        return result;
-    };
-})();
-var __importDefault = (this && this.__importDefault) || function (mod) {
-    return (mod && mod.__esModule) ? mod : { "default": mod };
-};
-Object.defineProperty(exports, "__esModule", { value: true });
-exports.resetPassword = exports.forgotPassword = exports.verifyToken = exports.refreshToken = exports.logout = exports.login = exports.register = void 0;
-const authService = __importStar(require("../services/auth.service"));
-const userService = __importStar(require("../services/user.service"));
-const logger_1 = __importDefault(require("../utils/logger"));
-/**
- * Register - Inscription d'un nouvel utilisateur
- *
- * @route POST /api/auth/register
- * @param {Request} req - Requête Express
- * @param {Response} res - Réponse Express
- */
-const register = async (req, res) => {
-    try {
-        logger_1.default.info(`Registration attempt for email: ${req.body.email}`);
-        // Extract and sanitize user data from request body
-        const userData = {
-            email: (req.body.email || "").trim().toLowerCase(),
-            password: req.body.password,
-            displayName: (req.body.displayName || "").trim(),
-            firstName: req.body.firstName ? req.body.firstName.trim() : undefined,
-            lastName: req.body.lastName ? req.body.lastName.trim() : undefined,
-            phoneNumber: req.body.phoneNumber,
-            nationalRegisterNumber: req.body.nationalRegisterNumber,
-            birthDate: req.body.birthDate ? new Date(req.body.birthDate) : undefined,
-            address: req.body.address,
-            bio: req.body.bio,
-            role: req.body.role || "APPRENTICE"
-        };
-        // Create the user
-        const newUser = await userService.createUser(userData);
-        // Log successful registration
-        logger_1.default.info(`User registered successfully: ${newUser.id}`);
-        // Login the user to generate tokens
-        const { user, accessToken, refreshToken } = await authService.login(userData.email, userData.password);
-        // Configure secure cookie for refresh token
-        res.cookie("refreshToken", refreshToken, {
-            httpOnly: true,
-            secure: process.env.NODE_ENV === "production",
-            sameSite: 'lax',
-            maxAge: 7 * 24 * 60 * 60 * 1000, // 7 days
-            path: '/api/auth' // Restreindre le cookie aux routes d'auth
-        });
-        // Set authorization header
-        res.header("Authorization", `Bearer ${accessToken}`);
-        // Return success response
-        return res.status(201).json({
-            status: "success",
-            message: "User registered successfully",
-            user,
-            accessToken,
-            refreshToken // Inclus dans la réponse pour les clients mobiles
-        });
-    }
-    catch (error) {
-        logger_1.default.error(`Registration error: ${error.message}`, error);
-        // Return appropriate error responses based on error type
-        if (error.message.includes("already exists")) {
-            return res.status(409).json({
-                status: "error",
-                message: error.message
-            });
-        }
-        else if (error.message.includes("required")) {
-            return res.status(400).json({
-                status: "error",
-                message: error.message
-            });
-        }
-        return res.status(500).json({
-            status: "error",
-            message: "Registration failed",
-            error: error.message
-        });
-    }
-};
-exports.register = register;
-/**
- * Login - Authentification d'un utilisateur
- *
- * @route POST /api/auth/login
- * @param {Request} req - Requête Express
- * @param {Response} res - Réponse Express
- */
-const login = async (req, res) => {
-    try {
-        const { email, password } = req.body;
-        // Log login attempt (sans le mot de passe)
-        logger_1.default.info(`Login attempt for user: ${email}`);
-        // Authenticate user
-        const result = await authService.login(email, password);
-        // Set HTTP-only cookie with refresh token
-        res.cookie("refreshToken", result.refreshToken, {
-            httpOnly: true,
-            secure: process.env.NODE_ENV === "production",
-            sameSite: 'lax',
-            maxAge: 7 * 24 * 60 * 60 * 1000, // 7 days
-            path: '/api/auth' // Restreindre le cookie aux routes d'auth
-        });
-        // Set authorization header
-        res.header("Authorization", `Bearer ${result.accessToken}`);
-        // Log successful login
-        logger_1.default.info(`User logged in successfully: ${result.user.id}`);
-        // Return success response
-        return res.status(200).json({
-            status: "success",
-            message: "Login successful",
-            user: result.user,
-            accessToken: result.accessToken,
-            refreshToken: result.refreshToken // Inclus pour les clients mobiles
-        });
-    }
-    catch (error) {
-        logger_1.default.warn(`Login failed: ${error.message}`);
-        // Personnaliser le message d'erreur selon le type d'erreur
-        if (error.message.includes("temporarily locked")) {
-            return res.status(429).json({
-                status: "error",
-                message: error.message
-            });
-        }
-        // Message générique pour éviter les fuites d'information
-        return res.status(401).json({
-            status: "error",
-            message: "Invalid email or password"
-        });
-    }
-};
-exports.login = login;
-/**
- * Logout - Déconnexion d'un utilisateur
- *
- * @route POST /api/auth/logout
- * @param {Request} req - Requête Express
- * @param {Response} res - Réponse Express
- */
-const logout = async (req, res) => {
-    var _a;
-    try {
-        // Récupérer l'ID utilisateur du token JWT si disponible
-        const userId = (_a = req.user) === null || _a === void 0 ? void 0 : _a.userId;
-        // Récupérer le token depuis le cookie ou le corps de la requête
-        const refreshToken = req.cookies.refreshToken || req.body.refreshToken;
-        if (userId) {
-            // Si on a l'ID utilisateur, on révoque tous ses tokens
-            logger_1.default.info(`Logging out user: ${userId}`);
-            await authService.revokeRefreshTokens({ userId });
-        }
-        else if (refreshToken) {
-            // Sinon, on révoque juste le token spécifique
-            logger_1.default.info(`Revoking specific refresh token`);
-            await authService.revokeRefreshTokens({ token: refreshToken });
-        }
-        else {
-            logger_1.default.warn("Logout called without user ID or refresh token");
-        }
-        // Supprimer le cookie de rafraîchissement
-        res.clearCookie("refreshToken", {
-            httpOnly: true,
-            secure: process.env.NODE_ENV === "production",
-            sameSite: 'lax',
-            path: '/api/auth'
-        });
-        // Réponse de succès
-        return res.status(200).json({
-            status: "success",
-            message: "Logout successful"
-        });
-    }
-    catch (error) {
-        // On considère la déconnexion comme réussie même en cas d'erreur côté serveur
-        logger_1.default.error(`Logout error: ${error}`);
-        res.clearCookie("refreshToken", {
-            httpOnly: true,
-            secure: process.env.NODE_ENV === "production",
-            sameSite: 'lax',
-            path: '/api/auth'
-        });
-        return res.status(200).json({
-            status: "success",
-            message: "Logout successful"
-        });
-    }
-};
-exports.logout = logout;
-/**
- * Refresh token - Génère un nouveau access token avec un refresh token valide
- *
- * @route POST /api/auth/refresh-token
- * @param {Request} req - Requête Express
- * @param {Response} res - Réponse Express
- */
-const refreshToken = async (req, res) => {
-    try {
-        // Récupérer le token depuis le cookie ou le corps de la requête
-        const refreshToken = req.cookies.refreshToken || req.body.refreshToken;
-        if (!refreshToken) {
-            return res.status(401).json({
-                status: "error",
-                message: "Refresh token is required"
-            });
-        }
-        // Obtenir de nouveaux tokens
-        const result = await authService.refreshToken(refreshToken);
-        // Si un nouveau refresh token a été généré (rotation)
-        if (result.refreshToken) {
-            // Mettre à jour le cookie
-            res.cookie("refreshToken", result.refreshToken, {
-                httpOnly: true,
-                secure: process.env.NODE_ENV === "production",
-                sameSite: 'lax',
-                maxAge: 7 * 24 * 60 * 60 * 1000, // 7 days
-                path: '/api/auth'
-            });
-        }
-        // Mettre à jour l'en-tête d'autorisation
-        res.header("Authorization", `Bearer ${result.accessToken}`);
-        // Réponse de succès
-        return res.status(200).json({
-            status: "success",
-            accessToken: result.accessToken,
-            refreshToken: result.refreshToken // Pour les clients mobiles
-        });
-    }
-    catch (error) {
-        logger_1.default.warn(`Token refresh failed: ${error.message}`);
-        // Si le token est expiré ou invalide, supprimer le cookie
-        if (error.message.includes("expired") || error.message.includes("invalid")) {
-            res.clearCookie("refreshToken", {
-                httpOnly: true,
-                secure: process.env.NODE_ENV === "production",
-                sameSite: 'lax',
-                path: '/api/auth'
-            });
-        }
-        // Message d'erreur approprié
-        return res.status(401).json({
-            status: "error",
-            message: error.message || "Invalid or expired refresh token"
-        });
-    }
-};
-exports.refreshToken = refreshToken;
-/**
- * Verify token - Vérifie un token d'accès existant
- *
- * @route GET /api/auth/verify
- * @param {Request} req - Requête Express
- * @param {Response} res - Réponse Express
- */
-const verifyToken = async (req, res) => {
-    try {
-        const authHeader = req.headers.authorization;
-        if (!authHeader || !authHeader.startsWith("Bearer ")) {
-            return res.status(401).json({
-                status: "error",
-                valid: false,
-                message: "Token is missing"
-            });
-        }
-        const token = authHeader.split(" ")[1];
-        // Vérifier le token
-        const decoded = authService.verifyAccessToken(token);
-        // Réponse de succès
-        return res.status(200).json({
-            status: "success",
-            valid: true,
-            user: decoded
-        });
-    }
-    catch (error) {
-        logger_1.default.debug(`Token verification failed: ${error.message}`);
-        // Statut HTTP 200 pour pouvoir analyser la réponse côté client
-        return res.status(200).json({
-            status: "error",
-            valid: false,
-            message: error.message || "Invalid or expired token"
-        });
-    }
-};
-exports.verifyToken = verifyToken;
-/**
- * Forgot password - Initie le processus de réinitialisation de mot de passe
- *
- * @route POST /api/auth/forgot-password
- * @param {Request} req - Requête Express
- * @param {Response} res - Réponse Express
- */
-const forgotPassword = async (req, res) => {
-    try {
-        const { email } = req.body;
-        if (!email) {
-            return res.status(400).json({
-                status: "error",
-                message: "Email is required"
-            });
-        }
-        // Initier la réinitialisation du mot de passe
-        await authService.initiatePasswordReset(email);
-        // Note: Pour des raisons de sécurité, on renvoie toujours un succès
-        // même si l'email n'existe pas dans la base de données
-        return res.status(200).json({
-            status: "success",
-            message: "If this email exists in our system, a reset link has been sent"
-        });
-    }
-    catch (error) {
-        logger_1.default.error(`Password reset initiation error: ${error.message}`);
-        // On renvoie toujours un succès pour éviter les fuites d'information
-        return res.status(200).json({
-            status: "success",
-            message: "If this email exists in our system, a reset link has been sent"
-        });
-    }
-};
-exports.forgotPassword = forgotPassword;
-/**
- * Reset password - Réinitialise le mot de passe avec un token valide
- *
- * @route POST /api/auth/reset-password
- * @param {Request} req - Requête Express
- * @param {Response} res - Réponse Express
- */
-const resetPassword = async (req, res) => {
-    try {
-        const { token, newPassword } = req.body;
-        if (!token || !newPassword) {
-            return res.status(400).json({
-                status: "error",
-                message: "Token and new password are required"
-            });
-        }
-        // Réinitialiser le mot de passe
-        await authService.completePasswordReset(token, newPassword);
-        return res.status(200).json({
-            status: "success",
-            message: "Password has been reset successfully"
-        });
-    }
-    catch (error) {
-        logger_1.default.error(`Password reset error: ${error.message}`);
-        return res.status(400).json({
-            status: "error",
-            message: error.message || "Failed to reset password"
-        });
-    }
-};
-exports.resetPassword = resetPassword;
-=======
-"use strict";
-/**
- * AUTH CONTROLLER
- *
- * Ce contrôleur gère les routes d'authentification:
- * - Inscription (register): création d'un compte et génération de tokens
- * - Connexion (login): authentification et génération de tokens
- * - Déconnexion (logout): révocation des tokens
- * - Rafraîchissement (refresh-token): obtention d'un nouveau access token
- * - Vérification (verify): validation d'un token existant
- * - Réinitialisation de mot de passe (forgot-password, reset-password)
- *
- * Les contrôleurs sont responsables de:
- * - Traiter les requêtes HTTP
- * - Valider les entrées
- * - Appeler les services appropriés
- * - Formater et renvoyer les réponses
- * - Gérer les erreurs de manière cohérente
- */
-var __createBinding = (this && this.__createBinding) || (Object.create ? (function(o, m, k, k2) {
-    if (k2 === undefined) k2 = k;
-    var desc = Object.getOwnPropertyDescriptor(m, k);
-    if (!desc || ("get" in desc ? !m.__esModule : desc.writable || desc.configurable)) {
-      desc = { enumerable: true, get: function() { return m[k]; } };
-    }
-    Object.defineProperty(o, k2, desc);
-}) : (function(o, m, k, k2) {
-    if (k2 === undefined) k2 = k;
-    o[k2] = m[k];
-}));
-var __setModuleDefault = (this && this.__setModuleDefault) || (Object.create ? (function(o, v) {
-    Object.defineProperty(o, "default", { enumerable: true, value: v });
-}) : function(o, v) {
-    o["default"] = v;
-});
-var __importStar = (this && this.__importStar) || (function () {
-    var ownKeys = function(o) {
-        ownKeys = Object.getOwnPropertyNames || function (o) {
-            var ar = [];
-            for (var k in o) if (Object.prototype.hasOwnProperty.call(o, k)) ar[ar.length] = k;
-            return ar;
-        };
-        return ownKeys(o);
-    };
-    return function (mod) {
-        if (mod && mod.__esModule) return mod;
-        var result = {};
-        if (mod != null) for (var k = ownKeys(mod), i = 0; i < k.length; i++) if (k[i] !== "default") __createBinding(result, mod, k[i]);
-        __setModuleDefault(result, mod);
-        return result;
-    };
-})();
-var __importDefault = (this && this.__importDefault) || function (mod) {
-    return (mod && mod.__esModule) ? mod : { "default": mod };
-};
-Object.defineProperty(exports, "__esModule", { value: true });
-exports.resetPassword = exports.forgotPassword = exports.verifyToken = exports.refreshToken = exports.logout = exports.login = exports.register = void 0;
-const authService = __importStar(require("../services/auth.service"));
-const userService = __importStar(require("../services/user.service"));
-const logger_1 = __importDefault(require("../utils/logger"));
-/**
- * Register - Inscription d'un nouvel utilisateur
- *
- * @route POST /api/auth/register
- * @param {Request} req - Requête Express
- * @param {Response} res - Réponse Express
- */
-const register = async (req, res) => {
-    try {
-        logger_1.default.info(`Registration attempt for email: ${req.body.email}`);
-        // Extract and sanitize user data from request body
-        const userData = {
-            email: (req.body.email || "").trim().toLowerCase(),
-            password: req.body.password,
-            displayName: (req.body.displayName || "").trim(),
-            firstName: req.body.firstName ? req.body.firstName.trim() : undefined,
-            lastName: req.body.lastName ? req.body.lastName.trim() : undefined,
-            phoneNumber: req.body.phoneNumber,
-            nationalRegisterNumber: req.body.nationalRegisterNumber,
-            birthDate: req.body.birthDate ? new Date(req.body.birthDate) : undefined,
-            address: req.body.address,
-            bio: req.body.bio,
-            role: req.body.role || "APPRENTICE"
-        };
-        // Create the user
-        const newUser = await userService.createUser(userData);
-        // Log successful registration
-        logger_1.default.info(`User registered successfully: ${newUser.id}`);
-        // Login the user to generate tokens
-        const { user, accessToken, refreshToken } = await authService.login(userData.email, userData.password);
-        // Configure secure cookie for refresh token
-        res.cookie("refreshToken", refreshToken, {
-            httpOnly: true,
-            secure: process.env.NODE_ENV === "production",
-            sameSite: 'lax',
-            maxAge: 7 * 24 * 60 * 60 * 1000, // 7 days
-            path: '/api/auth' // Restreindre le cookie aux routes d'auth
-        });
-        // Set authorization header
-        res.header("Authorization", `Bearer ${accessToken}`);
-        // Return success response
-        return res.status(201).json({
-            status: "success",
-            message: "User registered successfully",
-            user,
-            accessToken,
-            refreshToken // Inclus dans la réponse pour les clients mobiles
-        });
-    }
-    catch (error) {
-        logger_1.default.error(`Registration error: ${error.message}`, error);
-        // Return appropriate error responses based on error type
-        if (error.message.includes("already exists")) {
-            return res.status(409).json({
-                status: "error",
-                message: error.message
-            });
-        }
-        else if (error.message.includes("required")) {
-            return res.status(400).json({
-                status: "error",
-                message: error.message
-            });
-        }
-        return res.status(500).json({
-            status: "error",
-            message: "Registration failed",
-            error: error.message
-        });
-    }
-};
-exports.register = register;
-/**
- * Login - Authentification d'un utilisateur
- *
- * @route POST /api/auth/login
- * @param {Request} req - Requête Express
- * @param {Response} res - Réponse Express
- */
-const login = async (req, res) => {
-    try {
-        const { email, password } = req.body;
-        // Log login attempt (sans le mot de passe)
-        logger_1.default.info(`Login attempt for user: ${email}`);
-        // Authenticate user
-        const result = await authService.login(email, password);
-        // Set HTTP-only cookie with refresh token
-        res.cookie("refreshToken", result.refreshToken, {
-            httpOnly: true,
-            secure: process.env.NODE_ENV === "production",
-            sameSite: 'lax',
-            maxAge: 7 * 24 * 60 * 60 * 1000, // 7 days
-            path: '/api/auth' // Restreindre le cookie aux routes d'auth
-        });
-        // Set authorization header
-        res.header("Authorization", `Bearer ${result.accessToken}`);
-        // Log successful login
-        logger_1.default.info(`User logged in successfully: ${result.user.id}`);
-        // Return success response
-        return res.status(200).json({
-            status: "success",
-            message: "Login successful",
-            user: result.user,
-            accessToken: result.accessToken,
-            refreshToken: result.refreshToken // Inclus pour les clients mobiles
-        });
-    }
-    catch (error) {
-        logger_1.default.warn(`Login failed: ${error.message}`);
-        // Personnaliser le message d'erreur selon le type d'erreur
-        if (error.message.includes("temporarily locked")) {
-            return res.status(429).json({
-                status: "error",
-                message: error.message
-            });
-        }
-        // Message générique pour éviter les fuites d'information
-        return res.status(401).json({
-            status: "error",
-            message: "Invalid email or password"
-        });
-    }
-};
-exports.login = login;
-/**
- * Logout - Déconnexion d'un utilisateur
- *
- * @route POST /api/auth/logout
- * @param {Request} req - Requête Express
- * @param {Response} res - Réponse Express
- */
-const logout = async (req, res) => {
-    var _a;
-    try {
-        // Récupérer l'ID utilisateur du token JWT si disponible
-        const userId = (_a = req.user) === null || _a === void 0 ? void 0 : _a.userId;
-        // Récupérer le token depuis le cookie ou le corps de la requête
-        const refreshToken = req.cookies.refreshToken || req.body.refreshToken;
-        if (userId) {
-            // Si on a l'ID utilisateur, on révoque tous ses tokens
-            logger_1.default.info(`Logging out user: ${userId}`);
-            await authService.revokeRefreshTokens({ userId });
-        }
-        else if (refreshToken) {
-            // Sinon, on révoque juste le token spécifique
-            logger_1.default.info(`Revoking specific refresh token`);
-            await authService.revokeRefreshTokens({ token: refreshToken });
-        }
-        else {
-            logger_1.default.warn("Logout called without user ID or refresh token");
-        }
-        // Supprimer le cookie de rafraîchissement
-        res.clearCookie("refreshToken", {
-            httpOnly: true,
-            secure: process.env.NODE_ENV === "production",
-            sameSite: 'lax',
-            path: '/api/auth'
-        });
-        // Réponse de succès
-        return res.status(200).json({
-            status: "success",
-            message: "Logout successful"
-        });
-    }
-    catch (error) {
-        // On considère la déconnexion comme réussie même en cas d'erreur côté serveur
-        logger_1.default.error(`Logout error: ${error}`);
-        res.clearCookie("refreshToken", {
-            httpOnly: true,
-            secure: process.env.NODE_ENV === "production",
-            sameSite: 'lax',
-            path: '/api/auth'
-        });
-        return res.status(200).json({
-            status: "success",
-            message: "Logout successful"
-        });
-    }
-};
-exports.logout = logout;
-/**
- * Refresh token - Génère un nouveau access token avec un refresh token valide
- *
- * @route POST /api/auth/refresh-token
- * @param {Request} req - Requête Express
- * @param {Response} res - Réponse Express
- */
-const refreshToken = async (req, res) => {
-    try {
-        // Récupérer le token depuis le cookie ou le corps de la requête
-        const refreshToken = req.cookies.refreshToken || req.body.refreshToken;
-        if (!refreshToken) {
-            return res.status(401).json({
-                status: "error",
-                message: "Refresh token is required"
-            });
-        }
-        // Obtenir de nouveaux tokens
-        const result = await authService.refreshToken(refreshToken);
-        // Si un nouveau refresh token a été généré (rotation)
-        if (result.refreshToken) {
-            // Mettre à jour le cookie
-            res.cookie("refreshToken", result.refreshToken, {
-                httpOnly: true,
-                secure: process.env.NODE_ENV === "production",
-                sameSite: 'lax',
-                maxAge: 7 * 24 * 60 * 60 * 1000, // 7 days
-                path: '/api/auth'
-            });
-        }
-        // Mettre à jour l'en-tête d'autorisation
-        res.header("Authorization", `Bearer ${result.accessToken}`);
-        // Réponse de succès
-        return res.status(200).json({
-            status: "success",
-            accessToken: result.accessToken,
-            refreshToken: result.refreshToken // Pour les clients mobiles
-        });
-    }
-    catch (error) {
-        logger_1.default.warn(`Token refresh failed: ${error.message}`);
-        // Si le token est expiré ou invalide, supprimer le cookie
-        if (error.message.includes("expired") || error.message.includes("invalid")) {
-            res.clearCookie("refreshToken", {
-                httpOnly: true,
-                secure: process.env.NODE_ENV === "production",
-                sameSite: 'lax',
-                path: '/api/auth'
-            });
-        }
-        // Message d'erreur approprié
-        return res.status(401).json({
-            status: "error",
-            message: error.message || "Invalid or expired refresh token"
-        });
-    }
-};
-exports.refreshToken = refreshToken;
-/**
- * Verify token - Vérifie un token d'accès existant
- *
- * @route GET /api/auth/verify
- * @param {Request} req - Requête Express
- * @param {Response} res - Réponse Express
- */
-const verifyToken = async (req, res) => {
-    try {
-        const authHeader = req.headers.authorization;
-        if (!authHeader || !authHeader.startsWith("Bearer ")) {
-            return res.status(401).json({
-                status: "error",
-                valid: false,
-                message: "Token is missing"
-            });
-        }
-        const token = authHeader.split(" ")[1];
-        // Vérifier le token
-        const decoded = authService.verifyAccessToken(token);
-        // Réponse de succès
-        return res.status(200).json({
-            status: "success",
-            valid: true,
-            user: decoded
-        });
-    }
-    catch (error) {
-        logger_1.default.debug(`Token verification failed: ${error.message}`);
-        // Statut HTTP 200 pour pouvoir analyser la réponse côté client
-        return res.status(200).json({
-            status: "error",
-            valid: false,
-            message: error.message || "Invalid or expired token"
-        });
-    }
-};
-exports.verifyToken = verifyToken;
-/**
- * Forgot password - Initie le processus de réinitialisation de mot de passe
- *
- * @route POST /api/auth/forgot-password
- * @param {Request} req - Requête Express
- * @param {Response} res - Réponse Express
- */
-const forgotPassword = async (req, res) => {
-    try {
-        const { email } = req.body;
-        if (!email) {
-            return res.status(400).json({
-                status: "error",
-                message: "Email is required"
-            });
-        }
-        // Initier la réinitialisation du mot de passe
-        await authService.initiatePasswordReset(email);
-        // Note: Pour des raisons de sécurité, on renvoie toujours un succès
-        // même si l'email n'existe pas dans la base de données
-        return res.status(200).json({
-            status: "success",
-            message: "If this email exists in our system, a reset link has been sent"
-        });
-    }
-    catch (error) {
-        logger_1.default.error(`Password reset initiation error: ${error.message}`);
-        // On renvoie toujours un succès pour éviter les fuites d'information
-        return res.status(200).json({
-            status: "success",
-            message: "If this email exists in our system, a reset link has been sent"
-        });
-    }
-};
-exports.forgotPassword = forgotPassword;
-/**
- * Reset password - Réinitialise le mot de passe avec un token valide
- *
- * @route POST /api/auth/reset-password
- * @param {Request} req - Requête Express
- * @param {Response} res - Réponse Express
- */
-const resetPassword = async (req, res) => {
-    try {
-        const { token, newPassword } = req.body;
-        if (!token || !newPassword) {
-            return res.status(400).json({
-                status: "error",
-                message: "Token and new password are required"
-            });
-        }
-        // Réinitialiser le mot de passe
-        await authService.completePasswordReset(token, newPassword);
-        return res.status(200).json({
-            status: "success",
-            message: "Password has been reset successfully"
-        });
-    }
-    catch (error) {
-        logger_1.default.error(`Password reset error: ${error.message}`);
-        return res.status(400).json({
-            status: "error",
-            message: error.message || "Failed to reset password"
-        });
-    }
-};
-exports.resetPassword = resetPassword;
->>>>>>> 96214de1
+"use strict";
+/**
+ * AUTH CONTROLLER
+ *
+ * Ce contrôleur gère les routes d'authentification:
+ * - Inscription (register): création d'un compte et génération de tokens
+ * - Connexion (login): authentification et génération de tokens
+ * - Déconnexion (logout): révocation des tokens
+ * - Rafraîchissement (refresh-token): obtention d'un nouveau access token
+ * - Vérification (verify): validation d'un token existant
+ * - Réinitialisation de mot de passe (forgot-password, reset-password)
+ *
+ * Les contrôleurs sont responsables de:
+ * - Traiter les requêtes HTTP
+ * - Valider les entrées
+ * - Appeler les services appropriés
+ * - Formater et renvoyer les réponses
+ * - Gérer les erreurs de manière cohérente
+ */
+var __createBinding = (this && this.__createBinding) || (Object.create ? (function(o, m, k, k2) {
+    if (k2 === undefined) k2 = k;
+    var desc = Object.getOwnPropertyDescriptor(m, k);
+    if (!desc || ("get" in desc ? !m.__esModule : desc.writable || desc.configurable)) {
+      desc = { enumerable: true, get: function() { return m[k]; } };
+    }
+    Object.defineProperty(o, k2, desc);
+}) : (function(o, m, k, k2) {
+    if (k2 === undefined) k2 = k;
+    o[k2] = m[k];
+}));
+var __setModuleDefault = (this && this.__setModuleDefault) || (Object.create ? (function(o, v) {
+    Object.defineProperty(o, "default", { enumerable: true, value: v });
+}) : function(o, v) {
+    o["default"] = v;
+});
+var __importStar = (this && this.__importStar) || (function () {
+    var ownKeys = function(o) {
+        ownKeys = Object.getOwnPropertyNames || function (o) {
+            var ar = [];
+            for (var k in o) if (Object.prototype.hasOwnProperty.call(o, k)) ar[ar.length] = k;
+            return ar;
+        };
+        return ownKeys(o);
+    };
+    return function (mod) {
+        if (mod && mod.__esModule) return mod;
+        var result = {};
+        if (mod != null) for (var k = ownKeys(mod), i = 0; i < k.length; i++) if (k[i] !== "default") __createBinding(result, mod, k[i]);
+        __setModuleDefault(result, mod);
+        return result;
+    };
+})();
+var __importDefault = (this && this.__importDefault) || function (mod) {
+    return (mod && mod.__esModule) ? mod : { "default": mod };
+};
+Object.defineProperty(exports, "__esModule", { value: true });
+exports.resetPassword = exports.forgotPassword = exports.verifyToken = exports.refreshToken = exports.logout = exports.login = exports.register = void 0;
+const authService = __importStar(require("../services/auth.service"));
+const userService = __importStar(require("../services/user.service"));
+const logger_1 = __importDefault(require("../utils/logger"));
+/**
+ * Register - Inscription d'un nouvel utilisateur
+ *
+ * @route POST /api/auth/register
+ * @param {Request} req - Requête Express
+ * @param {Response} res - Réponse Express
+ */
+const register = async (req, res) => {
+    try {
+        logger_1.default.info(`Registration attempt for email: ${req.body.email}`);
+        // Extract and sanitize user data from request body
+        const userData = {
+            email: (req.body.email || "").trim().toLowerCase(),
+            password: req.body.password,
+            displayName: (req.body.displayName || "").trim(),
+            firstName: req.body.firstName ? req.body.firstName.trim() : undefined,
+            lastName: req.body.lastName ? req.body.lastName.trim() : undefined,
+            phoneNumber: req.body.phoneNumber,
+            nationalRegisterNumber: req.body.nationalRegisterNumber,
+            birthDate: req.body.birthDate ? new Date(req.body.birthDate) : undefined,
+            address: req.body.address,
+            bio: req.body.bio,
+            role: req.body.role || "APPRENTICE"
+        };
+        // Create the user
+        const newUser = await userService.createUser(userData);
+        // Log successful registration
+        logger_1.default.info(`User registered successfully: ${newUser.id}`);
+        // Login the user to generate tokens
+        const { user, accessToken, refreshToken } = await authService.login(userData.email, userData.password);
+        // Configure secure cookie for refresh token
+        res.cookie("refreshToken", refreshToken, {
+            httpOnly: true,
+            secure: process.env.NODE_ENV === "production",
+            sameSite: 'lax',
+            maxAge: 7 * 24 * 60 * 60 * 1000, // 7 days
+            path: '/api/auth' // Restreindre le cookie aux routes d'auth
+        });
+        // Set authorization header
+        res.header("Authorization", `Bearer ${accessToken}`);
+        // Return success response
+        return res.status(201).json({
+            status: "success",
+            message: "User registered successfully",
+            user,
+            accessToken,
+            refreshToken // Inclus dans la réponse pour les clients mobiles
+        });
+    }
+    catch (error) {
+        logger_1.default.error(`Registration error: ${error.message}`, error);
+        // Return appropriate error responses based on error type
+        if (error.message.includes("already exists")) {
+            return res.status(409).json({
+                status: "error",
+                message: error.message
+            });
+        }
+        else if (error.message.includes("required")) {
+            return res.status(400).json({
+                status: "error",
+                message: error.message
+            });
+        }
+        return res.status(500).json({
+            status: "error",
+            message: "Registration failed",
+            error: error.message
+        });
+    }
+};
+exports.register = register;
+/**
+ * Login - Authentification d'un utilisateur
+ *
+ * @route POST /api/auth/login
+ * @param {Request} req - Requête Express
+ * @param {Response} res - Réponse Express
+ */
+const login = async (req, res) => {
+    try {
+        const { email, password } = req.body;
+        // Log login attempt (sans le mot de passe)
+        logger_1.default.info(`Login attempt for user: ${email}`);
+        // Authenticate user
+        const result = await authService.login(email, password);
+        // Set HTTP-only cookie with refresh token
+        res.cookie("refreshToken", result.refreshToken, {
+            httpOnly: true,
+            secure: process.env.NODE_ENV === "production",
+            sameSite: 'lax',
+            maxAge: 7 * 24 * 60 * 60 * 1000, // 7 days
+            path: '/api/auth' // Restreindre le cookie aux routes d'auth
+        });
+        // Set authorization header
+        res.header("Authorization", `Bearer ${result.accessToken}`);
+        // Log successful login
+        logger_1.default.info(`User logged in successfully: ${result.user.id}`);
+        // Return success response
+        return res.status(200).json({
+            status: "success",
+            message: "Login successful",
+            user: result.user,
+            accessToken: result.accessToken,
+            refreshToken: result.refreshToken // Inclus pour les clients mobiles
+        });
+    }
+    catch (error) {
+        logger_1.default.warn(`Login failed: ${error.message}`);
+        // Personnaliser le message d'erreur selon le type d'erreur
+        if (error.message.includes("temporarily locked")) {
+            return res.status(429).json({
+                status: "error",
+                message: error.message
+            });
+        }
+        // Message générique pour éviter les fuites d'information
+        return res.status(401).json({
+            status: "error",
+            message: "Invalid email or password"
+        });
+    }
+};
+exports.login = login;
+/**
+ * Logout - Déconnexion d'un utilisateur
+ *
+ * @route POST /api/auth/logout
+ * @param {Request} req - Requête Express
+ * @param {Response} res - Réponse Express
+ */
+const logout = async (req, res) => {
+    var _a;
+    try {
+        // Récupérer l'ID utilisateur du token JWT si disponible
+        const userId = (_a = req.user) === null || _a === void 0 ? void 0 : _a.userId;
+        // Récupérer le token depuis le cookie ou le corps de la requête
+        const refreshToken = req.cookies.refreshToken || req.body.refreshToken;
+        if (userId) {
+            // Si on a l'ID utilisateur, on révoque tous ses tokens
+            logger_1.default.info(`Logging out user: ${userId}`);
+            await authService.revokeRefreshTokens({ userId });
+        }
+        else if (refreshToken) {
+            // Sinon, on révoque juste le token spécifique
+            logger_1.default.info(`Revoking specific refresh token`);
+            await authService.revokeRefreshTokens({ token: refreshToken });
+        }
+        else {
+            logger_1.default.warn("Logout called without user ID or refresh token");
+        }
+        // Supprimer le cookie de rafraîchissement
+        res.clearCookie("refreshToken", {
+            httpOnly: true,
+            secure: process.env.NODE_ENV === "production",
+            sameSite: 'lax',
+            path: '/api/auth'
+        });
+        // Réponse de succès
+        return res.status(200).json({
+            status: "success",
+            message: "Logout successful"
+        });
+    }
+    catch (error) {
+        // On considère la déconnexion comme réussie même en cas d'erreur côté serveur
+        logger_1.default.error(`Logout error: ${error}`);
+        res.clearCookie("refreshToken", {
+            httpOnly: true,
+            secure: process.env.NODE_ENV === "production",
+            sameSite: 'lax',
+            path: '/api/auth'
+        });
+        return res.status(200).json({
+            status: "success",
+            message: "Logout successful"
+        });
+    }
+};
+exports.logout = logout;
+/**
+ * Refresh token - Génère un nouveau access token avec un refresh token valide
+ *
+ * @route POST /api/auth/refresh-token
+ * @param {Request} req - Requête Express
+ * @param {Response} res - Réponse Express
+ */
+const refreshToken = async (req, res) => {
+    try {
+        // Récupérer le token depuis le cookie ou le corps de la requête
+        const refreshToken = req.cookies.refreshToken || req.body.refreshToken;
+        if (!refreshToken) {
+            return res.status(401).json({
+                status: "error",
+                message: "Refresh token is required"
+            });
+        }
+        // Obtenir de nouveaux tokens
+        const result = await authService.refreshToken(refreshToken);
+        // Si un nouveau refresh token a été généré (rotation)
+        if (result.refreshToken) {
+            // Mettre à jour le cookie
+            res.cookie("refreshToken", result.refreshToken, {
+                httpOnly: true,
+                secure: process.env.NODE_ENV === "production",
+                sameSite: 'lax',
+                maxAge: 7 * 24 * 60 * 60 * 1000, // 7 days
+                path: '/api/auth'
+            });
+        }
+        // Mettre à jour l'en-tête d'autorisation
+        res.header("Authorization", `Bearer ${result.accessToken}`);
+        // Réponse de succès
+        return res.status(200).json({
+            status: "success",
+            accessToken: result.accessToken,
+            refreshToken: result.refreshToken // Pour les clients mobiles
+        });
+    }
+    catch (error) {
+        logger_1.default.warn(`Token refresh failed: ${error.message}`);
+        // Si le token est expiré ou invalide, supprimer le cookie
+        if (error.message.includes("expired") || error.message.includes("invalid")) {
+            res.clearCookie("refreshToken", {
+                httpOnly: true,
+                secure: process.env.NODE_ENV === "production",
+                sameSite: 'lax',
+                path: '/api/auth'
+            });
+        }
+        // Message d'erreur approprié
+        return res.status(401).json({
+            status: "error",
+            message: error.message || "Invalid or expired refresh token"
+        });
+    }
+};
+exports.refreshToken = refreshToken;
+/**
+ * Verify token - Vérifie un token d'accès existant
+ *
+ * @route GET /api/auth/verify
+ * @param {Request} req - Requête Express
+ * @param {Response} res - Réponse Express
+ */
+const verifyToken = async (req, res) => {
+    try {
+        const authHeader = req.headers.authorization;
+        if (!authHeader || !authHeader.startsWith("Bearer ")) {
+            return res.status(401).json({
+                status: "error",
+                valid: false,
+                message: "Token is missing"
+            });
+        }
+        const token = authHeader.split(" ")[1];
+        // Vérifier le token
+        const decoded = authService.verifyAccessToken(token);
+        // Réponse de succès
+        return res.status(200).json({
+            status: "success",
+            valid: true,
+            user: decoded
+        });
+    }
+    catch (error) {
+        logger_1.default.debug(`Token verification failed: ${error.message}`);
+        // Statut HTTP 200 pour pouvoir analyser la réponse côté client
+        return res.status(200).json({
+            status: "error",
+            valid: false,
+            message: error.message || "Invalid or expired token"
+        });
+    }
+};
+exports.verifyToken = verifyToken;
+/**
+ * Forgot password - Initie le processus de réinitialisation de mot de passe
+ *
+ * @route POST /api/auth/forgot-password
+ * @param {Request} req - Requête Express
+ * @param {Response} res - Réponse Express
+ */
+const forgotPassword = async (req, res) => {
+    try {
+        const { email } = req.body;
+        if (!email) {
+            return res.status(400).json({
+                status: "error",
+                message: "Email is required"
+            });
+        }
+        // Initier la réinitialisation du mot de passe
+        await authService.initiatePasswordReset(email);
+        // Note: Pour des raisons de sécurité, on renvoie toujours un succès
+        // même si l'email n'existe pas dans la base de données
+        return res.status(200).json({
+            status: "success",
+            message: "If this email exists in our system, a reset link has been sent"
+        });
+    }
+    catch (error) {
+        logger_1.default.error(`Password reset initiation error: ${error.message}`);
+        // On renvoie toujours un succès pour éviter les fuites d'information
+        return res.status(200).json({
+            status: "success",
+            message: "If this email exists in our system, a reset link has been sent"
+        });
+    }
+};
+exports.forgotPassword = forgotPassword;
+/**
+ * Reset password - Réinitialise le mot de passe avec un token valide
+ *
+ * @route POST /api/auth/reset-password
+ * @param {Request} req - Requête Express
+ * @param {Response} res - Réponse Express
+ */
+const resetPassword = async (req, res) => {
+    try {
+        const { token, newPassword } = req.body;
+        if (!token || !newPassword) {
+            return res.status(400).json({
+                status: "error",
+                message: "Token and new password are required"
+            });
+        }
+        // Réinitialiser le mot de passe
+        await authService.completePasswordReset(token, newPassword);
+        return res.status(200).json({
+            status: "success",
+            message: "Password has been reset successfully"
+        });
+    }
+    catch (error) {
+        logger_1.default.error(`Password reset error: ${error.message}`);
+        return res.status(400).json({
+            status: "error",
+            message: error.message || "Failed to reset password"
+        });
+    }
+};
+exports.resetPassword = resetPassword;