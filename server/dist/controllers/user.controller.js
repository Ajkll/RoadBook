<<<<<<< HEAD
"use strict";
/**
 * USER CONTROLLER
 *
 * Ce contrôleur gère les routes liées aux utilisateurs:
 * - Récupération du profil courant (getCurrentUser)
 * - Récupération d'un profil spécifique (getUserById)
 * - Mise à jour de profil (updateUser, updateCurrentUser)
 * - Changement de mot de passe (changePassword)
 * - Liste des utilisateurs (getAllUsers - admin uniquement)
 * - Suppression d'un utilisateur (deleteUser - admin ou soi-même)
 * - Gestion des photos de profil (uploadProfilePicture, deleteProfilePicture)
 *
 * Les contrôleurs sont responsables de:
 * - Traiter les requêtes HTTP
 * - Valider les permissions et autorisations
 * - Appeler les services appropriés
 * - Formater et renvoyer les réponses de manière cohérente
 * - Gestion des erreurs
 */
var __createBinding = (this && this.__createBinding) || (Object.create ? (function(o, m, k, k2) {
    if (k2 === undefined) k2 = k;
    var desc = Object.getOwnPropertyDescriptor(m, k);
    if (!desc || ("get" in desc ? !m.__esModule : desc.writable || desc.configurable)) {
      desc = { enumerable: true, get: function() { return m[k]; } };
    }
    Object.defineProperty(o, k2, desc);
}) : (function(o, m, k, k2) {
    if (k2 === undefined) k2 = k;
    o[k2] = m[k];
}));
var __setModuleDefault = (this && this.__setModuleDefault) || (Object.create ? (function(o, v) {
    Object.defineProperty(o, "default", { enumerable: true, value: v });
}) : function(o, v) {
    o["default"] = v;
});
var __importStar = (this && this.__importStar) || (function () {
    var ownKeys = function(o) {
        ownKeys = Object.getOwnPropertyNames || function (o) {
            var ar = [];
            for (var k in o) if (Object.prototype.hasOwnProperty.call(o, k)) ar[ar.length] = k;
            return ar;
        };
        return ownKeys(o);
    };
    return function (mod) {
        if (mod && mod.__esModule) return mod;
        var result = {};
        if (mod != null) for (var k = ownKeys(mod), i = 0; i < k.length; i++) if (k[i] !== "default") __createBinding(result, mod, k[i]);
        __setModuleDefault(result, mod);
        return result;
    };
})();
var __importDefault = (this && this.__importDefault) || function (mod) {
    return (mod && mod.__esModule) ? mod : { "default": mod };
};
Object.defineProperty(exports, "__esModule", { value: true });
exports.deleteProfilePicture = exports.uploadProfilePicture = exports.getAllUsers = exports.deleteUser = exports.changePassword = exports.updateCurrentUser = exports.updateUser = exports.getUserById = exports.getCurrentUser = void 0;
const userService = __importStar(require("../services/user.service"));
const logger_1 = __importDefault(require("../utils/logger"));
/**
 * Get current user information - Récupère les informations de l'utilisateur connecté
 *
 * @route GET /api/users/me
 * @param {Request} req - Requête Express
 * @param {Response} res - Réponse Express
 */
const getCurrentUser = async (req, res) => {
    var _a;
    try {
        if (!((_a = req.user) === null || _a === void 0 ? void 0 : _a.userId)) {
            return res.status(401).json({
                status: "error",
                message: "Not authenticated"
            });
        }
        logger_1.default.debug(`Getting current user profile: ${req.user.userId}`);
        // Récupérer le profil de l'utilisateur avec ses relations
        const user = await userService.getUserById(req.user.userId, true);
        return res.status(200).json({
            status: "success",
            data: user
        });
    }
    catch (error) {
        logger_1.default.error(`Error getting current user: ${error.message}`);
        return res.status(500).json({
            status: "error",
            message: "Failed to get user profile",
            details: error.message
        });
    }
};
exports.getCurrentUser = getCurrentUser;
/**
 * Get user by ID - Récupère les informations d'un utilisateur spécifique
 *
 * @route GET /api/users/:id
 * @param {Request} req - Requête Express
 * @param {Response} res - Réponse Express
 */
const getUserById = async (req, res) => {
    var _a, _b;
    try {
        const { id } = req.params;
        const currentUserId = (_a = req.user) === null || _a === void 0 ? void 0 : _a.userId;
        const currentUserRole = (_b = req.user) === null || _b === void 0 ? void 0 : _b.role;
        // Vérifier les autorisations:
        // Les utilisateurs ne peuvent voir que leur propre profil détaillé
        // Les instructeurs et admins peuvent voir tous les profils
        const isCurrentUser = currentUserId === id;
        const hasPermission = isCurrentUser ||
            ["ADMIN", "INSTRUCTOR"].includes(currentUserRole || "");
        if (!hasPermission) {
            return res.status(403).json({
                status: "error",
                message: "You don't have permission to view this user's detailed profile"
            });
        }
        // Récupérer l'utilisateur (avec relations si c'est l'utilisateur courant ou un admin)
        const user = await userService.getUserById(id, isCurrentUser || currentUserRole === "ADMIN");
        return res.status(200).json({
            status: "success",
            data: user
        });
    }
    catch (error) {
        logger_1.default.error(`Error getting user ${req.params.id}: ${error.message}`);
        if (error.message === "User not found") {
            return res.status(404).json({
                status: "error",
                message: "User not found"
            });
        }
        return res.status(500).json({
            status: "error",
            message: "Failed to get user",
            details: error.message
        });
    }
};
exports.getUserById = getUserById;
/**
 * Update user - Met à jour le profil d'un utilisateur spécifique
 *
 * @route PUT /api/users/:id
 * @param {Request} req - Requête Express
 * @param {Response} res - Réponse Express
 */
const updateUser = async (req, res) => {
    var _a, _b;
    try {
        const userId = req.params.id;
        const currentUserId = (_a = req.user) === null || _a === void 0 ? void 0 : _a.userId;
        const currentUserRole = (_b = req.user) === null || _b === void 0 ? void 0 : _b.role;
        if (!currentUserId) {
            return res.status(401).json({
                status: "error",
                message: "Not authenticated"
            });
        }
        // Vérifier les autorisations
        const isCurrentUser = currentUserId === userId;
        const isAdmin = currentUserRole === "ADMIN";
        if (!isCurrentUser && !isAdmin) {
            return res.status(403).json({
                status: "error",
                message: "You can only update your own profile"
            });
        }
        logger_1.default.info(`User update initiated for ${userId} by ${currentUserId}`);
        // Différents champs à mettre à jour selon le rôle de l'utilisateur
        const baseUserData = {
            displayName: req.body.displayName,
            firstName: req.body.firstName,
            lastName: req.body.lastName,
            phoneNumber: req.body.phoneNumber,
            address: req.body.address,
            bio: req.body.bio,
            profilePicture: req.body.profilePicture
        };
        // Les admins peuvent mettre à jour des champs supplémentaires
        const userData = isAdmin ? {
            ...baseUserData,
            email: req.body.email,
            nationalRegisterNumber: req.body.nationalRegisterNumber,
            role: req.body.role,
            // Note: mot de passe n'est pas mis à jour ici (utiliser changePassword à la place)
        } : baseUserData;
        // Mettre à jour l'utilisateur
        const updatedUser = await userService.updateUser(userId, userData, currentUserId);
        return res.status(200).json({
            status: "success",
            message: "User updated successfully",
            data: updatedUser
        });
    }
    catch (error) {
        logger_1.default.error(`Error updating user ${req.params.id}: ${error.message}`);
        if (error.message === "User not found") {
            return res.status(404).json({
                status: "error",
                message: "User not found"
            });
        }
        if (error.message.includes("Unauthorized")) {
            return res.status(403).json({
                status: "error",
                message: error.message
            });
        }
        if (error.message.includes("already in use")) {
            return res.status(409).json({
                status: "error",
                message: error.message
            });
        }
        return res.status(500).json({
            status: "error",
            message: "Failed to update user",
            details: error.message
        });
    }
};
exports.updateUser = updateUser;
/**
 * Update current user - Met à jour le profil de l'utilisateur connecté
 *
 * @route PUT /api/users/me
 * @param {Request} req - Requête Express
 * @param {Response} res - Réponse Express
 */
const updateCurrentUser = async (req, res) => {
    var _a;
    try {
        if (!((_a = req.user) === null || _a === void 0 ? void 0 : _a.userId)) {
            return res.status(401).json({
                status: "error",
                message: "Not authenticated"
            });
        }
        logger_1.default.info(`Current user update initiated for ${req.user.userId}`);
        // Champs que l'utilisateur peut mettre à jour sur son propre profil
        const userData = {
            displayName: req.body.displayName,
            firstName: req.body.firstName,
            lastName: req.body.lastName,
            phoneNumber: req.body.phoneNumber,
            address: req.body.address,
            bio: req.body.bio,
            profilePicture: req.body.profilePicture
        };
        const updatedUser = await userService.updateUser(req.user.userId, userData);
        return res.status(200).json({
            status: "success",
            message: "Profile updated successfully",
            data: updatedUser
        });
    }
    catch (error) {
        logger_1.default.error(`Error updating current user: ${error.message}`);
        return res.status(500).json({
            status: "error",
            message: "Failed to update profile",
            details: error.message
        });
    }
};
exports.updateCurrentUser = updateCurrentUser;
/**
 * Change password - Change le mot de passe de l'utilisateur
 *
 * @route PUT /api/users/me/password
 * @param {Request} req - Requête Express
 * @param {Response} res - Réponse Express
 */
const changePassword = async (req, res) => {
    var _a;
    try {
        if (!((_a = req.user) === null || _a === void 0 ? void 0 : _a.userId)) {
            return res.status(401).json({
                status: "error",
                message: "Not authenticated"
            });
        }
        logger_1.default.info(`Password change initiated for user ${req.user.userId}`);
        // Changer le mot de passe en utilisant la fonction dédiée du service
        const passwordData = {
            currentPassword: req.body.currentPassword,
            newPassword: req.body.newPassword
        };
        await userService.changePassword(req.user.userId, passwordData);
        return res.status(200).json({
            status: "success",
            message: "Password changed successfully"
        });
    }
    catch (error) {
        logger_1.default.error(`Error changing password: ${error.message}`);
        // Messages d'erreur spécifiques
        if (error.message.includes("Current password is incorrect")) {
            return res.status(400).json({
                status: "error",
                message: "Current password is incorrect"
            });
        }
        if (error.message.includes("required")) {
            return res.status(400).json({
                status: "error",
                message: error.message
            });
        }
        return res.status(500).json({
            status: "error",
            message: "Failed to change password",
            details: error.message
        });
    }
};
exports.changePassword = changePassword;
/**
 * Delete user - Supprime un utilisateur
 *
 * @route DELETE /api/users/:id
 * @param {Request} req - Requête Express
 * @param {Response} res - Réponse Express
 */
const deleteUser = async (req, res) => {
    var _a;
    try {
        const userId = req.params.id;
        const currentUserId = (_a = req.user) === null || _a === void 0 ? void 0 : _a.userId;
        if (!currentUserId) {
            return res.status(401).json({
                status: "error",
                message: "Not authenticated"
            });
        }
        logger_1.default.warn(`User deletion initiated for ${userId} by ${currentUserId}`);
        // Supprimer l'utilisateur (la vérification des permissions est faite dans le service)
        await userService.deleteUser(userId, currentUserId);
        return res.status(200).json({
            status: "success",
            message: "User deleted successfully"
        });
    }
    catch (error) {
        logger_1.default.error(`Error deleting user ${req.params.id}: ${error.message}`);
        if (error.message === "User not found") {
            return res.status(404).json({
                status: "error",
                message: "User not found"
            });
        }
        if (error.message.includes("Unauthorized")) {
            return res.status(403).json({
                status: "error",
                message: error.message
            });
        }
        return res.status(500).json({
            status: "error",
            message: "Failed to delete user",
            details: error.message
        });
    }
};
exports.deleteUser = deleteUser;
/**
 * Get all users - Récupère la liste des utilisateurs (admin uniquement)
 *
 * @route GET /api/users
 * @param {Request} req - Requête Express
 * @param {Response} res - Réponse Express
 */
const getAllUsers = async (req, res) => {
    try {
        // Extraire les paramètres de requête
        const role = req.query.role;
        const search = req.query.search;
        const limit = parseInt(req.query.limit) || 20;
        const offset = parseInt(req.query.offset) || 0;
        const orderBy = req.query.orderBy || 'createdAt';
        const orderDirection = req.query.orderDirection || 'desc';
        logger_1.default.info(`Admin requesting user list with filters: role=${role}, search=${search}, limit=${limit}, offset=${offset}`);
        // Récupérer les utilisateurs avec les options de filtrage et pagination
        const result = await userService.getAllUsers({
            role,
            search,
            limit,
            offset,
            orderBy,
            orderDirection
        });
        return res.status(200).json({
            status: "success",
            data: result.users,
            pagination: result.pagination
        });
    }
    catch (error) {
        logger_1.default.error(`Error getting all users: ${error.message}`);
        return res.status(500).json({
            status: "error",
            message: "Failed to get users",
            details: error.message
        });
    }
};
exports.getAllUsers = getAllUsers;
/**
 * Upload or update profile picture for current user
 *
 * @route POST /api/users/me/profile-picture
 * @param {Request} req - Express request
 * @param {Response} res - Express response
 */
const uploadProfilePicture = async (req, res) => {
    var _a;
    try {
        if (!((_a = req.user) === null || _a === void 0 ? void 0 : _a.userId)) {
            return res.status(401).json({
                status: "error",
                message: "Not authenticated"
            });
        }
        logger_1.default.info(`Profile picture upload initiated for user ${req.user.userId}`);
        // Update profile picture with the validated data
        const updatedUser = await userService.updateProfilePicture(req.user.userId, {
            profilePicture: req.body.profilePicture,
            profilePictureType: req.body.profilePictureType
        });
        return res.status(200).json({
            status: "success",
            message: "Profile picture updated successfully",
            data: updatedUser
        });
    }
    catch (error) {
        logger_1.default.error(`Error uploading profile picture: ${error.message}`);
        if (error.message === "User not found") {
            return res.status(404).json({
                status: "error",
                message: "User not found"
            });
        }
        return res.status(500).json({
            status: "error",
            message: "Failed to update profile picture",
            details: error.message
        });
    }
};
exports.uploadProfilePicture = uploadProfilePicture;
/**
 * Delete profile picture for current user
 *
 * @route DELETE /api/users/me/profile-picture
 * @param {Request} req - Express request
 * @param {Response} res - Express response
 */
const deleteProfilePicture = async (req, res) => {
    var _a;
    try {
        if (!((_a = req.user) === null || _a === void 0 ? void 0 : _a.userId)) {
            return res.status(401).json({
                status: "error",
                message: "Not authenticated"
            });
        }
        logger_1.default.info(`Profile picture deletion initiated for user ${req.user.userId}`);
        // Remove profile picture
        const updatedUser = await userService.deleteProfilePicture(req.user.userId);
        return res.status(200).json({
            status: "success",
            message: "Profile picture deleted successfully",
            data: updatedUser
        });
    }
    catch (error) {
        logger_1.default.error(`Error deleting profile picture: ${error.message}`);
        if (error.message === "User not found") {
            return res.status(404).json({
                status: "error",
                message: "User not found"
            });
        }
        return res.status(500).json({
            status: "error",
            message: "Failed to delete profile picture",
            details: error.message
        });
    }
};
exports.deleteProfilePicture = deleteProfilePicture;
=======
"use strict";
/**
 * USER CONTROLLER
 *
 * Ce contrôleur gère les routes liées aux utilisateurs:
 * - Récupération du profil courant (getCurrentUser)
 * - Récupération d'un profil spécifique (getUserById)
 * - Mise à jour de profil (updateUser, updateCurrentUser)
 * - Changement de mot de passe (changePassword)
 * - Liste des utilisateurs (getAllUsers - admin uniquement)
 * - Suppression d'un utilisateur (deleteUser - admin ou soi-même)
 * - Gestion des photos de profil (uploadProfilePicture, deleteProfilePicture)
 *
 * Les contrôleurs sont responsables de:
 * - Traiter les requêtes HTTP
 * - Valider les permissions et autorisations
 * - Appeler les services appropriés
 * - Formater et renvoyer les réponses de manière cohérente
 * - Gestion des erreurs
 */
var __createBinding = (this && this.__createBinding) || (Object.create ? (function(o, m, k, k2) {
    if (k2 === undefined) k2 = k;
    var desc = Object.getOwnPropertyDescriptor(m, k);
    if (!desc || ("get" in desc ? !m.__esModule : desc.writable || desc.configurable)) {
      desc = { enumerable: true, get: function() { return m[k]; } };
    }
    Object.defineProperty(o, k2, desc);
}) : (function(o, m, k, k2) {
    if (k2 === undefined) k2 = k;
    o[k2] = m[k];
}));
var __setModuleDefault = (this && this.__setModuleDefault) || (Object.create ? (function(o, v) {
    Object.defineProperty(o, "default", { enumerable: true, value: v });
}) : function(o, v) {
    o["default"] = v;
});
var __importStar = (this && this.__importStar) || (function () {
    var ownKeys = function(o) {
        ownKeys = Object.getOwnPropertyNames || function (o) {
            var ar = [];
            for (var k in o) if (Object.prototype.hasOwnProperty.call(o, k)) ar[ar.length] = k;
            return ar;
        };
        return ownKeys(o);
    };
    return function (mod) {
        if (mod && mod.__esModule) return mod;
        var result = {};
        if (mod != null) for (var k = ownKeys(mod), i = 0; i < k.length; i++) if (k[i] !== "default") __createBinding(result, mod, k[i]);
        __setModuleDefault(result, mod);
        return result;
    };
})();
var __importDefault = (this && this.__importDefault) || function (mod) {
    return (mod && mod.__esModule) ? mod : { "default": mod };
};
Object.defineProperty(exports, "__esModule", { value: true });
exports.deleteProfilePicture = exports.uploadProfilePicture = exports.getAllUsers = exports.deleteUser = exports.changePassword = exports.updateCurrentUser = exports.updateUser = exports.getUserById = exports.getCurrentUser = void 0;
const userService = __importStar(require("../services/user.service"));
const logger_1 = __importDefault(require("../utils/logger"));
/**
 * Get current user information - Récupère les informations de l'utilisateur connecté
 *
 * @route GET /api/users/me
 * @param {Request} req - Requête Express
 * @param {Response} res - Réponse Express
 */
const getCurrentUser = async (req, res) => {
    var _a;
    try {
        if (!((_a = req.user) === null || _a === void 0 ? void 0 : _a.userId)) {
            return res.status(401).json({
                status: "error",
                message: "Not authenticated"
            });
        }
        logger_1.default.debug(`Getting current user profile: ${req.user.userId}`);
        // Récupérer le profil de l'utilisateur avec ses relations
        const user = await userService.getUserById(req.user.userId, true);
        return res.status(200).json({
            status: "success",
            data: user
        });
    }
    catch (error) {
        logger_1.default.error(`Error getting current user: ${error.message}`);
        return res.status(500).json({
            status: "error",
            message: "Failed to get user profile",
            details: error.message
        });
    }
};
exports.getCurrentUser = getCurrentUser;
/**
 * Get user by ID - Récupère les informations d'un utilisateur spécifique
 *
 * @route GET /api/users/:id
 * @param {Request} req - Requête Express
 * @param {Response} res - Réponse Express
 */
const getUserById = async (req, res) => {
    var _a, _b;
    try {
        const { id } = req.params;
        const currentUserId = (_a = req.user) === null || _a === void 0 ? void 0 : _a.userId;
        const currentUserRole = (_b = req.user) === null || _b === void 0 ? void 0 : _b.role;
        // Vérifier les autorisations:
        // Les utilisateurs ne peuvent voir que leur propre profil détaillé
        // Les instructeurs et admins peuvent voir tous les profils
        const isCurrentUser = currentUserId === id;
        const hasPermission = isCurrentUser ||
            ["ADMIN", "INSTRUCTOR"].includes(currentUserRole || "");
        if (!hasPermission) {
            return res.status(403).json({
                status: "error",
                message: "You don't have permission to view this user's detailed profile"
            });
        }
        // Récupérer l'utilisateur (avec relations si c'est l'utilisateur courant ou un admin)
        const user = await userService.getUserById(id, isCurrentUser || currentUserRole === "ADMIN");
        return res.status(200).json({
            status: "success",
            data: user
        });
    }
    catch (error) {
        logger_1.default.error(`Error getting user ${req.params.id}: ${error.message}`);
        if (error.message === "User not found") {
            return res.status(404).json({
                status: "error",
                message: "User not found"
            });
        }
        return res.status(500).json({
            status: "error",
            message: "Failed to get user",
            details: error.message
        });
    }
};
exports.getUserById = getUserById;
/**
 * Update user - Met à jour le profil d'un utilisateur spécifique
 *
 * @route PUT /api/users/:id
 * @param {Request} req - Requête Express
 * @param {Response} res - Réponse Express
 */
const updateUser = async (req, res) => {
    var _a, _b;
    try {
        const userId = req.params.id;
        const currentUserId = (_a = req.user) === null || _a === void 0 ? void 0 : _a.userId;
        const currentUserRole = (_b = req.user) === null || _b === void 0 ? void 0 : _b.role;
        if (!currentUserId) {
            return res.status(401).json({
                status: "error",
                message: "Not authenticated"
            });
        }
        // Vérifier les autorisations
        const isCurrentUser = currentUserId === userId;
        const isAdmin = currentUserRole === "ADMIN";
        if (!isCurrentUser && !isAdmin) {
            return res.status(403).json({
                status: "error",
                message: "You can only update your own profile"
            });
        }
        logger_1.default.info(`User update initiated for ${userId} by ${currentUserId}`);
        // Différents champs à mettre à jour selon le rôle de l'utilisateur
        const baseUserData = {
            displayName: req.body.displayName,
            firstName: req.body.firstName,
            lastName: req.body.lastName,
            phoneNumber: req.body.phoneNumber,
            address: req.body.address,
            bio: req.body.bio,
            profilePicture: req.body.profilePicture
        };
        // Les admins peuvent mettre à jour des champs supplémentaires
        const userData = isAdmin ? {
            ...baseUserData,
            email: req.body.email,
            nationalRegisterNumber: req.body.nationalRegisterNumber,
            role: req.body.role,
            // Note: mot de passe n'est pas mis à jour ici (utiliser changePassword à la place)
        } : baseUserData;
        // Mettre à jour l'utilisateur
        const updatedUser = await userService.updateUser(userId, userData, currentUserId);
        return res.status(200).json({
            status: "success",
            message: "User updated successfully",
            data: updatedUser
        });
    }
    catch (error) {
        logger_1.default.error(`Error updating user ${req.params.id}: ${error.message}`);
        if (error.message === "User not found") {
            return res.status(404).json({
                status: "error",
                message: "User not found"
            });
        }
        if (error.message.includes("Unauthorized")) {
            return res.status(403).json({
                status: "error",
                message: error.message
            });
        }
        if (error.message.includes("already in use")) {
            return res.status(409).json({
                status: "error",
                message: error.message
            });
        }
        return res.status(500).json({
            status: "error",
            message: "Failed to update user",
            details: error.message
        });
    }
};
exports.updateUser = updateUser;
/**
 * Update current user - Met à jour le profil de l'utilisateur connecté
 *
 * @route PUT /api/users/me
 * @param {Request} req - Requête Express
 * @param {Response} res - Réponse Express
 */
const updateCurrentUser = async (req, res) => {
    var _a;
    try {
        if (!((_a = req.user) === null || _a === void 0 ? void 0 : _a.userId)) {
            return res.status(401).json({
                status: "error",
                message: "Not authenticated"
            });
        }
        logger_1.default.info(`Current user update initiated for ${req.user.userId}`);
        // Champs que l'utilisateur peut mettre à jour sur son propre profil
        const userData = {
            displayName: req.body.displayName,
            firstName: req.body.firstName,
            lastName: req.body.lastName,
            phoneNumber: req.body.phoneNumber,
            address: req.body.address,
            bio: req.body.bio,
            profilePicture: req.body.profilePicture
        };
        const updatedUser = await userService.updateUser(req.user.userId, userData);
        return res.status(200).json({
            status: "success",
            message: "Profile updated successfully",
            data: updatedUser
        });
    }
    catch (error) {
        logger_1.default.error(`Error updating current user: ${error.message}`);
        return res.status(500).json({
            status: "error",
            message: "Failed to update profile",
            details: error.message
        });
    }
};
exports.updateCurrentUser = updateCurrentUser;
/**
 * Change password - Change le mot de passe de l'utilisateur
 *
 * @route PUT /api/users/me/password
 * @param {Request} req - Requête Express
 * @param {Response} res - Réponse Express
 */
const changePassword = async (req, res) => {
    var _a;
    try {
        if (!((_a = req.user) === null || _a === void 0 ? void 0 : _a.userId)) {
            return res.status(401).json({
                status: "error",
                message: "Not authenticated"
            });
        }
        logger_1.default.info(`Password change initiated for user ${req.user.userId}`);
        // Changer le mot de passe en utilisant la fonction dédiée du service
        const passwordData = {
            currentPassword: req.body.currentPassword,
            newPassword: req.body.newPassword
        };
        await userService.changePassword(req.user.userId, passwordData);
        return res.status(200).json({
            status: "success",
            message: "Password changed successfully"
        });
    }
    catch (error) {
        logger_1.default.error(`Error changing password: ${error.message}`);
        // Messages d'erreur spécifiques
        if (error.message.includes("Current password is incorrect")) {
            return res.status(400).json({
                status: "error",
                message: "Current password is incorrect"
            });
        }
        if (error.message.includes("required")) {
            return res.status(400).json({
                status: "error",
                message: error.message
            });
        }
        return res.status(500).json({
            status: "error",
            message: "Failed to change password",
            details: error.message
        });
    }
};
exports.changePassword = changePassword;
/**
 * Delete user - Supprime un utilisateur
 *
 * @route DELETE /api/users/:id
 * @param {Request} req - Requête Express
 * @param {Response} res - Réponse Express
 */
const deleteUser = async (req, res) => {
    var _a;
    try {
        const userId = req.params.id;
        const currentUserId = (_a = req.user) === null || _a === void 0 ? void 0 : _a.userId;
        if (!currentUserId) {
            return res.status(401).json({
                status: "error",
                message: "Not authenticated"
            });
        }
        logger_1.default.warn(`User deletion initiated for ${userId} by ${currentUserId}`);
        // Supprimer l'utilisateur (la vérification des permissions est faite dans le service)
        await userService.deleteUser(userId, currentUserId);
        return res.status(200).json({
            status: "success",
            message: "User deleted successfully"
        });
    }
    catch (error) {
        logger_1.default.error(`Error deleting user ${req.params.id}: ${error.message}`);
        if (error.message === "User not found") {
            return res.status(404).json({
                status: "error",
                message: "User not found"
            });
        }
        if (error.message.includes("Unauthorized")) {
            return res.status(403).json({
                status: "error",
                message: error.message
            });
        }
        return res.status(500).json({
            status: "error",
            message: "Failed to delete user",
            details: error.message
        });
    }
};
exports.deleteUser = deleteUser;
/**
 * Get all users - Récupère la liste des utilisateurs (admin uniquement)
 *
 * @route GET /api/users
 * @param {Request} req - Requête Express
 * @param {Response} res - Réponse Express
 */
const getAllUsers = async (req, res) => {
    try {
        // Extraire les paramètres de requête
        const role = req.query.role;
        const search = req.query.search;
        const limit = parseInt(req.query.limit) || 20;
        const offset = parseInt(req.query.offset) || 0;
        const orderBy = req.query.orderBy || 'createdAt';
        const orderDirection = req.query.orderDirection || 'desc';
        logger_1.default.info(`Admin requesting user list with filters: role=${role}, search=${search}, limit=${limit}, offset=${offset}`);
        // Récupérer les utilisateurs avec les options de filtrage et pagination
        const result = await userService.getAllUsers({
            role,
            search,
            limit,
            offset,
            orderBy,
            orderDirection
        });
        return res.status(200).json({
            status: "success",
            data: result.users,
            pagination: result.pagination
        });
    }
    catch (error) {
        logger_1.default.error(`Error getting all users: ${error.message}`);
        return res.status(500).json({
            status: "error",
            message: "Failed to get users",
            details: error.message
        });
    }
};
exports.getAllUsers = getAllUsers;
/**
 * Upload or update profile picture for current user
 *
 * @route POST /api/users/me/profile-picture
 * @param {Request} req - Express request
 * @param {Response} res - Express response
 */
const uploadProfilePicture = async (req, res) => {
    var _a;
    try {
        if (!((_a = req.user) === null || _a === void 0 ? void 0 : _a.userId)) {
            return res.status(401).json({
                status: "error",
                message: "Not authenticated"
            });
        }
        logger_1.default.info(`Profile picture upload initiated for user ${req.user.userId}`);
        // Update profile picture with the validated data
        const updatedUser = await userService.updateProfilePicture(req.user.userId, {
            profilePicture: req.body.profilePicture,
            profilePictureType: req.body.profilePictureType
        });
        return res.status(200).json({
            status: "success",
            message: "Profile picture updated successfully",
            data: updatedUser
        });
    }
    catch (error) {
        logger_1.default.error(`Error uploading profile picture: ${error.message}`);
        if (error.message === "User not found") {
            return res.status(404).json({
                status: "error",
                message: "User not found"
            });
        }
        return res.status(500).json({
            status: "error",
            message: "Failed to update profile picture",
            details: error.message
        });
    }
};
exports.uploadProfilePicture = uploadProfilePicture;
/**
 * Delete profile picture for current user
 *
 * @route DELETE /api/users/me/profile-picture
 * @param {Request} req - Express request
 * @param {Response} res - Express response
 */
const deleteProfilePicture = async (req, res) => {
    var _a;
    try {
        if (!((_a = req.user) === null || _a === void 0 ? void 0 : _a.userId)) {
            return res.status(401).json({
                status: "error",
                message: "Not authenticated"
            });
        }
        logger_1.default.info(`Profile picture deletion initiated for user ${req.user.userId}`);
        // Remove profile picture
        const updatedUser = await userService.deleteProfilePicture(req.user.userId);
        return res.status(200).json({
            status: "success",
            message: "Profile picture deleted successfully",
            data: updatedUser
        });
    }
    catch (error) {
        logger_1.default.error(`Error deleting profile picture: ${error.message}`);
        if (error.message === "User not found") {
            return res.status(404).json({
                status: "error",
                message: "User not found"
            });
        }
        return res.status(500).json({
            status: "error",
            message: "Failed to delete profile picture",
            details: error.message
        });
    }
};
exports.deleteProfilePicture = deleteProfilePicture;
>>>>>>> 96214de1
<|MERGE_RESOLUTION|>--- conflicted
+++ resolved
@@ -1,993 +1,495 @@
-<<<<<<< HEAD
-"use strict";
-/**
- * USER CONTROLLER
- *
- * Ce contrôleur gère les routes liées aux utilisateurs:
- * - Récupération du profil courant (getCurrentUser)
- * - Récupération d'un profil spécifique (getUserById)
- * - Mise à jour de profil (updateUser, updateCurrentUser)
- * - Changement de mot de passe (changePassword)
- * - Liste des utilisateurs (getAllUsers - admin uniquement)
- * - Suppression d'un utilisateur (deleteUser - admin ou soi-même)
- * - Gestion des photos de profil (uploadProfilePicture, deleteProfilePicture)
- *
- * Les contrôleurs sont responsables de:
- * - Traiter les requêtes HTTP
- * - Valider les permissions et autorisations
- * - Appeler les services appropriés
- * - Formater et renvoyer les réponses de manière cohérente
- * - Gestion des erreurs
- */
-var __createBinding = (this && this.__createBinding) || (Object.create ? (function(o, m, k, k2) {
-    if (k2 === undefined) k2 = k;
-    var desc = Object.getOwnPropertyDescriptor(m, k);
-    if (!desc || ("get" in desc ? !m.__esModule : desc.writable || desc.configurable)) {
-      desc = { enumerable: true, get: function() { return m[k]; } };
-    }
-    Object.defineProperty(o, k2, desc);
-}) : (function(o, m, k, k2) {
-    if (k2 === undefined) k2 = k;
-    o[k2] = m[k];
-}));
-var __setModuleDefault = (this && this.__setModuleDefault) || (Object.create ? (function(o, v) {
-    Object.defineProperty(o, "default", { enumerable: true, value: v });
-}) : function(o, v) {
-    o["default"] = v;
-});
-var __importStar = (this && this.__importStar) || (function () {
-    var ownKeys = function(o) {
-        ownKeys = Object.getOwnPropertyNames || function (o) {
-            var ar = [];
-            for (var k in o) if (Object.prototype.hasOwnProperty.call(o, k)) ar[ar.length] = k;
-            return ar;
-        };
-        return ownKeys(o);
-    };
-    return function (mod) {
-        if (mod && mod.__esModule) return mod;
-        var result = {};
-        if (mod != null) for (var k = ownKeys(mod), i = 0; i < k.length; i++) if (k[i] !== "default") __createBinding(result, mod, k[i]);
-        __setModuleDefault(result, mod);
-        return result;
-    };
-})();
-var __importDefault = (this && this.__importDefault) || function (mod) {
-    return (mod && mod.__esModule) ? mod : { "default": mod };
-};
-Object.defineProperty(exports, "__esModule", { value: true });
-exports.deleteProfilePicture = exports.uploadProfilePicture = exports.getAllUsers = exports.deleteUser = exports.changePassword = exports.updateCurrentUser = exports.updateUser = exports.getUserById = exports.getCurrentUser = void 0;
-const userService = __importStar(require("../services/user.service"));
-const logger_1 = __importDefault(require("../utils/logger"));
-/**
- * Get current user information - Récupère les informations de l'utilisateur connecté
- *
- * @route GET /api/users/me
- * @param {Request} req - Requête Express
- * @param {Response} res - Réponse Express
- */
-const getCurrentUser = async (req, res) => {
-    var _a;
-    try {
-        if (!((_a = req.user) === null || _a === void 0 ? void 0 : _a.userId)) {
-            return res.status(401).json({
-                status: "error",
-                message: "Not authenticated"
-            });
-        }
-        logger_1.default.debug(`Getting current user profile: ${req.user.userId}`);
-        // Récupérer le profil de l'utilisateur avec ses relations
-        const user = await userService.getUserById(req.user.userId, true);
-        return res.status(200).json({
-            status: "success",
-            data: user
-        });
-    }
-    catch (error) {
-        logger_1.default.error(`Error getting current user: ${error.message}`);
-        return res.status(500).json({
-            status: "error",
-            message: "Failed to get user profile",
-            details: error.message
-        });
-    }
-};
-exports.getCurrentUser = getCurrentUser;
-/**
- * Get user by ID - Récupère les informations d'un utilisateur spécifique
- *
- * @route GET /api/users/:id
- * @param {Request} req - Requête Express
- * @param {Response} res - Réponse Express
- */
-const getUserById = async (req, res) => {
-    var _a, _b;
-    try {
-        const { id } = req.params;
-        const currentUserId = (_a = req.user) === null || _a === void 0 ? void 0 : _a.userId;
-        const currentUserRole = (_b = req.user) === null || _b === void 0 ? void 0 : _b.role;
-        // Vérifier les autorisations:
-        // Les utilisateurs ne peuvent voir que leur propre profil détaillé
-        // Les instructeurs et admins peuvent voir tous les profils
-        const isCurrentUser = currentUserId === id;
-        const hasPermission = isCurrentUser ||
-            ["ADMIN", "INSTRUCTOR"].includes(currentUserRole || "");
-        if (!hasPermission) {
-            return res.status(403).json({
-                status: "error",
-                message: "You don't have permission to view this user's detailed profile"
-            });
-        }
-        // Récupérer l'utilisateur (avec relations si c'est l'utilisateur courant ou un admin)
-        const user = await userService.getUserById(id, isCurrentUser || currentUserRole === "ADMIN");
-        return res.status(200).json({
-            status: "success",
-            data: user
-        });
-    }
-    catch (error) {
-        logger_1.default.error(`Error getting user ${req.params.id}: ${error.message}`);
-        if (error.message === "User not found") {
-            return res.status(404).json({
-                status: "error",
-                message: "User not found"
-            });
-        }
-        return res.status(500).json({
-            status: "error",
-            message: "Failed to get user",
-            details: error.message
-        });
-    }
-};
-exports.getUserById = getUserById;
-/**
- * Update user - Met à jour le profil d'un utilisateur spécifique
- *
- * @route PUT /api/users/:id
- * @param {Request} req - Requête Express
- * @param {Response} res - Réponse Express
- */
-const updateUser = async (req, res) => {
-    var _a, _b;
-    try {
-        const userId = req.params.id;
-        const currentUserId = (_a = req.user) === null || _a === void 0 ? void 0 : _a.userId;
-        const currentUserRole = (_b = req.user) === null || _b === void 0 ? void 0 : _b.role;
-        if (!currentUserId) {
-            return res.status(401).json({
-                status: "error",
-                message: "Not authenticated"
-            });
-        }
-        // Vérifier les autorisations
-        const isCurrentUser = currentUserId === userId;
-        const isAdmin = currentUserRole === "ADMIN";
-        if (!isCurrentUser && !isAdmin) {
-            return res.status(403).json({
-                status: "error",
-                message: "You can only update your own profile"
-            });
-        }
-        logger_1.default.info(`User update initiated for ${userId} by ${currentUserId}`);
-        // Différents champs à mettre à jour selon le rôle de l'utilisateur
-        const baseUserData = {
-            displayName: req.body.displayName,
-            firstName: req.body.firstName,
-            lastName: req.body.lastName,
-            phoneNumber: req.body.phoneNumber,
-            address: req.body.address,
-            bio: req.body.bio,
-            profilePicture: req.body.profilePicture
-        };
-        // Les admins peuvent mettre à jour des champs supplémentaires
-        const userData = isAdmin ? {
-            ...baseUserData,
-            email: req.body.email,
-            nationalRegisterNumber: req.body.nationalRegisterNumber,
-            role: req.body.role,
-            // Note: mot de passe n'est pas mis à jour ici (utiliser changePassword à la place)
-        } : baseUserData;
-        // Mettre à jour l'utilisateur
-        const updatedUser = await userService.updateUser(userId, userData, currentUserId);
-        return res.status(200).json({
-            status: "success",
-            message: "User updated successfully",
-            data: updatedUser
-        });
-    }
-    catch (error) {
-        logger_1.default.error(`Error updating user ${req.params.id}: ${error.message}`);
-        if (error.message === "User not found") {
-            return res.status(404).json({
-                status: "error",
-                message: "User not found"
-            });
-        }
-        if (error.message.includes("Unauthorized")) {
-            return res.status(403).json({
-                status: "error",
-                message: error.message
-            });
-        }
-        if (error.message.includes("already in use")) {
-            return res.status(409).json({
-                status: "error",
-                message: error.message
-            });
-        }
-        return res.status(500).json({
-            status: "error",
-            message: "Failed to update user",
-            details: error.message
-        });
-    }
-};
-exports.updateUser = updateUser;
-/**
- * Update current user - Met à jour le profil de l'utilisateur connecté
- *
- * @route PUT /api/users/me
- * @param {Request} req - Requête Express
- * @param {Response} res - Réponse Express
- */
-const updateCurrentUser = async (req, res) => {
-    var _a;
-    try {
-        if (!((_a = req.user) === null || _a === void 0 ? void 0 : _a.userId)) {
-            return res.status(401).json({
-                status: "error",
-                message: "Not authenticated"
-            });
-        }
-        logger_1.default.info(`Current user update initiated for ${req.user.userId}`);
-        // Champs que l'utilisateur peut mettre à jour sur son propre profil
-        const userData = {
-            displayName: req.body.displayName,
-            firstName: req.body.firstName,
-            lastName: req.body.lastName,
-            phoneNumber: req.body.phoneNumber,
-            address: req.body.address,
-            bio: req.body.bio,
-            profilePicture: req.body.profilePicture
-        };
-        const updatedUser = await userService.updateUser(req.user.userId, userData);
-        return res.status(200).json({
-            status: "success",
-            message: "Profile updated successfully",
-            data: updatedUser
-        });
-    }
-    catch (error) {
-        logger_1.default.error(`Error updating current user: ${error.message}`);
-        return res.status(500).json({
-            status: "error",
-            message: "Failed to update profile",
-            details: error.message
-        });
-    }
-};
-exports.updateCurrentUser = updateCurrentUser;
-/**
- * Change password - Change le mot de passe de l'utilisateur
- *
- * @route PUT /api/users/me/password
- * @param {Request} req - Requête Express
- * @param {Response} res - Réponse Express
- */
-const changePassword = async (req, res) => {
-    var _a;
-    try {
-        if (!((_a = req.user) === null || _a === void 0 ? void 0 : _a.userId)) {
-            return res.status(401).json({
-                status: "error",
-                message: "Not authenticated"
-            });
-        }
-        logger_1.default.info(`Password change initiated for user ${req.user.userId}`);
-        // Changer le mot de passe en utilisant la fonction dédiée du service
-        const passwordData = {
-            currentPassword: req.body.currentPassword,
-            newPassword: req.body.newPassword
-        };
-        await userService.changePassword(req.user.userId, passwordData);
-        return res.status(200).json({
-            status: "success",
-            message: "Password changed successfully"
-        });
-    }
-    catch (error) {
-        logger_1.default.error(`Error changing password: ${error.message}`);
-        // Messages d'erreur spécifiques
-        if (error.message.includes("Current password is incorrect")) {
-            return res.status(400).json({
-                status: "error",
-                message: "Current password is incorrect"
-            });
-        }
-        if (error.message.includes("required")) {
-            return res.status(400).json({
-                status: "error",
-                message: error.message
-            });
-        }
-        return res.status(500).json({
-            status: "error",
-            message: "Failed to change password",
-            details: error.message
-        });
-    }
-};
-exports.changePassword = changePassword;
-/**
- * Delete user - Supprime un utilisateur
- *
- * @route DELETE /api/users/:id
- * @param {Request} req - Requête Express
- * @param {Response} res - Réponse Express
- */
-const deleteUser = async (req, res) => {
-    var _a;
-    try {
-        const userId = req.params.id;
-        const currentUserId = (_a = req.user) === null || _a === void 0 ? void 0 : _a.userId;
-        if (!currentUserId) {
-            return res.status(401).json({
-                status: "error",
-                message: "Not authenticated"
-            });
-        }
-        logger_1.default.warn(`User deletion initiated for ${userId} by ${currentUserId}`);
-        // Supprimer l'utilisateur (la vérification des permissions est faite dans le service)
-        await userService.deleteUser(userId, currentUserId);
-        return res.status(200).json({
-            status: "success",
-            message: "User deleted successfully"
-        });
-    }
-    catch (error) {
-        logger_1.default.error(`Error deleting user ${req.params.id}: ${error.message}`);
-        if (error.message === "User not found") {
-            return res.status(404).json({
-                status: "error",
-                message: "User not found"
-            });
-        }
-        if (error.message.includes("Unauthorized")) {
-            return res.status(403).json({
-                status: "error",
-                message: error.message
-            });
-        }
-        return res.status(500).json({
-            status: "error",
-            message: "Failed to delete user",
-            details: error.message
-        });
-    }
-};
-exports.deleteUser = deleteUser;
-/**
- * Get all users - Récupère la liste des utilisateurs (admin uniquement)
- *
- * @route GET /api/users
- * @param {Request} req - Requête Express
- * @param {Response} res - Réponse Express
- */
-const getAllUsers = async (req, res) => {
-    try {
-        // Extraire les paramètres de requête
-        const role = req.query.role;
-        const search = req.query.search;
-        const limit = parseInt(req.query.limit) || 20;
-        const offset = parseInt(req.query.offset) || 0;
-        const orderBy = req.query.orderBy || 'createdAt';
-        const orderDirection = req.query.orderDirection || 'desc';
-        logger_1.default.info(`Admin requesting user list with filters: role=${role}, search=${search}, limit=${limit}, offset=${offset}`);
-        // Récupérer les utilisateurs avec les options de filtrage et pagination
-        const result = await userService.getAllUsers({
-            role,
-            search,
-            limit,
-            offset,
-            orderBy,
-            orderDirection
-        });
-        return res.status(200).json({
-            status: "success",
-            data: result.users,
-            pagination: result.pagination
-        });
-    }
-    catch (error) {
-        logger_1.default.error(`Error getting all users: ${error.message}`);
-        return res.status(500).json({
-            status: "error",
-            message: "Failed to get users",
-            details: error.message
-        });
-    }
-};
-exports.getAllUsers = getAllUsers;
-/**
- * Upload or update profile picture for current user
- *
- * @route POST /api/users/me/profile-picture
- * @param {Request} req - Express request
- * @param {Response} res - Express response
- */
-const uploadProfilePicture = async (req, res) => {
-    var _a;
-    try {
-        if (!((_a = req.user) === null || _a === void 0 ? void 0 : _a.userId)) {
-            return res.status(401).json({
-                status: "error",
-                message: "Not authenticated"
-            });
-        }
-        logger_1.default.info(`Profile picture upload initiated for user ${req.user.userId}`);
-        // Update profile picture with the validated data
-        const updatedUser = await userService.updateProfilePicture(req.user.userId, {
-            profilePicture: req.body.profilePicture,
-            profilePictureType: req.body.profilePictureType
-        });
-        return res.status(200).json({
-            status: "success",
-            message: "Profile picture updated successfully",
-            data: updatedUser
-        });
-    }
-    catch (error) {
-        logger_1.default.error(`Error uploading profile picture: ${error.message}`);
-        if (error.message === "User not found") {
-            return res.status(404).json({
-                status: "error",
-                message: "User not found"
-            });
-        }
-        return res.status(500).json({
-            status: "error",
-            message: "Failed to update profile picture",
-            details: error.message
-        });
-    }
-};
-exports.uploadProfilePicture = uploadProfilePicture;
-/**
- * Delete profile picture for current user
- *
- * @route DELETE /api/users/me/profile-picture
- * @param {Request} req - Express request
- * @param {Response} res - Express response
- */
-const deleteProfilePicture = async (req, res) => {
-    var _a;
-    try {
-        if (!((_a = req.user) === null || _a === void 0 ? void 0 : _a.userId)) {
-            return res.status(401).json({
-                status: "error",
-                message: "Not authenticated"
-            });
-        }
-        logger_1.default.info(`Profile picture deletion initiated for user ${req.user.userId}`);
-        // Remove profile picture
-        const updatedUser = await userService.deleteProfilePicture(req.user.userId);
-        return res.status(200).json({
-            status: "success",
-            message: "Profile picture deleted successfully",
-            data: updatedUser
-        });
-    }
-    catch (error) {
-        logger_1.default.error(`Error deleting profile picture: ${error.message}`);
-        if (error.message === "User not found") {
-            return res.status(404).json({
-                status: "error",
-                message: "User not found"
-            });
-        }
-        return res.status(500).json({
-            status: "error",
-            message: "Failed to delete profile picture",
-            details: error.message
-        });
-    }
-};
-exports.deleteProfilePicture = deleteProfilePicture;
-=======
-"use strict";
-/**
- * USER CONTROLLER
- *
- * Ce contrôleur gère les routes liées aux utilisateurs:
- * - Récupération du profil courant (getCurrentUser)
- * - Récupération d'un profil spécifique (getUserById)
- * - Mise à jour de profil (updateUser, updateCurrentUser)
- * - Changement de mot de passe (changePassword)
- * - Liste des utilisateurs (getAllUsers - admin uniquement)
- * - Suppression d'un utilisateur (deleteUser - admin ou soi-même)
- * - Gestion des photos de profil (uploadProfilePicture, deleteProfilePicture)
- *
- * Les contrôleurs sont responsables de:
- * - Traiter les requêtes HTTP
- * - Valider les permissions et autorisations
- * - Appeler les services appropriés
- * - Formater et renvoyer les réponses de manière cohérente
- * - Gestion des erreurs
- */
-var __createBinding = (this && this.__createBinding) || (Object.create ? (function(o, m, k, k2) {
-    if (k2 === undefined) k2 = k;
-    var desc = Object.getOwnPropertyDescriptor(m, k);
-    if (!desc || ("get" in desc ? !m.__esModule : desc.writable || desc.configurable)) {
-      desc = { enumerable: true, get: function() { return m[k]; } };
-    }
-    Object.defineProperty(o, k2, desc);
-}) : (function(o, m, k, k2) {
-    if (k2 === undefined) k2 = k;
-    o[k2] = m[k];
-}));
-var __setModuleDefault = (this && this.__setModuleDefault) || (Object.create ? (function(o, v) {
-    Object.defineProperty(o, "default", { enumerable: true, value: v });
-}) : function(o, v) {
-    o["default"] = v;
-});
-var __importStar = (this && this.__importStar) || (function () {
-    var ownKeys = function(o) {
-        ownKeys = Object.getOwnPropertyNames || function (o) {
-            var ar = [];
-            for (var k in o) if (Object.prototype.hasOwnProperty.call(o, k)) ar[ar.length] = k;
-            return ar;
-        };
-        return ownKeys(o);
-    };
-    return function (mod) {
-        if (mod && mod.__esModule) return mod;
-        var result = {};
-        if (mod != null) for (var k = ownKeys(mod), i = 0; i < k.length; i++) if (k[i] !== "default") __createBinding(result, mod, k[i]);
-        __setModuleDefault(result, mod);
-        return result;
-    };
-})();
-var __importDefault = (this && this.__importDefault) || function (mod) {
-    return (mod && mod.__esModule) ? mod : { "default": mod };
-};
-Object.defineProperty(exports, "__esModule", { value: true });
-exports.deleteProfilePicture = exports.uploadProfilePicture = exports.getAllUsers = exports.deleteUser = exports.changePassword = exports.updateCurrentUser = exports.updateUser = exports.getUserById = exports.getCurrentUser = void 0;
-const userService = __importStar(require("../services/user.service"));
-const logger_1 = __importDefault(require("../utils/logger"));
-/**
- * Get current user information - Récupère les informations de l'utilisateur connecté
- *
- * @route GET /api/users/me
- * @param {Request} req - Requête Express
- * @param {Response} res - Réponse Express
- */
-const getCurrentUser = async (req, res) => {
-    var _a;
-    try {
-        if (!((_a = req.user) === null || _a === void 0 ? void 0 : _a.userId)) {
-            return res.status(401).json({
-                status: "error",
-                message: "Not authenticated"
-            });
-        }
-        logger_1.default.debug(`Getting current user profile: ${req.user.userId}`);
-        // Récupérer le profil de l'utilisateur avec ses relations
-        const user = await userService.getUserById(req.user.userId, true);
-        return res.status(200).json({
-            status: "success",
-            data: user
-        });
-    }
-    catch (error) {
-        logger_1.default.error(`Error getting current user: ${error.message}`);
-        return res.status(500).json({
-            status: "error",
-            message: "Failed to get user profile",
-            details: error.message
-        });
-    }
-};
-exports.getCurrentUser = getCurrentUser;
-/**
- * Get user by ID - Récupère les informations d'un utilisateur spécifique
- *
- * @route GET /api/users/:id
- * @param {Request} req - Requête Express
- * @param {Response} res - Réponse Express
- */
-const getUserById = async (req, res) => {
-    var _a, _b;
-    try {
-        const { id } = req.params;
-        const currentUserId = (_a = req.user) === null || _a === void 0 ? void 0 : _a.userId;
-        const currentUserRole = (_b = req.user) === null || _b === void 0 ? void 0 : _b.role;
-        // Vérifier les autorisations:
-        // Les utilisateurs ne peuvent voir que leur propre profil détaillé
-        // Les instructeurs et admins peuvent voir tous les profils
-        const isCurrentUser = currentUserId === id;
-        const hasPermission = isCurrentUser ||
-            ["ADMIN", "INSTRUCTOR"].includes(currentUserRole || "");
-        if (!hasPermission) {
-            return res.status(403).json({
-                status: "error",
-                message: "You don't have permission to view this user's detailed profile"
-            });
-        }
-        // Récupérer l'utilisateur (avec relations si c'est l'utilisateur courant ou un admin)
-        const user = await userService.getUserById(id, isCurrentUser || currentUserRole === "ADMIN");
-        return res.status(200).json({
-            status: "success",
-            data: user
-        });
-    }
-    catch (error) {
-        logger_1.default.error(`Error getting user ${req.params.id}: ${error.message}`);
-        if (error.message === "User not found") {
-            return res.status(404).json({
-                status: "error",
-                message: "User not found"
-            });
-        }
-        return res.status(500).json({
-            status: "error",
-            message: "Failed to get user",
-            details: error.message
-        });
-    }
-};
-exports.getUserById = getUserById;
-/**
- * Update user - Met à jour le profil d'un utilisateur spécifique
- *
- * @route PUT /api/users/:id
- * @param {Request} req - Requête Express
- * @param {Response} res - Réponse Express
- */
-const updateUser = async (req, res) => {
-    var _a, _b;
-    try {
-        const userId = req.params.id;
-        const currentUserId = (_a = req.user) === null || _a === void 0 ? void 0 : _a.userId;
-        const currentUserRole = (_b = req.user) === null || _b === void 0 ? void 0 : _b.role;
-        if (!currentUserId) {
-            return res.status(401).json({
-                status: "error",
-                message: "Not authenticated"
-            });
-        }
-        // Vérifier les autorisations
-        const isCurrentUser = currentUserId === userId;
-        const isAdmin = currentUserRole === "ADMIN";
-        if (!isCurrentUser && !isAdmin) {
-            return res.status(403).json({
-                status: "error",
-                message: "You can only update your own profile"
-            });
-        }
-        logger_1.default.info(`User update initiated for ${userId} by ${currentUserId}`);
-        // Différents champs à mettre à jour selon le rôle de l'utilisateur
-        const baseUserData = {
-            displayName: req.body.displayName,
-            firstName: req.body.firstName,
-            lastName: req.body.lastName,
-            phoneNumber: req.body.phoneNumber,
-            address: req.body.address,
-            bio: req.body.bio,
-            profilePicture: req.body.profilePicture
-        };
-        // Les admins peuvent mettre à jour des champs supplémentaires
-        const userData = isAdmin ? {
-            ...baseUserData,
-            email: req.body.email,
-            nationalRegisterNumber: req.body.nationalRegisterNumber,
-            role: req.body.role,
-            // Note: mot de passe n'est pas mis à jour ici (utiliser changePassword à la place)
-        } : baseUserData;
-        // Mettre à jour l'utilisateur
-        const updatedUser = await userService.updateUser(userId, userData, currentUserId);
-        return res.status(200).json({
-            status: "success",
-            message: "User updated successfully",
-            data: updatedUser
-        });
-    }
-    catch (error) {
-        logger_1.default.error(`Error updating user ${req.params.id}: ${error.message}`);
-        if (error.message === "User not found") {
-            return res.status(404).json({
-                status: "error",
-                message: "User not found"
-            });
-        }
-        if (error.message.includes("Unauthorized")) {
-            return res.status(403).json({
-                status: "error",
-                message: error.message
-            });
-        }
-        if (error.message.includes("already in use")) {
-            return res.status(409).json({
-                status: "error",
-                message: error.message
-            });
-        }
-        return res.status(500).json({
-            status: "error",
-            message: "Failed to update user",
-            details: error.message
-        });
-    }
-};
-exports.updateUser = updateUser;
-/**
- * Update current user - Met à jour le profil de l'utilisateur connecté
- *
- * @route PUT /api/users/me
- * @param {Request} req - Requête Express
- * @param {Response} res - Réponse Express
- */
-const updateCurrentUser = async (req, res) => {
-    var _a;
-    try {
-        if (!((_a = req.user) === null || _a === void 0 ? void 0 : _a.userId)) {
-            return res.status(401).json({
-                status: "error",
-                message: "Not authenticated"
-            });
-        }
-        logger_1.default.info(`Current user update initiated for ${req.user.userId}`);
-        // Champs que l'utilisateur peut mettre à jour sur son propre profil
-        const userData = {
-            displayName: req.body.displayName,
-            firstName: req.body.firstName,
-            lastName: req.body.lastName,
-            phoneNumber: req.body.phoneNumber,
-            address: req.body.address,
-            bio: req.body.bio,
-            profilePicture: req.body.profilePicture
-        };
-        const updatedUser = await userService.updateUser(req.user.userId, userData);
-        return res.status(200).json({
-            status: "success",
-            message: "Profile updated successfully",
-            data: updatedUser
-        });
-    }
-    catch (error) {
-        logger_1.default.error(`Error updating current user: ${error.message}`);
-        return res.status(500).json({
-            status: "error",
-            message: "Failed to update profile",
-            details: error.message
-        });
-    }
-};
-exports.updateCurrentUser = updateCurrentUser;
-/**
- * Change password - Change le mot de passe de l'utilisateur
- *
- * @route PUT /api/users/me/password
- * @param {Request} req - Requête Express
- * @param {Response} res - Réponse Express
- */
-const changePassword = async (req, res) => {
-    var _a;
-    try {
-        if (!((_a = req.user) === null || _a === void 0 ? void 0 : _a.userId)) {
-            return res.status(401).json({
-                status: "error",
-                message: "Not authenticated"
-            });
-        }
-        logger_1.default.info(`Password change initiated for user ${req.user.userId}`);
-        // Changer le mot de passe en utilisant la fonction dédiée du service
-        const passwordData = {
-            currentPassword: req.body.currentPassword,
-            newPassword: req.body.newPassword
-        };
-        await userService.changePassword(req.user.userId, passwordData);
-        return res.status(200).json({
-            status: "success",
-            message: "Password changed successfully"
-        });
-    }
-    catch (error) {
-        logger_1.default.error(`Error changing password: ${error.message}`);
-        // Messages d'erreur spécifiques
-        if (error.message.includes("Current password is incorrect")) {
-            return res.status(400).json({
-                status: "error",
-                message: "Current password is incorrect"
-            });
-        }
-        if (error.message.includes("required")) {
-            return res.status(400).json({
-                status: "error",
-                message: error.message
-            });
-        }
-        return res.status(500).json({
-            status: "error",
-            message: "Failed to change password",
-            details: error.message
-        });
-    }
-};
-exports.changePassword = changePassword;
-/**
- * Delete user - Supprime un utilisateur
- *
- * @route DELETE /api/users/:id
- * @param {Request} req - Requête Express
- * @param {Response} res - Réponse Express
- */
-const deleteUser = async (req, res) => {
-    var _a;
-    try {
-        const userId = req.params.id;
-        const currentUserId = (_a = req.user) === null || _a === void 0 ? void 0 : _a.userId;
-        if (!currentUserId) {
-            return res.status(401).json({
-                status: "error",
-                message: "Not authenticated"
-            });
-        }
-        logger_1.default.warn(`User deletion initiated for ${userId} by ${currentUserId}`);
-        // Supprimer l'utilisateur (la vérification des permissions est faite dans le service)
-        await userService.deleteUser(userId, currentUserId);
-        return res.status(200).json({
-            status: "success",
-            message: "User deleted successfully"
-        });
-    }
-    catch (error) {
-        logger_1.default.error(`Error deleting user ${req.params.id}: ${error.message}`);
-        if (error.message === "User not found") {
-            return res.status(404).json({
-                status: "error",
-                message: "User not found"
-            });
-        }
-        if (error.message.includes("Unauthorized")) {
-            return res.status(403).json({
-                status: "error",
-                message: error.message
-            });
-        }
-        return res.status(500).json({
-            status: "error",
-            message: "Failed to delete user",
-            details: error.message
-        });
-    }
-};
-exports.deleteUser = deleteUser;
-/**
- * Get all users - Récupère la liste des utilisateurs (admin uniquement)
- *
- * @route GET /api/users
- * @param {Request} req - Requête Express
- * @param {Response} res - Réponse Express
- */
-const getAllUsers = async (req, res) => {
-    try {
-        // Extraire les paramètres de requête
-        const role = req.query.role;
-        const search = req.query.search;
-        const limit = parseInt(req.query.limit) || 20;
-        const offset = parseInt(req.query.offset) || 0;
-        const orderBy = req.query.orderBy || 'createdAt';
-        const orderDirection = req.query.orderDirection || 'desc';
-        logger_1.default.info(`Admin requesting user list with filters: role=${role}, search=${search}, limit=${limit}, offset=${offset}`);
-        // Récupérer les utilisateurs avec les options de filtrage et pagination
-        const result = await userService.getAllUsers({
-            role,
-            search,
-            limit,
-            offset,
-            orderBy,
-            orderDirection
-        });
-        return res.status(200).json({
-            status: "success",
-            data: result.users,
-            pagination: result.pagination
-        });
-    }
-    catch (error) {
-        logger_1.default.error(`Error getting all users: ${error.message}`);
-        return res.status(500).json({
-            status: "error",
-            message: "Failed to get users",
-            details: error.message
-        });
-    }
-};
-exports.getAllUsers = getAllUsers;
-/**
- * Upload or update profile picture for current user
- *
- * @route POST /api/users/me/profile-picture
- * @param {Request} req - Express request
- * @param {Response} res - Express response
- */
-const uploadProfilePicture = async (req, res) => {
-    var _a;
-    try {
-        if (!((_a = req.user) === null || _a === void 0 ? void 0 : _a.userId)) {
-            return res.status(401).json({
-                status: "error",
-                message: "Not authenticated"
-            });
-        }
-        logger_1.default.info(`Profile picture upload initiated for user ${req.user.userId}`);
-        // Update profile picture with the validated data
-        const updatedUser = await userService.updateProfilePicture(req.user.userId, {
-            profilePicture: req.body.profilePicture,
-            profilePictureType: req.body.profilePictureType
-        });
-        return res.status(200).json({
-            status: "success",
-            message: "Profile picture updated successfully",
-            data: updatedUser
-        });
-    }
-    catch (error) {
-        logger_1.default.error(`Error uploading profile picture: ${error.message}`);
-        if (error.message === "User not found") {
-            return res.status(404).json({
-                status: "error",
-                message: "User not found"
-            });
-        }
-        return res.status(500).json({
-            status: "error",
-            message: "Failed to update profile picture",
-            details: error.message
-        });
-    }
-};
-exports.uploadProfilePicture = uploadProfilePicture;
-/**
- * Delete profile picture for current user
- *
- * @route DELETE /api/users/me/profile-picture
- * @param {Request} req - Express request
- * @param {Response} res - Express response
- */
-const deleteProfilePicture = async (req, res) => {
-    var _a;
-    try {
-        if (!((_a = req.user) === null || _a === void 0 ? void 0 : _a.userId)) {
-            return res.status(401).json({
-                status: "error",
-                message: "Not authenticated"
-            });
-        }
-        logger_1.default.info(`Profile picture deletion initiated for user ${req.user.userId}`);
-        // Remove profile picture
-        const updatedUser = await userService.deleteProfilePicture(req.user.userId);
-        return res.status(200).json({
-            status: "success",
-            message: "Profile picture deleted successfully",
-            data: updatedUser
-        });
-    }
-    catch (error) {
-        logger_1.default.error(`Error deleting profile picture: ${error.message}`);
-        if (error.message === "User not found") {
-            return res.status(404).json({
-                status: "error",
-                message: "User not found"
-            });
-        }
-        return res.status(500).json({
-            status: "error",
-            message: "Failed to delete profile picture",
-            details: error.message
-        });
-    }
-};
-exports.deleteProfilePicture = deleteProfilePicture;
->>>>>>> 96214de1
+"use strict";
+/**
+ * USER CONTROLLER
+ *
+ * Ce contrôleur gère les routes liées aux utilisateurs:
+ * - Récupération du profil courant (getCurrentUser)
+ * - Récupération d'un profil spécifique (getUserById)
+ * - Mise à jour de profil (updateUser, updateCurrentUser)
+ * - Changement de mot de passe (changePassword)
+ * - Liste des utilisateurs (getAllUsers - admin uniquement)
+ * - Suppression d'un utilisateur (deleteUser - admin ou soi-même)
+ * - Gestion des photos de profil (uploadProfilePicture, deleteProfilePicture)
+ *
+ * Les contrôleurs sont responsables de:
+ * - Traiter les requêtes HTTP
+ * - Valider les permissions et autorisations
+ * - Appeler les services appropriés
+ * - Formater et renvoyer les réponses de manière cohérente
+ * - Gestion des erreurs
+ */
+var __createBinding = (this && this.__createBinding) || (Object.create ? (function(o, m, k, k2) {
+    if (k2 === undefined) k2 = k;
+    var desc = Object.getOwnPropertyDescriptor(m, k);
+    if (!desc || ("get" in desc ? !m.__esModule : desc.writable || desc.configurable)) {
+      desc = { enumerable: true, get: function() { return m[k]; } };
+    }
+    Object.defineProperty(o, k2, desc);
+}) : (function(o, m, k, k2) {
+    if (k2 === undefined) k2 = k;
+    o[k2] = m[k];
+}));
+var __setModuleDefault = (this && this.__setModuleDefault) || (Object.create ? (function(o, v) {
+    Object.defineProperty(o, "default", { enumerable: true, value: v });
+}) : function(o, v) {
+    o["default"] = v;
+});
+var __importStar = (this && this.__importStar) || (function () {
+    var ownKeys = function(o) {
+        ownKeys = Object.getOwnPropertyNames || function (o) {
+            var ar = [];
+            for (var k in o) if (Object.prototype.hasOwnProperty.call(o, k)) ar[ar.length] = k;
+            return ar;
+        };
+        return ownKeys(o);
+    };
+    return function (mod) {
+        if (mod && mod.__esModule) return mod;
+        var result = {};
+        if (mod != null) for (var k = ownKeys(mod), i = 0; i < k.length; i++) if (k[i] !== "default") __createBinding(result, mod, k[i]);
+        __setModuleDefault(result, mod);
+        return result;
+    };
+})();
+var __importDefault = (this && this.__importDefault) || function (mod) {
+    return (mod && mod.__esModule) ? mod : { "default": mod };
+};
+Object.defineProperty(exports, "__esModule", { value: true });
+exports.deleteProfilePicture = exports.uploadProfilePicture = exports.getAllUsers = exports.deleteUser = exports.changePassword = exports.updateCurrentUser = exports.updateUser = exports.getUserById = exports.getCurrentUser = void 0;
+const userService = __importStar(require("../services/user.service"));
+const logger_1 = __importDefault(require("../utils/logger"));
+/**
+ * Get current user information - Récupère les informations de l'utilisateur connecté
+ *
+ * @route GET /api/users/me
+ * @param {Request} req - Requête Express
+ * @param {Response} res - Réponse Express
+ */
+const getCurrentUser = async (req, res) => {
+    var _a;
+    try {
+        if (!((_a = req.user) === null || _a === void 0 ? void 0 : _a.userId)) {
+            return res.status(401).json({
+                status: "error",
+                message: "Not authenticated"
+            });
+        }
+        logger_1.default.debug(`Getting current user profile: ${req.user.userId}`);
+        // Récupérer le profil de l'utilisateur avec ses relations
+        const user = await userService.getUserById(req.user.userId, true);
+        return res.status(200).json({
+            status: "success",
+            data: user
+        });
+    }
+    catch (error) {
+        logger_1.default.error(`Error getting current user: ${error.message}`);
+        return res.status(500).json({
+            status: "error",
+            message: "Failed to get user profile",
+            details: error.message
+        });
+    }
+};
+exports.getCurrentUser = getCurrentUser;
+/**
+ * Get user by ID - Récupère les informations d'un utilisateur spécifique
+ *
+ * @route GET /api/users/:id
+ * @param {Request} req - Requête Express
+ * @param {Response} res - Réponse Express
+ */
+const getUserById = async (req, res) => {
+    var _a, _b;
+    try {
+        const { id } = req.params;
+        const currentUserId = (_a = req.user) === null || _a === void 0 ? void 0 : _a.userId;
+        const currentUserRole = (_b = req.user) === null || _b === void 0 ? void 0 : _b.role;
+        // Vérifier les autorisations:
+        // Les utilisateurs ne peuvent voir que leur propre profil détaillé
+        // Les instructeurs et admins peuvent voir tous les profils
+        const isCurrentUser = currentUserId === id;
+        const hasPermission = isCurrentUser ||
+            ["ADMIN", "INSTRUCTOR"].includes(currentUserRole || "");
+        if (!hasPermission) {
+            return res.status(403).json({
+                status: "error",
+                message: "You don't have permission to view this user's detailed profile"
+            });
+        }
+        // Récupérer l'utilisateur (avec relations si c'est l'utilisateur courant ou un admin)
+        const user = await userService.getUserById(id, isCurrentUser || currentUserRole === "ADMIN");
+        return res.status(200).json({
+            status: "success",
+            data: user
+        });
+    }
+    catch (error) {
+        logger_1.default.error(`Error getting user ${req.params.id}: ${error.message}`);
+        if (error.message === "User not found") {
+            return res.status(404).json({
+                status: "error",
+                message: "User not found"
+            });
+        }
+        return res.status(500).json({
+            status: "error",
+            message: "Failed to get user",
+            details: error.message
+        });
+    }
+};
+exports.getUserById = getUserById;
+/**
+ * Update user - Met à jour le profil d'un utilisateur spécifique
+ *
+ * @route PUT /api/users/:id
+ * @param {Request} req - Requête Express
+ * @param {Response} res - Réponse Express
+ */
+const updateUser = async (req, res) => {
+    var _a, _b;
+    try {
+        const userId = req.params.id;
+        const currentUserId = (_a = req.user) === null || _a === void 0 ? void 0 : _a.userId;
+        const currentUserRole = (_b = req.user) === null || _b === void 0 ? void 0 : _b.role;
+        if (!currentUserId) {
+            return res.status(401).json({
+                status: "error",
+                message: "Not authenticated"
+            });
+        }
+        // Vérifier les autorisations
+        const isCurrentUser = currentUserId === userId;
+        const isAdmin = currentUserRole === "ADMIN";
+        if (!isCurrentUser && !isAdmin) {
+            return res.status(403).json({
+                status: "error",
+                message: "You can only update your own profile"
+            });
+        }
+        logger_1.default.info(`User update initiated for ${userId} by ${currentUserId}`);
+        // Différents champs à mettre à jour selon le rôle de l'utilisateur
+        const baseUserData = {
+            displayName: req.body.displayName,
+            firstName: req.body.firstName,
+            lastName: req.body.lastName,
+            phoneNumber: req.body.phoneNumber,
+            address: req.body.address,
+            bio: req.body.bio,
+            profilePicture: req.body.profilePicture
+        };
+        // Les admins peuvent mettre à jour des champs supplémentaires
+        const userData = isAdmin ? {
+            ...baseUserData,
+            email: req.body.email,
+            nationalRegisterNumber: req.body.nationalRegisterNumber,
+            role: req.body.role,
+            // Note: mot de passe n'est pas mis à jour ici (utiliser changePassword à la place)
+        } : baseUserData;
+        // Mettre à jour l'utilisateur
+        const updatedUser = await userService.updateUser(userId, userData, currentUserId);
+        return res.status(200).json({
+            status: "success",
+            message: "User updated successfully",
+            data: updatedUser
+        });
+    }
+    catch (error) {
+        logger_1.default.error(`Error updating user ${req.params.id}: ${error.message}`);
+        if (error.message === "User not found") {
+            return res.status(404).json({
+                status: "error",
+                message: "User not found"
+            });
+        }
+        if (error.message.includes("Unauthorized")) {
+            return res.status(403).json({
+                status: "error",
+                message: error.message
+            });
+        }
+        if (error.message.includes("already in use")) {
+            return res.status(409).json({
+                status: "error",
+                message: error.message
+            });
+        }
+        return res.status(500).json({
+            status: "error",
+            message: "Failed to update user",
+            details: error.message
+        });
+    }
+};
+exports.updateUser = updateUser;
+/**
+ * Update current user - Met à jour le profil de l'utilisateur connecté
+ *
+ * @route PUT /api/users/me
+ * @param {Request} req - Requête Express
+ * @param {Response} res - Réponse Express
+ */
+const updateCurrentUser = async (req, res) => {
+    var _a;
+    try {
+        if (!((_a = req.user) === null || _a === void 0 ? void 0 : _a.userId)) {
+            return res.status(401).json({
+                status: "error",
+                message: "Not authenticated"
+            });
+        }
+        logger_1.default.info(`Current user update initiated for ${req.user.userId}`);
+        // Champs que l'utilisateur peut mettre à jour sur son propre profil
+        const userData = {
+            displayName: req.body.displayName,
+            firstName: req.body.firstName,
+            lastName: req.body.lastName,
+            phoneNumber: req.body.phoneNumber,
+            address: req.body.address,
+            bio: req.body.bio,
+            profilePicture: req.body.profilePicture
+        };
+        const updatedUser = await userService.updateUser(req.user.userId, userData);
+        return res.status(200).json({
+            status: "success",
+            message: "Profile updated successfully",
+            data: updatedUser
+        });
+    }
+    catch (error) {
+        logger_1.default.error(`Error updating current user: ${error.message}`);
+        return res.status(500).json({
+            status: "error",
+            message: "Failed to update profile",
+            details: error.message
+        });
+    }
+};
+exports.updateCurrentUser = updateCurrentUser;
+/**
+ * Change password - Change le mot de passe de l'utilisateur
+ *
+ * @route PUT /api/users/me/password
+ * @param {Request} req - Requête Express
+ * @param {Response} res - Réponse Express
+ */
+const changePassword = async (req, res) => {
+    var _a;
+    try {
+        if (!((_a = req.user) === null || _a === void 0 ? void 0 : _a.userId)) {
+            return res.status(401).json({
+                status: "error",
+                message: "Not authenticated"
+            });
+        }
+        logger_1.default.info(`Password change initiated for user ${req.user.userId}`);
+        // Changer le mot de passe en utilisant la fonction dédiée du service
+        const passwordData = {
+            currentPassword: req.body.currentPassword,
+            newPassword: req.body.newPassword
+        };
+        await userService.changePassword(req.user.userId, passwordData);
+        return res.status(200).json({
+            status: "success",
+            message: "Password changed successfully"
+        });
+    }
+    catch (error) {
+        logger_1.default.error(`Error changing password: ${error.message}`);
+        // Messages d'erreur spécifiques
+        if (error.message.includes("Current password is incorrect")) {
+            return res.status(400).json({
+                status: "error",
+                message: "Current password is incorrect"
+            });
+        }
+        if (error.message.includes("required")) {
+            return res.status(400).json({
+                status: "error",
+                message: error.message
+            });
+        }
+        return res.status(500).json({
+            status: "error",
+            message: "Failed to change password",
+            details: error.message
+        });
+    }
+};
+exports.changePassword = changePassword;
+/**
+ * Delete user - Supprime un utilisateur
+ *
+ * @route DELETE /api/users/:id
+ * @param {Request} req - Requête Express
+ * @param {Response} res - Réponse Express
+ */
+const deleteUser = async (req, res) => {
+    var _a;
+    try {
+        const userId = req.params.id;
+        const currentUserId = (_a = req.user) === null || _a === void 0 ? void 0 : _a.userId;
+        if (!currentUserId) {
+            return res.status(401).json({
+                status: "error",
+                message: "Not authenticated"
+            });
+        }
+        logger_1.default.warn(`User deletion initiated for ${userId} by ${currentUserId}`);
+        // Supprimer l'utilisateur (la vérification des permissions est faite dans le service)
+        await userService.deleteUser(userId, currentUserId);
+        return res.status(200).json({
+            status: "success",
+            message: "User deleted successfully"
+        });
+    }
+    catch (error) {
+        logger_1.default.error(`Error deleting user ${req.params.id}: ${error.message}`);
+        if (error.message === "User not found") {
+            return res.status(404).json({
+                status: "error",
+                message: "User not found"
+            });
+        }
+        if (error.message.includes("Unauthorized")) {
+            return res.status(403).json({
+                status: "error",
+                message: error.message
+            });
+        }
+        return res.status(500).json({
+            status: "error",
+            message: "Failed to delete user",
+            details: error.message
+        });
+    }
+};
+exports.deleteUser = deleteUser;
+/**
+ * Get all users - Récupère la liste des utilisateurs (admin uniquement)
+ *
+ * @route GET /api/users
+ * @param {Request} req - Requête Express
+ * @param {Response} res - Réponse Express
+ */
+const getAllUsers = async (req, res) => {
+    try {
+        // Extraire les paramètres de requête
+        const role = req.query.role;
+        const search = req.query.search;
+        const limit = parseInt(req.query.limit) || 20;
+        const offset = parseInt(req.query.offset) || 0;
+        const orderBy = req.query.orderBy || 'createdAt';
+        const orderDirection = req.query.orderDirection || 'desc';
+        logger_1.default.info(`Admin requesting user list with filters: role=${role}, search=${search}, limit=${limit}, offset=${offset}`);
+        // Récupérer les utilisateurs avec les options de filtrage et pagination
+        const result = await userService.getAllUsers({
+            role,
+            search,
+            limit,
+            offset,
+            orderBy,
+            orderDirection
+        });
+        return res.status(200).json({
+            status: "success",
+            data: result.users,
+            pagination: result.pagination
+        });
+    }
+    catch (error) {
+        logger_1.default.error(`Error getting all users: ${error.message}`);
+        return res.status(500).json({
+            status: "error",
+            message: "Failed to get users",
+            details: error.message
+        });
+    }
+};
+exports.getAllUsers = getAllUsers;
+/**
+ * Upload or update profile picture for current user
+ *
+ * @route POST /api/users/me/profile-picture
+ * @param {Request} req - Express request
+ * @param {Response} res - Express response
+ */
+const uploadProfilePicture = async (req, res) => {
+    var _a;
+    try {
+        if (!((_a = req.user) === null || _a === void 0 ? void 0 : _a.userId)) {
+            return res.status(401).json({
+                status: "error",
+                message: "Not authenticated"
+            });
+        }
+        logger_1.default.info(`Profile picture upload initiated for user ${req.user.userId}`);
+        // Update profile picture with the validated data
+        const updatedUser = await userService.updateProfilePicture(req.user.userId, {
+            profilePicture: req.body.profilePicture,
+            profilePictureType: req.body.profilePictureType
+        });
+        return res.status(200).json({
+            status: "success",
+            message: "Profile picture updated successfully",
+            data: updatedUser
+        });
+    }
+    catch (error) {
+        logger_1.default.error(`Error uploading profile picture: ${error.message}`);
+        if (error.message === "User not found") {
+            return res.status(404).json({
+                status: "error",
+                message: "User not found"
+            });
+        }
+        return res.status(500).json({
+            status: "error",
+            message: "Failed to update profile picture",
+            details: error.message
+        });
+    }
+};
+exports.uploadProfilePicture = uploadProfilePicture;
+/**
+ * Delete profile picture for current user
+ *
+ * @route DELETE /api/users/me/profile-picture
+ * @param {Request} req - Express request
+ * @param {Response} res - Express response
+ */
+const deleteProfilePicture = async (req, res) => {
+    var _a;
+    try {
+        if (!((_a = req.user) === null || _a === void 0 ? void 0 : _a.userId)) {
+            return res.status(401).json({
+                status: "error",
+                message: "Not authenticated"
+            });
+        }
+        logger_1.default.info(`Profile picture deletion initiated for user ${req.user.userId}`);
+        // Remove profile picture
+        const updatedUser = await userService.deleteProfilePicture(req.user.userId);
+        return res.status(200).json({
+            status: "success",
+            message: "Profile picture deleted successfully",
+            data: updatedUser
+        });
+    }
+    catch (error) {
+        logger_1.default.error(`Error deleting profile picture: ${error.message}`);
+        if (error.message === "User not found") {
+            return res.status(404).json({
+                status: "error",
+                message: "User not found"
+            });
+        }
+        return res.status(500).json({
+            status: "error",
+            message: "Failed to delete profile picture",
+            details: error.message
+        });
+    }
+};
+exports.deleteProfilePicture = deleteProfilePicture;