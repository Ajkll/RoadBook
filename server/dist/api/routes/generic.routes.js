<<<<<<< HEAD
"use strict";
var __createBinding = (this && this.__createBinding) || (Object.create ? (function(o, m, k, k2) {
    if (k2 === undefined) k2 = k;
    var desc = Object.getOwnPropertyDescriptor(m, k);
    if (!desc || ("get" in desc ? !m.__esModule : desc.writable || desc.configurable)) {
      desc = { enumerable: true, get: function() { return m[k]; } };
    }
    Object.defineProperty(o, k2, desc);
}) : (function(o, m, k, k2) {
    if (k2 === undefined) k2 = k;
    o[k2] = m[k];
}));
var __setModuleDefault = (this && this.__setModuleDefault) || (Object.create ? (function(o, v) {
    Object.defineProperty(o, "default", { enumerable: true, value: v });
}) : function(o, v) {
    o["default"] = v;
});
var __importStar = (this && this.__importStar) || (function () {
    var ownKeys = function(o) {
        ownKeys = Object.getOwnPropertyNames || function (o) {
            var ar = [];
            for (var k in o) if (Object.prototype.hasOwnProperty.call(o, k)) ar[ar.length] = k;
            return ar;
        };
        return ownKeys(o);
    };
    return function (mod) {
        if (mod && mod.__esModule) return mod;
        var result = {};
        if (mod != null) for (var k = ownKeys(mod), i = 0; i < k.length; i++) if (k[i] !== "default") __createBinding(result, mod, k[i]);
        __setModuleDefault(result, mod);
        return result;
    };
})();
var __importDefault = (this && this.__importDefault) || function (mod) {
    return (mod && mod.__esModule) ? mod : { "default": mod };
};
Object.defineProperty(exports, "__esModule", { value: true });
exports.createCrudRoutes = createCrudRoutes;
/**
 * Generic CRUD Routes
 * This module provides a factory function that generates standard CRUD routes for any service
 */
const express_1 = __importDefault(require("express"));
const crud_service_1 = require("../../services/crud.service");
const authMiddleware = __importStar(require("../../middleware/auth.middleware"));
/**
 * Creates a router with standard CRUD routes for a service
 *
 * @param service The CRUD service to create routes for
 * @param options Options for configuring the routes
 * @returns Express router with CRUD routes
 */
function createCrudRoutes(service, options = {}) {
    // Default options
    const { basePath = '', requireAuth = true, requireAdmin = false, customRoutes } = options;
    // Create controller from service
    const controller = (0, crud_service_1.createCrudController)(service);
    // Create router
    const router = express_1.default.Router();
    // Apply auth middleware if required
    const authMiddlewares = [];
    if (requireAuth) {
        authMiddlewares.push(authMiddleware.authenticate);
    }
    if (requireAdmin) {
        authMiddlewares.push(authMiddleware.authorizeAdmin);
    }
    // GET /:id - Get by ID
    router.get(`${basePath}/:id`, ...authMiddlewares, controller.getById);
    // GET / - Get many with filtering
    router.get(basePath, ...authMiddlewares, controller.getMany);
    // POST / - Create
    router.post(basePath, ...authMiddlewares, controller.create);
    // PUT /:id - Update
    router.put(`${basePath}/:id`, ...authMiddlewares, controller.update);
    // DELETE /:id - Delete
    router.delete(`${basePath}/:id`, ...authMiddlewares, controller.remove);
    // Apply custom routes if provided
    if (customRoutes) {
        customRoutes(router);
    }
    return router;
}
=======
"use strict";
var __createBinding = (this && this.__createBinding) || (Object.create ? (function(o, m, k, k2) {
    if (k2 === undefined) k2 = k;
    var desc = Object.getOwnPropertyDescriptor(m, k);
    if (!desc || ("get" in desc ? !m.__esModule : desc.writable || desc.configurable)) {
      desc = { enumerable: true, get: function() { return m[k]; } };
    }
    Object.defineProperty(o, k2, desc);
}) : (function(o, m, k, k2) {
    if (k2 === undefined) k2 = k;
    o[k2] = m[k];
}));
var __setModuleDefault = (this && this.__setModuleDefault) || (Object.create ? (function(o, v) {
    Object.defineProperty(o, "default", { enumerable: true, value: v });
}) : function(o, v) {
    o["default"] = v;
});
var __importStar = (this && this.__importStar) || (function () {
    var ownKeys = function(o) {
        ownKeys = Object.getOwnPropertyNames || function (o) {
            var ar = [];
            for (var k in o) if (Object.prototype.hasOwnProperty.call(o, k)) ar[ar.length] = k;
            return ar;
        };
        return ownKeys(o);
    };
    return function (mod) {
        if (mod && mod.__esModule) return mod;
        var result = {};
        if (mod != null) for (var k = ownKeys(mod), i = 0; i < k.length; i++) if (k[i] !== "default") __createBinding(result, mod, k[i]);
        __setModuleDefault(result, mod);
        return result;
    };
})();
var __importDefault = (this && this.__importDefault) || function (mod) {
    return (mod && mod.__esModule) ? mod : { "default": mod };
};
Object.defineProperty(exports, "__esModule", { value: true });
exports.createCrudRoutes = createCrudRoutes;
/**
 * Generic CRUD Routes
 * This module provides a factory function that generates standard CRUD routes for any service
 */
const express_1 = __importDefault(require("express"));
const crud_service_1 = require("../../services/crud.service");
const authMiddleware = __importStar(require("../../middleware/auth.middleware"));
/**
 * Creates a router with standard CRUD routes for a service
 *
 * @param service The CRUD service to create routes for
 * @param options Options for configuring the routes
 * @returns Express router with CRUD routes
 */
function createCrudRoutes(service, options = {}) {
    // Default options
    const { basePath = '', requireAuth = true, requireAdmin = false, customRoutes } = options;
    // Create controller from service
    const controller = (0, crud_service_1.createCrudController)(service);
    // Create router
    const router = express_1.default.Router();
    // Apply auth middleware if required
    const authMiddlewares = [];
    if (requireAuth) {
        authMiddlewares.push(authMiddleware.authenticate);
    }
    if (requireAdmin) {
        authMiddlewares.push(authMiddleware.authorizeAdmin);
    }
    // GET /:id - Get by ID
    router.get(`${basePath}/:id`, ...authMiddlewares, controller.getById);
    // GET / - Get many with filtering
    router.get(basePath, ...authMiddlewares, controller.getMany);
    // POST / - Create
    router.post(basePath, ...authMiddlewares, controller.create);
    // PUT /:id - Update
    router.put(`${basePath}/:id`, ...authMiddlewares, controller.update);
    // DELETE /:id - Delete
    router.delete(`${basePath}/:id`, ...authMiddlewares, controller.remove);
    // Apply custom routes if provided
    if (customRoutes) {
        customRoutes(router);
    }
    return router;
}
>>>>>>> 96214de1
<|MERGE_RESOLUTION|>--- conflicted
+++ resolved
@@ -1,171 +1,84 @@
-<<<<<<< HEAD
-"use strict";
-var __createBinding = (this && this.__createBinding) || (Object.create ? (function(o, m, k, k2) {
-    if (k2 === undefined) k2 = k;
-    var desc = Object.getOwnPropertyDescriptor(m, k);
-    if (!desc || ("get" in desc ? !m.__esModule : desc.writable || desc.configurable)) {
-      desc = { enumerable: true, get: function() { return m[k]; } };
-    }
-    Object.defineProperty(o, k2, desc);
-}) : (function(o, m, k, k2) {
-    if (k2 === undefined) k2 = k;
-    o[k2] = m[k];
-}));
-var __setModuleDefault = (this && this.__setModuleDefault) || (Object.create ? (function(o, v) {
-    Object.defineProperty(o, "default", { enumerable: true, value: v });
-}) : function(o, v) {
-    o["default"] = v;
-});
-var __importStar = (this && this.__importStar) || (function () {
-    var ownKeys = function(o) {
-        ownKeys = Object.getOwnPropertyNames || function (o) {
-            var ar = [];
-            for (var k in o) if (Object.prototype.hasOwnProperty.call(o, k)) ar[ar.length] = k;
-            return ar;
-        };
-        return ownKeys(o);
-    };
-    return function (mod) {
-        if (mod && mod.__esModule) return mod;
-        var result = {};
-        if (mod != null) for (var k = ownKeys(mod), i = 0; i < k.length; i++) if (k[i] !== "default") __createBinding(result, mod, k[i]);
-        __setModuleDefault(result, mod);
-        return result;
-    };
-})();
-var __importDefault = (this && this.__importDefault) || function (mod) {
-    return (mod && mod.__esModule) ? mod : { "default": mod };
-};
-Object.defineProperty(exports, "__esModule", { value: true });
-exports.createCrudRoutes = createCrudRoutes;
-/**
- * Generic CRUD Routes
- * This module provides a factory function that generates standard CRUD routes for any service
- */
-const express_1 = __importDefault(require("express"));
-const crud_service_1 = require("../../services/crud.service");
-const authMiddleware = __importStar(require("../../middleware/auth.middleware"));
-/**
- * Creates a router with standard CRUD routes for a service
- *
- * @param service The CRUD service to create routes for
- * @param options Options for configuring the routes
- * @returns Express router with CRUD routes
- */
-function createCrudRoutes(service, options = {}) {
-    // Default options
-    const { basePath = '', requireAuth = true, requireAdmin = false, customRoutes } = options;
-    // Create controller from service
-    const controller = (0, crud_service_1.createCrudController)(service);
-    // Create router
-    const router = express_1.default.Router();
-    // Apply auth middleware if required
-    const authMiddlewares = [];
-    if (requireAuth) {
-        authMiddlewares.push(authMiddleware.authenticate);
-    }
-    if (requireAdmin) {
-        authMiddlewares.push(authMiddleware.authorizeAdmin);
-    }
-    // GET /:id - Get by ID
-    router.get(`${basePath}/:id`, ...authMiddlewares, controller.getById);
-    // GET / - Get many with filtering
-    router.get(basePath, ...authMiddlewares, controller.getMany);
-    // POST / - Create
-    router.post(basePath, ...authMiddlewares, controller.create);
-    // PUT /:id - Update
-    router.put(`${basePath}/:id`, ...authMiddlewares, controller.update);
-    // DELETE /:id - Delete
-    router.delete(`${basePath}/:id`, ...authMiddlewares, controller.remove);
-    // Apply custom routes if provided
-    if (customRoutes) {
-        customRoutes(router);
-    }
-    return router;
-}
-=======
-"use strict";
-var __createBinding = (this && this.__createBinding) || (Object.create ? (function(o, m, k, k2) {
-    if (k2 === undefined) k2 = k;
-    var desc = Object.getOwnPropertyDescriptor(m, k);
-    if (!desc || ("get" in desc ? !m.__esModule : desc.writable || desc.configurable)) {
-      desc = { enumerable: true, get: function() { return m[k]; } };
-    }
-    Object.defineProperty(o, k2, desc);
-}) : (function(o, m, k, k2) {
-    if (k2 === undefined) k2 = k;
-    o[k2] = m[k];
-}));
-var __setModuleDefault = (this && this.__setModuleDefault) || (Object.create ? (function(o, v) {
-    Object.defineProperty(o, "default", { enumerable: true, value: v });
-}) : function(o, v) {
-    o["default"] = v;
-});
-var __importStar = (this && this.__importStar) || (function () {
-    var ownKeys = function(o) {
-        ownKeys = Object.getOwnPropertyNames || function (o) {
-            var ar = [];
-            for (var k in o) if (Object.prototype.hasOwnProperty.call(o, k)) ar[ar.length] = k;
-            return ar;
-        };
-        return ownKeys(o);
-    };
-    return function (mod) {
-        if (mod && mod.__esModule) return mod;
-        var result = {};
-        if (mod != null) for (var k = ownKeys(mod), i = 0; i < k.length; i++) if (k[i] !== "default") __createBinding(result, mod, k[i]);
-        __setModuleDefault(result, mod);
-        return result;
-    };
-})();
-var __importDefault = (this && this.__importDefault) || function (mod) {
-    return (mod && mod.__esModule) ? mod : { "default": mod };
-};
-Object.defineProperty(exports, "__esModule", { value: true });
-exports.createCrudRoutes = createCrudRoutes;
-/**
- * Generic CRUD Routes
- * This module provides a factory function that generates standard CRUD routes for any service
- */
-const express_1 = __importDefault(require("express"));
-const crud_service_1 = require("../../services/crud.service");
-const authMiddleware = __importStar(require("../../middleware/auth.middleware"));
-/**
- * Creates a router with standard CRUD routes for a service
- *
- * @param service The CRUD service to create routes for
- * @param options Options for configuring the routes
- * @returns Express router with CRUD routes
- */
-function createCrudRoutes(service, options = {}) {
-    // Default options
-    const { basePath = '', requireAuth = true, requireAdmin = false, customRoutes } = options;
-    // Create controller from service
-    const controller = (0, crud_service_1.createCrudController)(service);
-    // Create router
-    const router = express_1.default.Router();
-    // Apply auth middleware if required
-    const authMiddlewares = [];
-    if (requireAuth) {
-        authMiddlewares.push(authMiddleware.authenticate);
-    }
-    if (requireAdmin) {
-        authMiddlewares.push(authMiddleware.authorizeAdmin);
-    }
-    // GET /:id - Get by ID
-    router.get(`${basePath}/:id`, ...authMiddlewares, controller.getById);
-    // GET / - Get many with filtering
-    router.get(basePath, ...authMiddlewares, controller.getMany);
-    // POST / - Create
-    router.post(basePath, ...authMiddlewares, controller.create);
-    // PUT /:id - Update
-    router.put(`${basePath}/:id`, ...authMiddlewares, controller.update);
-    // DELETE /:id - Delete
-    router.delete(`${basePath}/:id`, ...authMiddlewares, controller.remove);
-    // Apply custom routes if provided
-    if (customRoutes) {
-        customRoutes(router);
-    }
-    return router;
-}
->>>>>>> 96214de1
+"use strict";
+var __createBinding = (this && this.__createBinding) || (Object.create ? (function(o, m, k, k2) {
+    if (k2 === undefined) k2 = k;
+    var desc = Object.getOwnPropertyDescriptor(m, k);
+    if (!desc || ("get" in desc ? !m.__esModule : desc.writable || desc.configurable)) {
+      desc = { enumerable: true, get: function() { return m[k]; } };
+    }
+    Object.defineProperty(o, k2, desc);
+}) : (function(o, m, k, k2) {
+    if (k2 === undefined) k2 = k;
+    o[k2] = m[k];
+}));
+var __setModuleDefault = (this && this.__setModuleDefault) || (Object.create ? (function(o, v) {
+    Object.defineProperty(o, "default", { enumerable: true, value: v });
+}) : function(o, v) {
+    o["default"] = v;
+});
+var __importStar = (this && this.__importStar) || (function () {
+    var ownKeys = function(o) {
+        ownKeys = Object.getOwnPropertyNames || function (o) {
+            var ar = [];
+            for (var k in o) if (Object.prototype.hasOwnProperty.call(o, k)) ar[ar.length] = k;
+            return ar;
+        };
+        return ownKeys(o);
+    };
+    return function (mod) {
+        if (mod && mod.__esModule) return mod;
+        var result = {};
+        if (mod != null) for (var k = ownKeys(mod), i = 0; i < k.length; i++) if (k[i] !== "default") __createBinding(result, mod, k[i]);
+        __setModuleDefault(result, mod);
+        return result;
+    };
+})();
+var __importDefault = (this && this.__importDefault) || function (mod) {
+    return (mod && mod.__esModule) ? mod : { "default": mod };
+};
+Object.defineProperty(exports, "__esModule", { value: true });
+exports.createCrudRoutes = createCrudRoutes;
+/**
+ * Generic CRUD Routes
+ * This module provides a factory function that generates standard CRUD routes for any service
+ */
+const express_1 = __importDefault(require("express"));
+const crud_service_1 = require("../../services/crud.service");
+const authMiddleware = __importStar(require("../../middleware/auth.middleware"));
+/**
+ * Creates a router with standard CRUD routes for a service
+ *
+ * @param service The CRUD service to create routes for
+ * @param options Options for configuring the routes
+ * @returns Express router with CRUD routes
+ */
+function createCrudRoutes(service, options = {}) {
+    // Default options
+    const { basePath = '', requireAuth = true, requireAdmin = false, customRoutes } = options;
+    // Create controller from service
+    const controller = (0, crud_service_1.createCrudController)(service);
+    // Create router
+    const router = express_1.default.Router();
+    // Apply auth middleware if required
+    const authMiddlewares = [];
+    if (requireAuth) {
+        authMiddlewares.push(authMiddleware.authenticate);
+    }
+    if (requireAdmin) {
+        authMiddlewares.push(authMiddleware.authorizeAdmin);
+    }
+    // GET /:id - Get by ID
+    router.get(`${basePath}/:id`, ...authMiddlewares, controller.getById);
+    // GET / - Get many with filtering
+    router.get(basePath, ...authMiddlewares, controller.getMany);
+    // POST / - Create
+    router.post(basePath, ...authMiddlewares, controller.create);
+    // PUT /:id - Update
+    router.put(`${basePath}/:id`, ...authMiddlewares, controller.update);
+    // DELETE /:id - Delete
+    router.delete(`${basePath}/:id`, ...authMiddlewares, controller.remove);
+    // Apply custom routes if provided
+    if (customRoutes) {
+        customRoutes(router);
+    }
+    return router;
+}