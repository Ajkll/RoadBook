<<<<<<< HEAD
"use strict";
/**
 * ROUTES INDEX
 *
 * Ce fichier agit comme point d'entrée pour toutes les routes API:
 * - /auth: Routes d'authentification (login, register, etc.)
 * - /users: Routes utilisateur (profil, mise à jour, etc.)
 * - /roadbooks: Routes des carnets de route (création, mise à jour, etc.)
 * - /sessions: Routes des sessions de conduite (détails, validation, etc.)
 * - /competencies: Routes des compétences (taxonomie, progression, validation)
 * - /badges: Routes des badges (gamification, récompenses)
 * - /community: Routes de la communauté (posts, commentaires, likes)
 * - /marketplace: Routes du marketplace (annonces, achats, ventes)
 * - /notifications: Routes des notifications (alertes, messages)
 * - /dashboard: Routes du tableau de bord (statistiques, activité récente)
 * - /status: Statut de l'API
 * - /health: Vérification santé de l'API
 * - /: Documentation des endpoints disponibles
 */
var __importDefault = (this && this.__importDefault) || function (mod) {
    return (mod && mod.__esModule) ? mod : { "default": mod };
};
Object.defineProperty(exports, "__esModule", { value: true });
const express_1 = require("express");
const auth_routes_1 = __importDefault(require("./auth.routes"));
const user_routes_1 = __importDefault(require("./user.routes"));
const roadbook_routes_1 = __importDefault(require("./roadbook.routes"));
const session_routes_1 = __importDefault(require("./session.routes"));
const competency_routes_1 = __importDefault(require("./competency.routes"));
const dashboard_routes_1 = __importDefault(require("./dashboard.routes"));
const badge_routes_1 = __importDefault(require("./badge.routes"));
const community_routes_1 = __importDefault(require("./community.routes"));
const notification_routes_1 = __importDefault(require("./notification.routes"));
const marketplace_routes_1 = __importDefault(require("./marketplace.routes"));
const router = (0, express_1.Router)();
// Mount route handlers
router.use('/auth', auth_routes_1.default);
router.use('/users', user_routes_1.default);
router.use('/roadbooks', roadbook_routes_1.default);
router.use('/sessions', session_routes_1.default);
router.use('/competencies', competency_routes_1.default);
router.use('/dashboard', dashboard_routes_1.default);
router.use('/badges', badge_routes_1.default);
router.use('/community', community_routes_1.default);
router.use('/notifications', notification_routes_1.default);
router.use('/marketplace', marketplace_routes_1.default);
// API status route
router.get('/status', (req, res) => {
    res.json({
        status: 'online',
        timestamp: new Date().toISOString(),
        version: '1.0.0',
        server: 'RoadBook API'
    });
});
// Health check endpoint
router.get('/health', (req, res) => {
    res.json({
        healthy: true,
        message: 'Server is healthy',
        timestamp: new Date().toISOString()
    });
});
// API documentation route
router.get('/', (req, res) => {
    res.json({
        message: 'RoadBook API Documentation',
        endpoints: {
            auth: {
                register: 'POST /api/auth/register - Create a new user account',
                login: 'POST /api/auth/login - Authenticate and get tokens',
                logout: 'POST /api/auth/logout - Logout and invalidate tokens',
                refreshToken: 'POST /api/auth/refresh-token - Get a new access token',
                verify: 'GET /api/auth/verify - Verify token validity'
            },
            badges: {
                list: 'GET /api/badges - Get all available badges',
                getById: 'GET /api/badges/:badgeId - Get a specific badge',
                byCategory: 'GET /api/badges/categories/:category - Get badges by category',
                leaderboard: 'GET /api/badges/leaderboard - Get badge leaderboard',
                myBadges: 'GET /api/badges/users/me - Get current user badges',
                userBadges: 'GET /api/badges/users/:userId - Get badges for a specific user',
                checkBadges: 'POST /api/badges/check - Check and award new badges for current user',
                create: 'POST /api/badges - Create a new badge (admin)',
                update: 'PUT /api/badges/:badgeId - Update a badge (admin)',
                delete: 'DELETE /api/badges/:badgeId - Delete a badge (admin)',
                award: 'POST /api/badges/award - Award a badge to a user (admin)',
                revoke: 'DELETE /api/badges/:badgeId/users/:userId - Revoke a badge from a user (admin)'
            },
            users: {
                me: 'GET /api/users/me - Get current user profile',
                update: 'PUT /api/users/me - Update current user profile',
                changePassword: 'PUT /api/users/me/password - Change password',
                getById: 'GET /api/users/:id - Get a specific user',
                updateUser: 'PUT /api/users/:id - Update a user',
                sessions: 'GET /api/users/:userId/sessions - Get sessions for a specific user'
            },
            roadbooks: {
                list: 'GET /api/roadbooks - Get all roadbooks for current user',
                create: 'POST /api/roadbooks - Create a new roadbook',
                guided: 'GET /api/roadbooks/guided - Get roadbooks where user is guide',
                get: 'GET /api/roadbooks/:id - Get roadbook details',
                update: 'PUT /api/roadbooks/:id - Update a roadbook',
                delete: 'DELETE /api/roadbooks/:id - Delete a roadbook',
                updateStatus: 'PATCH /api/roadbooks/:id/status - Update roadbook status',
                assignGuide: 'POST /api/roadbooks/:id/guide - Assign a guide to a roadbook',
                sessions: 'GET /api/roadbooks/:id/sessions - Get roadbook sessions',
                createSession: 'POST /api/roadbooks/:id/sessions - Create a new session'
            },
            sessions: {
                getById: 'GET /api/sessions/:id - Get session details',
                update: 'PUT /api/sessions/:id - Update a session',
                delete: 'DELETE /api/sessions/:id - Delete a session',
                validate: 'POST /api/sessions/:id/validate - Validate a session',
                addComment: 'POST /api/sessions/:id/comments - Add a comment to a session'
            },
            competencies: {
                list: 'GET /api/competencies - Get all competencies',
                single: 'GET /api/competencies/:id - Get a specific competency',
                phase: 'GET /api/competencies/phases/:phase - Get competencies for a phase',
                roadbookProgress: 'GET /api/roadbooks/:roadbookId/competencies - Get competency progress for a roadbook',
                updateStatus: 'PUT /api/roadbooks/:roadbookId/competencies/:competencyId - Update competency status',
                detail: 'GET /api/roadbooks/:roadbookId/competencies/:competencyId/detail - Get detailed competency progress',
                sessionValidations: 'GET /api/sessions/:sessionId/competencies - Get competency validations for a session',
                validate: 'POST /api/sessions/:sessionId/competencies/validate - Validate competencies in a session',
                apprenticeStats: 'GET /api/users/:apprenticeId/competencies/stats - Get apprentice competency statistics'
            },
            community: {
                list: 'GET /api/community - Get all posts with pagination',
                search: 'GET /api/community/search - Search posts by query',
                createPost: 'POST /api/community - Create a new post',
                userPosts: 'GET /api/community/users/:userId - Get posts by a specific user',
                getPost: 'GET /api/community/:postId - Get a specific post with comments',
                updatePost: 'PUT /api/community/:postId - Update a post',
                deletePost: 'DELETE /api/community/:postId - Delete a post',
                addComment: 'POST /api/community/:postId/comments - Add a comment to a post',
                deleteComment: 'DELETE /api/community/comments/:commentId - Delete a comment',
                likePost: 'POST /api/community/:postId/likes - Like a post',
                unlikePost: 'DELETE /api/community/:postId/likes - Unlike a post',
                getLikes: 'GET /api/community/:postId/likes - Get users who liked a post',
                checkLike: 'GET /api/community/:postId/likes/check - Check if user has liked a post'
            },
            notifications: {
                list: 'GET /api/notifications - Get all notifications for current user',
                unreadCount: 'GET /api/notifications/unread-count - Get unread notification count',
                markAsRead: 'PUT /api/notifications/:notificationId/read - Mark a notification as read',
                markAllAsRead: 'PUT /api/notifications/read-all - Mark all notifications as read',
                delete: 'DELETE /api/notifications/:notificationId - Delete a notification',
                deleteAll: 'DELETE /api/notifications - Delete all notifications',
                cleanup: 'POST /api/notifications/cleanup - Clean up old notifications (admin)'
            },
            marketplace: {
                list: 'GET /api/marketplace - Get all marketplace listings with filtering',
                search: 'GET /api/marketplace/search - Search marketplace listings',
                sellerListings: 'GET /api/marketplace/seller - Get listings for the authenticated seller',
                purchases: 'GET /api/marketplace/purchases - Get purchase history for authenticated user',
                purchaseDetails: 'GET /api/marketplace/purchases/:id - Get purchase details by ID',
                listingDetails: 'GET /api/marketplace/:id - Get a marketplace listing by ID',
                listingPurchases: 'GET /api/marketplace/:id/purchases - Get purchases for a specific listing',
                createListing: 'POST /api/marketplace - Create a new marketplace listing',
                purchase: 'POST /api/marketplace/purchase - Purchase a listing (simulated transaction)',
                updateListing: 'PUT /api/marketplace/:id - Update a listing',
                changeStatus: 'PATCH /api/marketplace/:id/status - Change listing status',
                deleteListing: 'DELETE /api/marketplace/:id - Delete a listing'
            },
            dashboard: {
                me: 'GET /api/dashboard/me - Get current user dashboard',
                activity: 'GET /api/dashboard/activity - Get recent activity',
                apprentice: 'GET /api/dashboard/apprentice/:id - Get apprentice statistics',
                roadbook: 'GET /api/dashboard/roadbook/:id - Get roadbook statistics'
            }
        },
        rootEndpoints: {
            status: 'GET /api/status - Get API status',
            health: 'GET /api/health - Health check',
            docs: 'GET /api - This documentation'
        }
    });
});
exports.default = router;
=======
"use strict";
/**
 * ROUTES INDEX
 *
 * Ce fichier agit comme point d'entrée pour toutes les routes API:
 * - /auth: Routes d'authentification (login, register, etc.)
 * - /users: Routes utilisateur (profil, mise à jour, etc.)
 * - /roadbooks: Routes des carnets de route (création, mise à jour, etc.)
 * - /sessions: Routes des sessions de conduite (détails, validation, etc.)
 * - /competencies: Routes des compétences (taxonomie, progression, validation)
 * - /badges: Routes des badges (gamification, récompenses)
 * - /community: Routes de la communauté (posts, commentaires, likes)
 * - /marketplace: Routes du marketplace (annonces, achats, ventes)
 * - /notifications: Routes des notifications (alertes, messages)
 * - /dashboard: Routes du tableau de bord (statistiques, activité récente)
 * - /status: Statut de l'API
 * - /health: Vérification santé de l'API
 * - /: Documentation des endpoints disponibles
 */
var __importDefault = (this && this.__importDefault) || function (mod) {
    return (mod && mod.__esModule) ? mod : { "default": mod };
};
Object.defineProperty(exports, "__esModule", { value: true });
const express_1 = require("express");
const auth_routes_1 = __importDefault(require("./auth.routes"));
const user_routes_1 = __importDefault(require("./user.routes"));
const roadbook_routes_1 = __importDefault(require("./roadbook.routes"));
const session_routes_1 = __importDefault(require("./session.routes"));
const competency_routes_1 = __importDefault(require("./competency.routes"));
const dashboard_routes_1 = __importDefault(require("./dashboard.routes"));
const badge_routes_1 = __importDefault(require("./badge.routes"));
const community_routes_1 = __importDefault(require("./community.routes"));
const notification_routes_1 = __importDefault(require("./notification.routes"));
const marketplace_routes_1 = __importDefault(require("./marketplace.routes"));
const router = (0, express_1.Router)();
// Mount route handlers
router.use('/auth', auth_routes_1.default);
router.use('/users', user_routes_1.default);
router.use('/roadbooks', roadbook_routes_1.default);
router.use('/sessions', session_routes_1.default);
router.use('/competencies', competency_routes_1.default);
router.use('/dashboard', dashboard_routes_1.default);
router.use('/badges', badge_routes_1.default);
router.use('/community', community_routes_1.default);
router.use('/notifications', notification_routes_1.default);
router.use('/marketplace', marketplace_routes_1.default);
// API status route
router.get('/status', (req, res) => {
    res.json({
        status: 'online',
        timestamp: new Date().toISOString(),
        version: '1.0.0',
        server: 'RoadBook API'
    });
});
// Health check endpoint
router.get('/health', (req, res) => {
    res.json({
        healthy: true,
        message: 'Server is healthy',
        timestamp: new Date().toISOString()
    });
});
// API documentation route
router.get('/', (req, res) => {
    res.json({
        message: 'RoadBook API Documentation',
        endpoints: {
            auth: {
                register: 'POST /api/auth/register - Create a new user account',
                login: 'POST /api/auth/login - Authenticate and get tokens',
                logout: 'POST /api/auth/logout - Logout and invalidate tokens',
                refreshToken: 'POST /api/auth/refresh-token - Get a new access token',
                verify: 'GET /api/auth/verify - Verify token validity'
            },
            badges: {
                list: 'GET /api/badges - Get all available badges',
                getById: 'GET /api/badges/:badgeId - Get a specific badge',
                byCategory: 'GET /api/badges/categories/:category - Get badges by category',
                leaderboard: 'GET /api/badges/leaderboard - Get badge leaderboard',
                myBadges: 'GET /api/badges/users/me - Get current user badges',
                userBadges: 'GET /api/badges/users/:userId - Get badges for a specific user',
                checkBadges: 'POST /api/badges/check - Check and award new badges for current user',
                create: 'POST /api/badges - Create a new badge (admin)',
                update: 'PUT /api/badges/:badgeId - Update a badge (admin)',
                delete: 'DELETE /api/badges/:badgeId - Delete a badge (admin)',
                award: 'POST /api/badges/award - Award a badge to a user (admin)',
                revoke: 'DELETE /api/badges/:badgeId/users/:userId - Revoke a badge from a user (admin)'
            },
            users: {
                me: 'GET /api/users/me - Get current user profile',
                update: 'PUT /api/users/me - Update current user profile',
                changePassword: 'PUT /api/users/me/password - Change password',
                getById: 'GET /api/users/:id - Get a specific user',
                updateUser: 'PUT /api/users/:id - Update a user',
                sessions: 'GET /api/users/:userId/sessions - Get sessions for a specific user'
            },
            roadbooks: {
                list: 'GET /api/roadbooks - Get all roadbooks for current user',
                create: 'POST /api/roadbooks - Create a new roadbook',
                guided: 'GET /api/roadbooks/guided - Get roadbooks where user is guide',
                get: 'GET /api/roadbooks/:id - Get roadbook details',
                update: 'PUT /api/roadbooks/:id - Update a roadbook',
                delete: 'DELETE /api/roadbooks/:id - Delete a roadbook',
                updateStatus: 'PATCH /api/roadbooks/:id/status - Update roadbook status',
                assignGuide: 'POST /api/roadbooks/:id/guide - Assign a guide to a roadbook',
                sessions: 'GET /api/roadbooks/:id/sessions - Get roadbook sessions',
                createSession: 'POST /api/roadbooks/:id/sessions - Create a new session'
            },
            sessions: {
                getById: 'GET /api/sessions/:id - Get session details',
                update: 'PUT /api/sessions/:id - Update a session',
                delete: 'DELETE /api/sessions/:id - Delete a session',
                validate: 'POST /api/sessions/:id/validate - Validate a session',
                addComment: 'POST /api/sessions/:id/comments - Add a comment to a session'
            },
            competencies: {
                list: 'GET /api/competencies - Get all competencies',
                single: 'GET /api/competencies/:id - Get a specific competency',
                phase: 'GET /api/competencies/phases/:phase - Get competencies for a phase',
                roadbookProgress: 'GET /api/roadbooks/:roadbookId/competencies - Get competency progress for a roadbook',
                updateStatus: 'PUT /api/roadbooks/:roadbookId/competencies/:competencyId - Update competency status',
                detail: 'GET /api/roadbooks/:roadbookId/competencies/:competencyId/detail - Get detailed competency progress',
                sessionValidations: 'GET /api/sessions/:sessionId/competencies - Get competency validations for a session',
                validate: 'POST /api/sessions/:sessionId/competencies/validate - Validate competencies in a session',
                apprenticeStats: 'GET /api/users/:apprenticeId/competencies/stats - Get apprentice competency statistics'
            },
            community: {
                list: 'GET /api/community - Get all posts with pagination',
                search: 'GET /api/community/search - Search posts by query',
                createPost: 'POST /api/community - Create a new post',
                userPosts: 'GET /api/community/users/:userId - Get posts by a specific user',
                getPost: 'GET /api/community/:postId - Get a specific post with comments',
                updatePost: 'PUT /api/community/:postId - Update a post',
                deletePost: 'DELETE /api/community/:postId - Delete a post',
                addComment: 'POST /api/community/:postId/comments - Add a comment to a post',
                deleteComment: 'DELETE /api/community/comments/:commentId - Delete a comment',
                likePost: 'POST /api/community/:postId/likes - Like a post',
                unlikePost: 'DELETE /api/community/:postId/likes - Unlike a post',
                getLikes: 'GET /api/community/:postId/likes - Get users who liked a post',
                checkLike: 'GET /api/community/:postId/likes/check - Check if user has liked a post'
            },
            notifications: {
                list: 'GET /api/notifications - Get all notifications for current user',
                unreadCount: 'GET /api/notifications/unread-count - Get unread notification count',
                markAsRead: 'PUT /api/notifications/:notificationId/read - Mark a notification as read',
                markAllAsRead: 'PUT /api/notifications/read-all - Mark all notifications as read',
                delete: 'DELETE /api/notifications/:notificationId - Delete a notification',
                deleteAll: 'DELETE /api/notifications - Delete all notifications',
                cleanup: 'POST /api/notifications/cleanup - Clean up old notifications (admin)'
            },
            marketplace: {
                list: 'GET /api/marketplace - Get all marketplace listings with filtering',
                search: 'GET /api/marketplace/search - Search marketplace listings',
                sellerListings: 'GET /api/marketplace/seller - Get listings for the authenticated seller',
                purchases: 'GET /api/marketplace/purchases - Get purchase history for authenticated user',
                purchaseDetails: 'GET /api/marketplace/purchases/:id - Get purchase details by ID',
                listingDetails: 'GET /api/marketplace/:id - Get a marketplace listing by ID',
                listingPurchases: 'GET /api/marketplace/:id/purchases - Get purchases for a specific listing',
                createListing: 'POST /api/marketplace - Create a new marketplace listing',
                purchase: 'POST /api/marketplace/purchase - Purchase a listing (simulated transaction)',
                updateListing: 'PUT /api/marketplace/:id - Update a listing',
                changeStatus: 'PATCH /api/marketplace/:id/status - Change listing status',
                deleteListing: 'DELETE /api/marketplace/:id - Delete a listing'
            },
            dashboard: {
                me: 'GET /api/dashboard/me - Get current user dashboard',
                activity: 'GET /api/dashboard/activity - Get recent activity',
                apprentice: 'GET /api/dashboard/apprentice/:id - Get apprentice statistics',
                roadbook: 'GET /api/dashboard/roadbook/:id - Get roadbook statistics'
            }
        },
        rootEndpoints: {
            status: 'GET /api/status - Get API status',
            health: 'GET /api/health - Health check',
            docs: 'GET /api - This documentation'
        }
    });
});
exports.default = router;
>>>>>>> 96214de1
<|MERGE_RESOLUTION|>--- conflicted
+++ resolved
@@ -1,363 +1,180 @@
-<<<<<<< HEAD
-"use strict";
-/**
- * ROUTES INDEX
- *
- * Ce fichier agit comme point d'entrée pour toutes les routes API:
- * - /auth: Routes d'authentification (login, register, etc.)
- * - /users: Routes utilisateur (profil, mise à jour, etc.)
- * - /roadbooks: Routes des carnets de route (création, mise à jour, etc.)
- * - /sessions: Routes des sessions de conduite (détails, validation, etc.)
- * - /competencies: Routes des compétences (taxonomie, progression, validation)
- * - /badges: Routes des badges (gamification, récompenses)
- * - /community: Routes de la communauté (posts, commentaires, likes)
- * - /marketplace: Routes du marketplace (annonces, achats, ventes)
- * - /notifications: Routes des notifications (alertes, messages)
- * - /dashboard: Routes du tableau de bord (statistiques, activité récente)
- * - /status: Statut de l'API
- * - /health: Vérification santé de l'API
- * - /: Documentation des endpoints disponibles
- */
-var __importDefault = (this && this.__importDefault) || function (mod) {
-    return (mod && mod.__esModule) ? mod : { "default": mod };
-};
-Object.defineProperty(exports, "__esModule", { value: true });
-const express_1 = require("express");
-const auth_routes_1 = __importDefault(require("./auth.routes"));
-const user_routes_1 = __importDefault(require("./user.routes"));
-const roadbook_routes_1 = __importDefault(require("./roadbook.routes"));
-const session_routes_1 = __importDefault(require("./session.routes"));
-const competency_routes_1 = __importDefault(require("./competency.routes"));
-const dashboard_routes_1 = __importDefault(require("./dashboard.routes"));
-const badge_routes_1 = __importDefault(require("./badge.routes"));
-const community_routes_1 = __importDefault(require("./community.routes"));
-const notification_routes_1 = __importDefault(require("./notification.routes"));
-const marketplace_routes_1 = __importDefault(require("./marketplace.routes"));
-const router = (0, express_1.Router)();
-// Mount route handlers
-router.use('/auth', auth_routes_1.default);
-router.use('/users', user_routes_1.default);
-router.use('/roadbooks', roadbook_routes_1.default);
-router.use('/sessions', session_routes_1.default);
-router.use('/competencies', competency_routes_1.default);
-router.use('/dashboard', dashboard_routes_1.default);
-router.use('/badges', badge_routes_1.default);
-router.use('/community', community_routes_1.default);
-router.use('/notifications', notification_routes_1.default);
-router.use('/marketplace', marketplace_routes_1.default);
-// API status route
-router.get('/status', (req, res) => {
-    res.json({
-        status: 'online',
-        timestamp: new Date().toISOString(),
-        version: '1.0.0',
-        server: 'RoadBook API'
-    });
-});
-// Health check endpoint
-router.get('/health', (req, res) => {
-    res.json({
-        healthy: true,
-        message: 'Server is healthy',
-        timestamp: new Date().toISOString()
-    });
-});
-// API documentation route
-router.get('/', (req, res) => {
-    res.json({
-        message: 'RoadBook API Documentation',
-        endpoints: {
-            auth: {
-                register: 'POST /api/auth/register - Create a new user account',
-                login: 'POST /api/auth/login - Authenticate and get tokens',
-                logout: 'POST /api/auth/logout - Logout and invalidate tokens',
-                refreshToken: 'POST /api/auth/refresh-token - Get a new access token',
-                verify: 'GET /api/auth/verify - Verify token validity'
-            },
-            badges: {
-                list: 'GET /api/badges - Get all available badges',
-                getById: 'GET /api/badges/:badgeId - Get a specific badge',
-                byCategory: 'GET /api/badges/categories/:category - Get badges by category',
-                leaderboard: 'GET /api/badges/leaderboard - Get badge leaderboard',
-                myBadges: 'GET /api/badges/users/me - Get current user badges',
-                userBadges: 'GET /api/badges/users/:userId - Get badges for a specific user',
-                checkBadges: 'POST /api/badges/check - Check and award new badges for current user',
-                create: 'POST /api/badges - Create a new badge (admin)',
-                update: 'PUT /api/badges/:badgeId - Update a badge (admin)',
-                delete: 'DELETE /api/badges/:badgeId - Delete a badge (admin)',
-                award: 'POST /api/badges/award - Award a badge to a user (admin)',
-                revoke: 'DELETE /api/badges/:badgeId/users/:userId - Revoke a badge from a user (admin)'
-            },
-            users: {
-                me: 'GET /api/users/me - Get current user profile',
-                update: 'PUT /api/users/me - Update current user profile',
-                changePassword: 'PUT /api/users/me/password - Change password',
-                getById: 'GET /api/users/:id - Get a specific user',
-                updateUser: 'PUT /api/users/:id - Update a user',
-                sessions: 'GET /api/users/:userId/sessions - Get sessions for a specific user'
-            },
-            roadbooks: {
-                list: 'GET /api/roadbooks - Get all roadbooks for current user',
-                create: 'POST /api/roadbooks - Create a new roadbook',
-                guided: 'GET /api/roadbooks/guided - Get roadbooks where user is guide',
-                get: 'GET /api/roadbooks/:id - Get roadbook details',
-                update: 'PUT /api/roadbooks/:id - Update a roadbook',
-                delete: 'DELETE /api/roadbooks/:id - Delete a roadbook',
-                updateStatus: 'PATCH /api/roadbooks/:id/status - Update roadbook status',
-                assignGuide: 'POST /api/roadbooks/:id/guide - Assign a guide to a roadbook',
-                sessions: 'GET /api/roadbooks/:id/sessions - Get roadbook sessions',
-                createSession: 'POST /api/roadbooks/:id/sessions - Create a new session'
-            },
-            sessions: {
-                getById: 'GET /api/sessions/:id - Get session details',
-                update: 'PUT /api/sessions/:id - Update a session',
-                delete: 'DELETE /api/sessions/:id - Delete a session',
-                validate: 'POST /api/sessions/:id/validate - Validate a session',
-                addComment: 'POST /api/sessions/:id/comments - Add a comment to a session'
-            },
-            competencies: {
-                list: 'GET /api/competencies - Get all competencies',
-                single: 'GET /api/competencies/:id - Get a specific competency',
-                phase: 'GET /api/competencies/phases/:phase - Get competencies for a phase',
-                roadbookProgress: 'GET /api/roadbooks/:roadbookId/competencies - Get competency progress for a roadbook',
-                updateStatus: 'PUT /api/roadbooks/:roadbookId/competencies/:competencyId - Update competency status',
-                detail: 'GET /api/roadbooks/:roadbookId/competencies/:competencyId/detail - Get detailed competency progress',
-                sessionValidations: 'GET /api/sessions/:sessionId/competencies - Get competency validations for a session',
-                validate: 'POST /api/sessions/:sessionId/competencies/validate - Validate competencies in a session',
-                apprenticeStats: 'GET /api/users/:apprenticeId/competencies/stats - Get apprentice competency statistics'
-            },
-            community: {
-                list: 'GET /api/community - Get all posts with pagination',
-                search: 'GET /api/community/search - Search posts by query',
-                createPost: 'POST /api/community - Create a new post',
-                userPosts: 'GET /api/community/users/:userId - Get posts by a specific user',
-                getPost: 'GET /api/community/:postId - Get a specific post with comments',
-                updatePost: 'PUT /api/community/:postId - Update a post',
-                deletePost: 'DELETE /api/community/:postId - Delete a post',
-                addComment: 'POST /api/community/:postId/comments - Add a comment to a post',
-                deleteComment: 'DELETE /api/community/comments/:commentId - Delete a comment',
-                likePost: 'POST /api/community/:postId/likes - Like a post',
-                unlikePost: 'DELETE /api/community/:postId/likes - Unlike a post',
-                getLikes: 'GET /api/community/:postId/likes - Get users who liked a post',
-                checkLike: 'GET /api/community/:postId/likes/check - Check if user has liked a post'
-            },
-            notifications: {
-                list: 'GET /api/notifications - Get all notifications for current user',
-                unreadCount: 'GET /api/notifications/unread-count - Get unread notification count',
-                markAsRead: 'PUT /api/notifications/:notificationId/read - Mark a notification as read',
-                markAllAsRead: 'PUT /api/notifications/read-all - Mark all notifications as read',
-                delete: 'DELETE /api/notifications/:notificationId - Delete a notification',
-                deleteAll: 'DELETE /api/notifications - Delete all notifications',
-                cleanup: 'POST /api/notifications/cleanup - Clean up old notifications (admin)'
-            },
-            marketplace: {
-                list: 'GET /api/marketplace - Get all marketplace listings with filtering',
-                search: 'GET /api/marketplace/search - Search marketplace listings',
-                sellerListings: 'GET /api/marketplace/seller - Get listings for the authenticated seller',
-                purchases: 'GET /api/marketplace/purchases - Get purchase history for authenticated user',
-                purchaseDetails: 'GET /api/marketplace/purchases/:id - Get purchase details by ID',
-                listingDetails: 'GET /api/marketplace/:id - Get a marketplace listing by ID',
-                listingPurchases: 'GET /api/marketplace/:id/purchases - Get purchases for a specific listing',
-                createListing: 'POST /api/marketplace - Create a new marketplace listing',
-                purchase: 'POST /api/marketplace/purchase - Purchase a listing (simulated transaction)',
-                updateListing: 'PUT /api/marketplace/:id - Update a listing',
-                changeStatus: 'PATCH /api/marketplace/:id/status - Change listing status',
-                deleteListing: 'DELETE /api/marketplace/:id - Delete a listing'
-            },
-            dashboard: {
-                me: 'GET /api/dashboard/me - Get current user dashboard',
-                activity: 'GET /api/dashboard/activity - Get recent activity',
-                apprentice: 'GET /api/dashboard/apprentice/:id - Get apprentice statistics',
-                roadbook: 'GET /api/dashboard/roadbook/:id - Get roadbook statistics'
-            }
-        },
-        rootEndpoints: {
-            status: 'GET /api/status - Get API status',
-            health: 'GET /api/health - Health check',
-            docs: 'GET /api - This documentation'
-        }
-    });
-});
-exports.default = router;
-=======
-"use strict";
-/**
- * ROUTES INDEX
- *
- * Ce fichier agit comme point d'entrée pour toutes les routes API:
- * - /auth: Routes d'authentification (login, register, etc.)
- * - /users: Routes utilisateur (profil, mise à jour, etc.)
- * - /roadbooks: Routes des carnets de route (création, mise à jour, etc.)
- * - /sessions: Routes des sessions de conduite (détails, validation, etc.)
- * - /competencies: Routes des compétences (taxonomie, progression, validation)
- * - /badges: Routes des badges (gamification, récompenses)
- * - /community: Routes de la communauté (posts, commentaires, likes)
- * - /marketplace: Routes du marketplace (annonces, achats, ventes)
- * - /notifications: Routes des notifications (alertes, messages)
- * - /dashboard: Routes du tableau de bord (statistiques, activité récente)
- * - /status: Statut de l'API
- * - /health: Vérification santé de l'API
- * - /: Documentation des endpoints disponibles
- */
-var __importDefault = (this && this.__importDefault) || function (mod) {
-    return (mod && mod.__esModule) ? mod : { "default": mod };
-};
-Object.defineProperty(exports, "__esModule", { value: true });
-const express_1 = require("express");
-const auth_routes_1 = __importDefault(require("./auth.routes"));
-const user_routes_1 = __importDefault(require("./user.routes"));
-const roadbook_routes_1 = __importDefault(require("./roadbook.routes"));
-const session_routes_1 = __importDefault(require("./session.routes"));
-const competency_routes_1 = __importDefault(require("./competency.routes"));
-const dashboard_routes_1 = __importDefault(require("./dashboard.routes"));
-const badge_routes_1 = __importDefault(require("./badge.routes"));
-const community_routes_1 = __importDefault(require("./community.routes"));
-const notification_routes_1 = __importDefault(require("./notification.routes"));
-const marketplace_routes_1 = __importDefault(require("./marketplace.routes"));
-const router = (0, express_1.Router)();
-// Mount route handlers
-router.use('/auth', auth_routes_1.default);
-router.use('/users', user_routes_1.default);
-router.use('/roadbooks', roadbook_routes_1.default);
-router.use('/sessions', session_routes_1.default);
-router.use('/competencies', competency_routes_1.default);
-router.use('/dashboard', dashboard_routes_1.default);
-router.use('/badges', badge_routes_1.default);
-router.use('/community', community_routes_1.default);
-router.use('/notifications', notification_routes_1.default);
-router.use('/marketplace', marketplace_routes_1.default);
-// API status route
-router.get('/status', (req, res) => {
-    res.json({
-        status: 'online',
-        timestamp: new Date().toISOString(),
-        version: '1.0.0',
-        server: 'RoadBook API'
-    });
-});
-// Health check endpoint
-router.get('/health', (req, res) => {
-    res.json({
-        healthy: true,
-        message: 'Server is healthy',
-        timestamp: new Date().toISOString()
-    });
-});
-// API documentation route
-router.get('/', (req, res) => {
-    res.json({
-        message: 'RoadBook API Documentation',
-        endpoints: {
-            auth: {
-                register: 'POST /api/auth/register - Create a new user account',
-                login: 'POST /api/auth/login - Authenticate and get tokens',
-                logout: 'POST /api/auth/logout - Logout and invalidate tokens',
-                refreshToken: 'POST /api/auth/refresh-token - Get a new access token',
-                verify: 'GET /api/auth/verify - Verify token validity'
-            },
-            badges: {
-                list: 'GET /api/badges - Get all available badges',
-                getById: 'GET /api/badges/:badgeId - Get a specific badge',
-                byCategory: 'GET /api/badges/categories/:category - Get badges by category',
-                leaderboard: 'GET /api/badges/leaderboard - Get badge leaderboard',
-                myBadges: 'GET /api/badges/users/me - Get current user badges',
-                userBadges: 'GET /api/badges/users/:userId - Get badges for a specific user',
-                checkBadges: 'POST /api/badges/check - Check and award new badges for current user',
-                create: 'POST /api/badges - Create a new badge (admin)',
-                update: 'PUT /api/badges/:badgeId - Update a badge (admin)',
-                delete: 'DELETE /api/badges/:badgeId - Delete a badge (admin)',
-                award: 'POST /api/badges/award - Award a badge to a user (admin)',
-                revoke: 'DELETE /api/badges/:badgeId/users/:userId - Revoke a badge from a user (admin)'
-            },
-            users: {
-                me: 'GET /api/users/me - Get current user profile',
-                update: 'PUT /api/users/me - Update current user profile',
-                changePassword: 'PUT /api/users/me/password - Change password',
-                getById: 'GET /api/users/:id - Get a specific user',
-                updateUser: 'PUT /api/users/:id - Update a user',
-                sessions: 'GET /api/users/:userId/sessions - Get sessions for a specific user'
-            },
-            roadbooks: {
-                list: 'GET /api/roadbooks - Get all roadbooks for current user',
-                create: 'POST /api/roadbooks - Create a new roadbook',
-                guided: 'GET /api/roadbooks/guided - Get roadbooks where user is guide',
-                get: 'GET /api/roadbooks/:id - Get roadbook details',
-                update: 'PUT /api/roadbooks/:id - Update a roadbook',
-                delete: 'DELETE /api/roadbooks/:id - Delete a roadbook',
-                updateStatus: 'PATCH /api/roadbooks/:id/status - Update roadbook status',
-                assignGuide: 'POST /api/roadbooks/:id/guide - Assign a guide to a roadbook',
-                sessions: 'GET /api/roadbooks/:id/sessions - Get roadbook sessions',
-                createSession: 'POST /api/roadbooks/:id/sessions - Create a new session'
-            },
-            sessions: {
-                getById: 'GET /api/sessions/:id - Get session details',
-                update: 'PUT /api/sessions/:id - Update a session',
-                delete: 'DELETE /api/sessions/:id - Delete a session',
-                validate: 'POST /api/sessions/:id/validate - Validate a session',
-                addComment: 'POST /api/sessions/:id/comments - Add a comment to a session'
-            },
-            competencies: {
-                list: 'GET /api/competencies - Get all competencies',
-                single: 'GET /api/competencies/:id - Get a specific competency',
-                phase: 'GET /api/competencies/phases/:phase - Get competencies for a phase',
-                roadbookProgress: 'GET /api/roadbooks/:roadbookId/competencies - Get competency progress for a roadbook',
-                updateStatus: 'PUT /api/roadbooks/:roadbookId/competencies/:competencyId - Update competency status',
-                detail: 'GET /api/roadbooks/:roadbookId/competencies/:competencyId/detail - Get detailed competency progress',
-                sessionValidations: 'GET /api/sessions/:sessionId/competencies - Get competency validations for a session',
-                validate: 'POST /api/sessions/:sessionId/competencies/validate - Validate competencies in a session',
-                apprenticeStats: 'GET /api/users/:apprenticeId/competencies/stats - Get apprentice competency statistics'
-            },
-            community: {
-                list: 'GET /api/community - Get all posts with pagination',
-                search: 'GET /api/community/search - Search posts by query',
-                createPost: 'POST /api/community - Create a new post',
-                userPosts: 'GET /api/community/users/:userId - Get posts by a specific user',
-                getPost: 'GET /api/community/:postId - Get a specific post with comments',
-                updatePost: 'PUT /api/community/:postId - Update a post',
-                deletePost: 'DELETE /api/community/:postId - Delete a post',
-                addComment: 'POST /api/community/:postId/comments - Add a comment to a post',
-                deleteComment: 'DELETE /api/community/comments/:commentId - Delete a comment',
-                likePost: 'POST /api/community/:postId/likes - Like a post',
-                unlikePost: 'DELETE /api/community/:postId/likes - Unlike a post',
-                getLikes: 'GET /api/community/:postId/likes - Get users who liked a post',
-                checkLike: 'GET /api/community/:postId/likes/check - Check if user has liked a post'
-            },
-            notifications: {
-                list: 'GET /api/notifications - Get all notifications for current user',
-                unreadCount: 'GET /api/notifications/unread-count - Get unread notification count',
-                markAsRead: 'PUT /api/notifications/:notificationId/read - Mark a notification as read',
-                markAllAsRead: 'PUT /api/notifications/read-all - Mark all notifications as read',
-                delete: 'DELETE /api/notifications/:notificationId - Delete a notification',
-                deleteAll: 'DELETE /api/notifications - Delete all notifications',
-                cleanup: 'POST /api/notifications/cleanup - Clean up old notifications (admin)'
-            },
-            marketplace: {
-                list: 'GET /api/marketplace - Get all marketplace listings with filtering',
-                search: 'GET /api/marketplace/search - Search marketplace listings',
-                sellerListings: 'GET /api/marketplace/seller - Get listings for the authenticated seller',
-                purchases: 'GET /api/marketplace/purchases - Get purchase history for authenticated user',
-                purchaseDetails: 'GET /api/marketplace/purchases/:id - Get purchase details by ID',
-                listingDetails: 'GET /api/marketplace/:id - Get a marketplace listing by ID',
-                listingPurchases: 'GET /api/marketplace/:id/purchases - Get purchases for a specific listing',
-                createListing: 'POST /api/marketplace - Create a new marketplace listing',
-                purchase: 'POST /api/marketplace/purchase - Purchase a listing (simulated transaction)',
-                updateListing: 'PUT /api/marketplace/:id - Update a listing',
-                changeStatus: 'PATCH /api/marketplace/:id/status - Change listing status',
-                deleteListing: 'DELETE /api/marketplace/:id - Delete a listing'
-            },
-            dashboard: {
-                me: 'GET /api/dashboard/me - Get current user dashboard',
-                activity: 'GET /api/dashboard/activity - Get recent activity',
-                apprentice: 'GET /api/dashboard/apprentice/:id - Get apprentice statistics',
-                roadbook: 'GET /api/dashboard/roadbook/:id - Get roadbook statistics'
-            }
-        },
-        rootEndpoints: {
-            status: 'GET /api/status - Get API status',
-            health: 'GET /api/health - Health check',
-            docs: 'GET /api - This documentation'
-        }
-    });
-});
-exports.default = router;
->>>>>>> 96214de1
+"use strict";
+/**
+ * ROUTES INDEX
+ *
+ * Ce fichier agit comme point d'entrée pour toutes les routes API:
+ * - /auth: Routes d'authentification (login, register, etc.)
+ * - /users: Routes utilisateur (profil, mise à jour, etc.)
+ * - /roadbooks: Routes des carnets de route (création, mise à jour, etc.)
+ * - /sessions: Routes des sessions de conduite (détails, validation, etc.)
+ * - /competencies: Routes des compétences (taxonomie, progression, validation)
+ * - /badges: Routes des badges (gamification, récompenses)
+ * - /community: Routes de la communauté (posts, commentaires, likes)
+ * - /marketplace: Routes du marketplace (annonces, achats, ventes)
+ * - /notifications: Routes des notifications (alertes, messages)
+ * - /dashboard: Routes du tableau de bord (statistiques, activité récente)
+ * - /status: Statut de l'API
+ * - /health: Vérification santé de l'API
+ * - /: Documentation des endpoints disponibles
+ */
+var __importDefault = (this && this.__importDefault) || function (mod) {
+    return (mod && mod.__esModule) ? mod : { "default": mod };
+};
+Object.defineProperty(exports, "__esModule", { value: true });
+const express_1 = require("express");
+const auth_routes_1 = __importDefault(require("./auth.routes"));
+const user_routes_1 = __importDefault(require("./user.routes"));
+const roadbook_routes_1 = __importDefault(require("./roadbook.routes"));
+const session_routes_1 = __importDefault(require("./session.routes"));
+const competency_routes_1 = __importDefault(require("./competency.routes"));
+const dashboard_routes_1 = __importDefault(require("./dashboard.routes"));
+const badge_routes_1 = __importDefault(require("./badge.routes"));
+const community_routes_1 = __importDefault(require("./community.routes"));
+const notification_routes_1 = __importDefault(require("./notification.routes"));
+const marketplace_routes_1 = __importDefault(require("./marketplace.routes"));
+const router = (0, express_1.Router)();
+// Mount route handlers
+router.use('/auth', auth_routes_1.default);
+router.use('/users', user_routes_1.default);
+router.use('/roadbooks', roadbook_routes_1.default);
+router.use('/sessions', session_routes_1.default);
+router.use('/competencies', competency_routes_1.default);
+router.use('/dashboard', dashboard_routes_1.default);
+router.use('/badges', badge_routes_1.default);
+router.use('/community', community_routes_1.default);
+router.use('/notifications', notification_routes_1.default);
+router.use('/marketplace', marketplace_routes_1.default);
+// API status route
+router.get('/status', (req, res) => {
+    res.json({
+        status: 'online',
+        timestamp: new Date().toISOString(),
+        version: '1.0.0',
+        server: 'RoadBook API'
+    });
+});
+// Health check endpoint
+router.get('/health', (req, res) => {
+    res.json({
+        healthy: true,
+        message: 'Server is healthy',
+        timestamp: new Date().toISOString()
+    });
+});
+// API documentation route
+router.get('/', (req, res) => {
+    res.json({
+        message: 'RoadBook API Documentation',
+        endpoints: {
+            auth: {
+                register: 'POST /api/auth/register - Create a new user account',
+                login: 'POST /api/auth/login - Authenticate and get tokens',
+                logout: 'POST /api/auth/logout - Logout and invalidate tokens',
+                refreshToken: 'POST /api/auth/refresh-token - Get a new access token',
+                verify: 'GET /api/auth/verify - Verify token validity'
+            },
+            badges: {
+                list: 'GET /api/badges - Get all available badges',
+                getById: 'GET /api/badges/:badgeId - Get a specific badge',
+                byCategory: 'GET /api/badges/categories/:category - Get badges by category',
+                leaderboard: 'GET /api/badges/leaderboard - Get badge leaderboard',
+                myBadges: 'GET /api/badges/users/me - Get current user badges',
+                userBadges: 'GET /api/badges/users/:userId - Get badges for a specific user',
+                checkBadges: 'POST /api/badges/check - Check and award new badges for current user',
+                create: 'POST /api/badges - Create a new badge (admin)',
+                update: 'PUT /api/badges/:badgeId - Update a badge (admin)',
+                delete: 'DELETE /api/badges/:badgeId - Delete a badge (admin)',
+                award: 'POST /api/badges/award - Award a badge to a user (admin)',
+                revoke: 'DELETE /api/badges/:badgeId/users/:userId - Revoke a badge from a user (admin)'
+            },
+            users: {
+                me: 'GET /api/users/me - Get current user profile',
+                update: 'PUT /api/users/me - Update current user profile',
+                changePassword: 'PUT /api/users/me/password - Change password',
+                getById: 'GET /api/users/:id - Get a specific user',
+                updateUser: 'PUT /api/users/:id - Update a user',
+                sessions: 'GET /api/users/:userId/sessions - Get sessions for a specific user'
+            },
+            roadbooks: {
+                list: 'GET /api/roadbooks - Get all roadbooks for current user',
+                create: 'POST /api/roadbooks - Create a new roadbook',
+                guided: 'GET /api/roadbooks/guided - Get roadbooks where user is guide',
+                get: 'GET /api/roadbooks/:id - Get roadbook details',
+                update: 'PUT /api/roadbooks/:id - Update a roadbook',
+                delete: 'DELETE /api/roadbooks/:id - Delete a roadbook',
+                updateStatus: 'PATCH /api/roadbooks/:id/status - Update roadbook status',
+                assignGuide: 'POST /api/roadbooks/:id/guide - Assign a guide to a roadbook',
+                sessions: 'GET /api/roadbooks/:id/sessions - Get roadbook sessions',
+                createSession: 'POST /api/roadbooks/:id/sessions - Create a new session'
+            },
+            sessions: {
+                getById: 'GET /api/sessions/:id - Get session details',
+                update: 'PUT /api/sessions/:id - Update a session',
+                delete: 'DELETE /api/sessions/:id - Delete a session',
+                validate: 'POST /api/sessions/:id/validate - Validate a session',
+                addComment: 'POST /api/sessions/:id/comments - Add a comment to a session'
+            },
+            competencies: {
+                list: 'GET /api/competencies - Get all competencies',
+                single: 'GET /api/competencies/:id - Get a specific competency',
+                phase: 'GET /api/competencies/phases/:phase - Get competencies for a phase',
+                roadbookProgress: 'GET /api/roadbooks/:roadbookId/competencies - Get competency progress for a roadbook',
+                updateStatus: 'PUT /api/roadbooks/:roadbookId/competencies/:competencyId - Update competency status',
+                detail: 'GET /api/roadbooks/:roadbookId/competencies/:competencyId/detail - Get detailed competency progress',
+                sessionValidations: 'GET /api/sessions/:sessionId/competencies - Get competency validations for a session',
+                validate: 'POST /api/sessions/:sessionId/competencies/validate - Validate competencies in a session',
+                apprenticeStats: 'GET /api/users/:apprenticeId/competencies/stats - Get apprentice competency statistics'
+            },
+            community: {
+                list: 'GET /api/community - Get all posts with pagination',
+                search: 'GET /api/community/search - Search posts by query',
+                createPost: 'POST /api/community - Create a new post',
+                userPosts: 'GET /api/community/users/:userId - Get posts by a specific user',
+                getPost: 'GET /api/community/:postId - Get a specific post with comments',
+                updatePost: 'PUT /api/community/:postId - Update a post',
+                deletePost: 'DELETE /api/community/:postId - Delete a post',
+                addComment: 'POST /api/community/:postId/comments - Add a comment to a post',
+                deleteComment: 'DELETE /api/community/comments/:commentId - Delete a comment',
+                likePost: 'POST /api/community/:postId/likes - Like a post',
+                unlikePost: 'DELETE /api/community/:postId/likes - Unlike a post',
+                getLikes: 'GET /api/community/:postId/likes - Get users who liked a post',
+                checkLike: 'GET /api/community/:postId/likes/check - Check if user has liked a post'
+            },
+            notifications: {
+                list: 'GET /api/notifications - Get all notifications for current user',
+                unreadCount: 'GET /api/notifications/unread-count - Get unread notification count',
+                markAsRead: 'PUT /api/notifications/:notificationId/read - Mark a notification as read',
+                markAllAsRead: 'PUT /api/notifications/read-all - Mark all notifications as read',
+                delete: 'DELETE /api/notifications/:notificationId - Delete a notification',
+                deleteAll: 'DELETE /api/notifications - Delete all notifications',
+                cleanup: 'POST /api/notifications/cleanup - Clean up old notifications (admin)'
+            },
+            marketplace: {
+                list: 'GET /api/marketplace - Get all marketplace listings with filtering',
+                search: 'GET /api/marketplace/search - Search marketplace listings',
+                sellerListings: 'GET /api/marketplace/seller - Get listings for the authenticated seller',
+                purchases: 'GET /api/marketplace/purchases - Get purchase history for authenticated user',
+                purchaseDetails: 'GET /api/marketplace/purchases/:id - Get purchase details by ID',
+                listingDetails: 'GET /api/marketplace/:id - Get a marketplace listing by ID',
+                listingPurchases: 'GET /api/marketplace/:id/purchases - Get purchases for a specific listing',
+                createListing: 'POST /api/marketplace - Create a new marketplace listing',
+                purchase: 'POST /api/marketplace/purchase - Purchase a listing (simulated transaction)',
+                updateListing: 'PUT /api/marketplace/:id - Update a listing',
+                changeStatus: 'PATCH /api/marketplace/:id/status - Change listing status',
+                deleteListing: 'DELETE /api/marketplace/:id - Delete a listing'
+            },
+            dashboard: {
+                me: 'GET /api/dashboard/me - Get current user dashboard',
+                activity: 'GET /api/dashboard/activity - Get recent activity',
+                apprentice: 'GET /api/dashboard/apprentice/:id - Get apprentice statistics',
+                roadbook: 'GET /api/dashboard/roadbook/:id - Get roadbook statistics'
+            }
+        },
+        rootEndpoints: {
+            status: 'GET /api/status - Get API status',
+            health: 'GET /api/health - Health check',
+            docs: 'GET /api - This documentation'
+        }
+    });
+});
+exports.default = router;