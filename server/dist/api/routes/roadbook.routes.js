--- conflicted
+++ resolved
@@ -1,159 +1,78 @@
-<<<<<<< HEAD
-"use strict";
-var __createBinding = (this && this.__createBinding) || (Object.create ? (function(o, m, k, k2) {
-    if (k2 === undefined) k2 = k;
-    var desc = Object.getOwnPropertyDescriptor(m, k);
-    if (!desc || ("get" in desc ? !m.__esModule : desc.writable || desc.configurable)) {
-      desc = { enumerable: true, get: function() { return m[k]; } };
-    }
-    Object.defineProperty(o, k2, desc);
-}) : (function(o, m, k, k2) {
-    if (k2 === undefined) k2 = k;
-    o[k2] = m[k];
-}));
-var __setModuleDefault = (this && this.__setModuleDefault) || (Object.create ? (function(o, v) {
-    Object.defineProperty(o, "default", { enumerable: true, value: v });
-}) : function(o, v) {
-    o["default"] = v;
-});
-var __importStar = (this && this.__importStar) || (function () {
-    var ownKeys = function(o) {
-        ownKeys = Object.getOwnPropertyNames || function (o) {
-            var ar = [];
-            for (var k in o) if (Object.prototype.hasOwnProperty.call(o, k)) ar[ar.length] = k;
-            return ar;
-        };
-        return ownKeys(o);
-    };
-    return function (mod) {
-        if (mod && mod.__esModule) return mod;
-        var result = {};
-        if (mod != null) for (var k = ownKeys(mod), i = 0; i < k.length; i++) if (k[i] !== "default") __createBinding(result, mod, k[i]);
-        __setModuleDefault(result, mod);
-        return result;
-    };
-})();
-var __importDefault = (this && this.__importDefault) || function (mod) {
-    return (mod && mod.__esModule) ? mod : { "default": mod };
-};
-Object.defineProperty(exports, "__esModule", { value: true });
-/**
- * Roadbook API Routes
- *
- * Ces routes gèrent toutes les opérations liées aux roadbooks:
- * - Listage, création, mise à jour et suppression de roadbooks
- * - Gestion des sessions de conduite
- * - Suivi des compétences et des validations
- * - Attribution de guides aux roadbooks
- * - Calcul de statistiques et analyses
- * - Exportation PDF pour les documents officiels
- */
-const express_1 = __importDefault(require("express"));
-const auth_middleware_1 = require("../../middleware/auth.middleware");
-const roadbookController = __importStar(require("../../controllers/roadbook.controller"));
-const competencyController = __importStar(require("../../controllers/competency.controller"));
-const validation_middleware_1 = require("../../middleware/validation.middleware");
-const router = express_1.default.Router();
-// Toutes les routes nécessitent une authentification
-router.use(auth_middleware_1.authenticate);
-// Routes de gestion des roadbooks
-router.get("/", roadbookController.getUserRoadbooks);
-router.post("/", validation_middleware_1.validateRoadbook, roadbookController.createRoadbook);
-router.get("/guided", roadbookController.getGuidedRoadbooks);
-// Routes pour roadbooks spécifiques
-router.get("/:id", roadbookController.getRoadbookById);
-router.put("/:id", validation_middleware_1.validateRoadbook, roadbookController.updateRoadbook);
-router.delete("/:id", roadbookController.deleteRoadbook);
-router.patch("/:id/status", validation_middleware_1.validateRoadbookStatus, roadbookController.updateRoadbookStatus);
-router.post("/:id/guide", roadbookController.assignGuide);
-// Routes pour les statistiques et l'exportation
-router.get("/:id/statistics", roadbookController.getRoadbookStatistics);
-router.get("/:id/export", roadbookController.exportRoadbook);
-// Routes de gestion des sessions
-router.get("/:id/sessions", roadbookController.getRoadbookSessions);
-router.post("/:id/sessions", validation_middleware_1.validateCreateSession, roadbookController.createSession);
-// Routes de progression des compétences
-router.get("/:id/competencies", competencyController.getCompetencyProgressForRoadbook);
-router.put("/:id/competencies/:competencyId", validation_middleware_1.validateCompetencyStatus, competencyController.updateCompetencyStatus);
-router.get("/:id/competencies/:competencyId/detail", competencyController.getCompetencyProgressDetail);
-exports.default = router;
-=======
-"use strict";
-var __createBinding = (this && this.__createBinding) || (Object.create ? (function(o, m, k, k2) {
-    if (k2 === undefined) k2 = k;
-    var desc = Object.getOwnPropertyDescriptor(m, k);
-    if (!desc || ("get" in desc ? !m.__esModule : desc.writable || desc.configurable)) {
-      desc = { enumerable: true, get: function() { return m[k]; } };
-    }
-    Object.defineProperty(o, k2, desc);
-}) : (function(o, m, k, k2) {
-    if (k2 === undefined) k2 = k;
-    o[k2] = m[k];
-}));
-var __setModuleDefault = (this && this.__setModuleDefault) || (Object.create ? (function(o, v) {
-    Object.defineProperty(o, "default", { enumerable: true, value: v });
-}) : function(o, v) {
-    o["default"] = v;
-});
-var __importStar = (this && this.__importStar) || (function () {
-    var ownKeys = function(o) {
-        ownKeys = Object.getOwnPropertyNames || function (o) {
-            var ar = [];
-            for (var k in o) if (Object.prototype.hasOwnProperty.call(o, k)) ar[ar.length] = k;
-            return ar;
-        };
-        return ownKeys(o);
-    };
-    return function (mod) {
-        if (mod && mod.__esModule) return mod;
-        var result = {};
-        if (mod != null) for (var k = ownKeys(mod), i = 0; i < k.length; i++) if (k[i] !== "default") __createBinding(result, mod, k[i]);
-        __setModuleDefault(result, mod);
-        return result;
-    };
-})();
-var __importDefault = (this && this.__importDefault) || function (mod) {
-    return (mod && mod.__esModule) ? mod : { "default": mod };
-};
-Object.defineProperty(exports, "__esModule", { value: true });
-/**
- * Roadbook API Routes
- *
- * Ces routes gèrent toutes les opérations liées aux roadbooks:
- * - Listage, création, mise à jour et suppression de roadbooks
- * - Gestion des sessions de conduite
- * - Suivi des compétences et des validations
- * - Attribution de guides aux roadbooks
- * - Calcul de statistiques et analyses
- * - Exportation PDF pour les documents officiels
- */
-const express_1 = __importDefault(require("express"));
-const auth_middleware_1 = require("../../middleware/auth.middleware");
-const roadbookController = __importStar(require("../../controllers/roadbook.controller"));
-const competencyController = __importStar(require("../../controllers/competency.controller"));
-const validation_middleware_1 = require("../../middleware/validation.middleware");
-const router = express_1.default.Router();
-// Toutes les routes nécessitent une authentification
-router.use(auth_middleware_1.authenticate);
-// Routes de gestion des roadbooks
-router.get("/", roadbookController.getUserRoadbooks);
-router.post("/", validation_middleware_1.validateRoadbook, roadbookController.createRoadbook);
-router.get("/guided", roadbookController.getGuidedRoadbooks);
-// Routes pour roadbooks spécifiques
-router.get("/:id", roadbookController.getRoadbookById);
-router.put("/:id", validation_middleware_1.validateRoadbook, roadbookController.updateRoadbook);
-router.delete("/:id", roadbookController.deleteRoadbook);
-router.patch("/:id/status", validation_middleware_1.validateRoadbookStatus, roadbookController.updateRoadbookStatus);
-router.post("/:id/guide", roadbookController.assignGuide);
-// Routes pour les statistiques et l'exportation
-router.get("/:id/statistics", roadbookController.getRoadbookStatistics);
-router.get("/:id/export", roadbookController.exportRoadbook);
-// Routes de gestion des sessions
-router.get("/:id/sessions", roadbookController.getRoadbookSessions);
-router.post("/:id/sessions", validation_middleware_1.validateCreateSession, roadbookController.createSession);
-// Routes de progression des compétences
-router.get("/:id/competencies", competencyController.getCompetencyProgressForRoadbook);
-router.put("/:id/competencies/:competencyId", validation_middleware_1.validateCompetencyStatus, competencyController.updateCompetencyStatus);
-router.get("/:id/competencies/:competencyId/detail", competencyController.getCompetencyProgressDetail);
-exports.default = router;
->>>>>>> 96214de1
+"use strict";
+var __createBinding = (this && this.__createBinding) || (Object.create ? (function(o, m, k, k2) {
+    if (k2 === undefined) k2 = k;
+    var desc = Object.getOwnPropertyDescriptor(m, k);
+    if (!desc || ("get" in desc ? !m.__esModule : desc.writable || desc.configurable)) {
+      desc = { enumerable: true, get: function() { return m[k]; } };
+    }
+    Object.defineProperty(o, k2, desc);
+}) : (function(o, m, k, k2) {
+    if (k2 === undefined) k2 = k;
+    o[k2] = m[k];
+}));
+var __setModuleDefault = (this && this.__setModuleDefault) || (Object.create ? (function(o, v) {
+    Object.defineProperty(o, "default", { enumerable: true, value: v });
+}) : function(o, v) {
+    o["default"] = v;
+});
+var __importStar = (this && this.__importStar) || (function () {
+    var ownKeys = function(o) {
+        ownKeys = Object.getOwnPropertyNames || function (o) {
+            var ar = [];
+            for (var k in o) if (Object.prototype.hasOwnProperty.call(o, k)) ar[ar.length] = k;
+            return ar;
+        };
+        return ownKeys(o);
+    };
+    return function (mod) {
+        if (mod && mod.__esModule) return mod;
+        var result = {};
+        if (mod != null) for (var k = ownKeys(mod), i = 0; i < k.length; i++) if (k[i] !== "default") __createBinding(result, mod, k[i]);
+        __setModuleDefault(result, mod);
+        return result;
+    };
+})();
+var __importDefault = (this && this.__importDefault) || function (mod) {
+    return (mod && mod.__esModule) ? mod : { "default": mod };
+};
+Object.defineProperty(exports, "__esModule", { value: true });
+/**
+ * Roadbook API Routes
+ *
+ * Ces routes gèrent toutes les opérations liées aux roadbooks:
+ * - Listage, création, mise à jour et suppression de roadbooks
+ * - Gestion des sessions de conduite
+ * - Suivi des compétences et des validations
+ * - Attribution de guides aux roadbooks
+ * - Calcul de statistiques et analyses
+ * - Exportation PDF pour les documents officiels
+ */
+const express_1 = __importDefault(require("express"));
+const auth_middleware_1 = require("../../middleware/auth.middleware");
+const roadbookController = __importStar(require("../../controllers/roadbook.controller"));
+const competencyController = __importStar(require("../../controllers/competency.controller"));
+const validation_middleware_1 = require("../../middleware/validation.middleware");
+const router = express_1.default.Router();
+// Toutes les routes nécessitent une authentification
+router.use(auth_middleware_1.authenticate);
+// Routes de gestion des roadbooks
+router.get("/", roadbookController.getUserRoadbooks);
+router.post("/", validation_middleware_1.validateRoadbook, roadbookController.createRoadbook);
+router.get("/guided", roadbookController.getGuidedRoadbooks);
+// Routes pour roadbooks spécifiques
+router.get("/:id", roadbookController.getRoadbookById);
+router.put("/:id", validation_middleware_1.validateRoadbook, roadbookController.updateRoadbook);
+router.delete("/:id", roadbookController.deleteRoadbook);
+router.patch("/:id/status", validation_middleware_1.validateRoadbookStatus, roadbookController.updateRoadbookStatus);
+router.post("/:id/guide", roadbookController.assignGuide);
+// Routes pour les statistiques et l'exportation
+router.get("/:id/statistics", roadbookController.getRoadbookStatistics);
+router.get("/:id/export", roadbookController.exportRoadbook);
+// Routes de gestion des sessions
+router.get("/:id/sessions", roadbookController.getRoadbookSessions);
+router.post("/:id/sessions", validation_middleware_1.validateCreateSession, roadbookController.createSession);
+// Routes de progression des compétences
+router.get("/:id/competencies", competencyController.getCompetencyProgressForRoadbook);
+router.put("/:id/competencies/:competencyId", validation_middleware_1.validateCompetencyStatus, competencyController.updateCompetencyStatus);
+router.get("/:id/competencies/:competencyId/detail", competencyController.getCompetencyProgressDetail);
+exports.default = router;