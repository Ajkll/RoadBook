<<<<<<< HEAD
"use strict";
/**
 * AUTH ROUTES
 *
 * Ce fichier définit les routes d'authentification:
 * - POST /register: Inscription d'un nouvel utilisateur
 * - POST /login: Connexion avec email/mot de passe
 * - POST /logout: Déconnexion et révocation du token
 * - POST /refresh-token: Obtention d'un nouveau access token
 * - GET /verify: Vérification de la validité d'un token
 * - POST /forgot-password: Demande de réinitialisation de mot de passe
 * - POST /reset-password: Réinitialisation de mot de passe avec token
 *
 * Toutes ces routes sont publiques (ne nécessitent pas d'authentification)
 */
var __createBinding = (this && this.__createBinding) || (Object.create ? (function(o, m, k, k2) {
    if (k2 === undefined) k2 = k;
    var desc = Object.getOwnPropertyDescriptor(m, k);
    if (!desc || ("get" in desc ? !m.__esModule : desc.writable || desc.configurable)) {
      desc = { enumerable: true, get: function() { return m[k]; } };
    }
    Object.defineProperty(o, k2, desc);
}) : (function(o, m, k, k2) {
    if (k2 === undefined) k2 = k;
    o[k2] = m[k];
}));
var __setModuleDefault = (this && this.__setModuleDefault) || (Object.create ? (function(o, v) {
    Object.defineProperty(o, "default", { enumerable: true, value: v });
}) : function(o, v) {
    o["default"] = v;
});
var __importStar = (this && this.__importStar) || (function () {
    var ownKeys = function(o) {
        ownKeys = Object.getOwnPropertyNames || function (o) {
            var ar = [];
            for (var k in o) if (Object.prototype.hasOwnProperty.call(o, k)) ar[ar.length] = k;
            return ar;
        };
        return ownKeys(o);
    };
    return function (mod) {
        if (mod && mod.__esModule) return mod;
        var result = {};
        if (mod != null) for (var k = ownKeys(mod), i = 0; i < k.length; i++) if (k[i] !== "default") __createBinding(result, mod, k[i]);
        __setModuleDefault(result, mod);
        return result;
    };
})();
var __importDefault = (this && this.__importDefault) || function (mod) {
    return (mod && mod.__esModule) ? mod : { "default": mod };
};
Object.defineProperty(exports, "__esModule", { value: true });
const express_1 = __importDefault(require("express"));
const authController = __importStar(require("../../controllers/auth.controller"));
const validation_middleware_1 = require("../../middleware/validation.middleware");
const router = express_1.default.Router();
/**
 * @route   POST /api/auth/register
 * @desc    Register a new user
 * @access  Public
 */
router.post("/register", validation_middleware_1.validateRegister, authController.register);
/**
 * @route   POST /api/auth/login
 * @desc    Login user and return tokens
 * @access  Public
 */
router.post("/login", validation_middleware_1.validateLogin, authController.login);
/**
 * @route   POST /api/auth/logout
 * @desc    Logout user and invalidate refresh token
 * @access  Public (but may use JWT if available)
 */
router.post("/logout", authController.logout);
/**
 * @route   POST /api/auth/refresh-token
 * @desc    Refresh access token using refresh token
 * @access  Public
 */
router.post("/refresh-token", authController.refreshToken);
/**
 * @route   GET /api/auth/verify
 * @desc    Verify if access token is valid
 * @access  Public
 */
router.get("/verify", authController.verifyToken);
/**
 * @route   POST /api/auth/forgot-password
 * @desc    Request password reset email
 * @access  Public
 */
router.post("/forgot-password", validation_middleware_1.validateForgotPassword, authController.forgotPassword);
/**
 * @route   POST /api/auth/reset-password
 * @desc    Reset password with token
 * @access  Public
 */
router.post("/reset-password", validation_middleware_1.validateResetPassword, authController.resetPassword);
exports.default = router;
=======
"use strict";
/**
 * AUTH ROUTES
 *
 * Ce fichier définit les routes d'authentification:
 * - POST /register: Inscription d'un nouvel utilisateur
 * - POST /login: Connexion avec email/mot de passe
 * - POST /logout: Déconnexion et révocation du token
 * - POST /refresh-token: Obtention d'un nouveau access token
 * - GET /verify: Vérification de la validité d'un token
 * - POST /forgot-password: Demande de réinitialisation de mot de passe
 * - POST /reset-password: Réinitialisation de mot de passe avec token
 *
 * Toutes ces routes sont publiques (ne nécessitent pas d'authentification)
 */
var __createBinding = (this && this.__createBinding) || (Object.create ? (function(o, m, k, k2) {
    if (k2 === undefined) k2 = k;
    var desc = Object.getOwnPropertyDescriptor(m, k);
    if (!desc || ("get" in desc ? !m.__esModule : desc.writable || desc.configurable)) {
      desc = { enumerable: true, get: function() { return m[k]; } };
    }
    Object.defineProperty(o, k2, desc);
}) : (function(o, m, k, k2) {
    if (k2 === undefined) k2 = k;
    o[k2] = m[k];
}));
var __setModuleDefault = (this && this.__setModuleDefault) || (Object.create ? (function(o, v) {
    Object.defineProperty(o, "default", { enumerable: true, value: v });
}) : function(o, v) {
    o["default"] = v;
});
var __importStar = (this && this.__importStar) || (function () {
    var ownKeys = function(o) {
        ownKeys = Object.getOwnPropertyNames || function (o) {
            var ar = [];
            for (var k in o) if (Object.prototype.hasOwnProperty.call(o, k)) ar[ar.length] = k;
            return ar;
        };
        return ownKeys(o);
    };
    return function (mod) {
        if (mod && mod.__esModule) return mod;
        var result = {};
        if (mod != null) for (var k = ownKeys(mod), i = 0; i < k.length; i++) if (k[i] !== "default") __createBinding(result, mod, k[i]);
        __setModuleDefault(result, mod);
        return result;
    };
})();
var __importDefault = (this && this.__importDefault) || function (mod) {
    return (mod && mod.__esModule) ? mod : { "default": mod };
};
Object.defineProperty(exports, "__esModule", { value: true });
const express_1 = __importDefault(require("express"));
const authController = __importStar(require("../../controllers/auth.controller"));
const validation_middleware_1 = require("../../middleware/validation.middleware");
const router = express_1.default.Router();
/**
 * @route   POST /api/auth/register
 * @desc    Register a new user
 * @access  Public
 */
router.post("/register", validation_middleware_1.validateRegister, authController.register);
/**
 * @route   POST /api/auth/login
 * @desc    Login user and return tokens
 * @access  Public
 */
router.post("/login", validation_middleware_1.validateLogin, authController.login);
/**
 * @route   POST /api/auth/logout
 * @desc    Logout user and invalidate refresh token
 * @access  Public (but may use JWT if available)
 */
router.post("/logout", authController.logout);
/**
 * @route   POST /api/auth/refresh-token
 * @desc    Refresh access token using refresh token
 * @access  Public
 */
router.post("/refresh-token", authController.refreshToken);
/**
 * @route   GET /api/auth/verify
 * @desc    Verify if access token is valid
 * @access  Public
 */
router.get("/verify", authController.verifyToken);
/**
 * @route   POST /api/auth/forgot-password
 * @desc    Request password reset email
 * @access  Public
 */
router.post("/forgot-password", validation_middleware_1.validateForgotPassword, authController.forgotPassword);
/**
 * @route   POST /api/auth/reset-password
 * @desc    Reset password with token
 * @access  Public
 */
router.post("/reset-password", validation_middleware_1.validateResetPassword, authController.resetPassword);
exports.default = router;
>>>>>>> 96214de1
<|MERGE_RESOLUTION|>--- conflicted
+++ resolved
@@ -1,201 +1,99 @@
-<<<<<<< HEAD
-"use strict";
-/**
- * AUTH ROUTES
- *
- * Ce fichier définit les routes d'authentification:
- * - POST /register: Inscription d'un nouvel utilisateur
- * - POST /login: Connexion avec email/mot de passe
- * - POST /logout: Déconnexion et révocation du token
- * - POST /refresh-token: Obtention d'un nouveau access token
- * - GET /verify: Vérification de la validité d'un token
- * - POST /forgot-password: Demande de réinitialisation de mot de passe
- * - POST /reset-password: Réinitialisation de mot de passe avec token
- *
- * Toutes ces routes sont publiques (ne nécessitent pas d'authentification)
- */
-var __createBinding = (this && this.__createBinding) || (Object.create ? (function(o, m, k, k2) {
-    if (k2 === undefined) k2 = k;
-    var desc = Object.getOwnPropertyDescriptor(m, k);
-    if (!desc || ("get" in desc ? !m.__esModule : desc.writable || desc.configurable)) {
-      desc = { enumerable: true, get: function() { return m[k]; } };
-    }
-    Object.defineProperty(o, k2, desc);
-}) : (function(o, m, k, k2) {
-    if (k2 === undefined) k2 = k;
-    o[k2] = m[k];
-}));
-var __setModuleDefault = (this && this.__setModuleDefault) || (Object.create ? (function(o, v) {
-    Object.defineProperty(o, "default", { enumerable: true, value: v });
-}) : function(o, v) {
-    o["default"] = v;
-});
-var __importStar = (this && this.__importStar) || (function () {
-    var ownKeys = function(o) {
-        ownKeys = Object.getOwnPropertyNames || function (o) {
-            var ar = [];
-            for (var k in o) if (Object.prototype.hasOwnProperty.call(o, k)) ar[ar.length] = k;
-            return ar;
-        };
-        return ownKeys(o);
-    };
-    return function (mod) {
-        if (mod && mod.__esModule) return mod;
-        var result = {};
-        if (mod != null) for (var k = ownKeys(mod), i = 0; i < k.length; i++) if (k[i] !== "default") __createBinding(result, mod, k[i]);
-        __setModuleDefault(result, mod);
-        return result;
-    };
-})();
-var __importDefault = (this && this.__importDefault) || function (mod) {
-    return (mod && mod.__esModule) ? mod : { "default": mod };
-};
-Object.defineProperty(exports, "__esModule", { value: true });
-const express_1 = __importDefault(require("express"));
-const authController = __importStar(require("../../controllers/auth.controller"));
-const validation_middleware_1 = require("../../middleware/validation.middleware");
-const router = express_1.default.Router();
-/**
- * @route   POST /api/auth/register
- * @desc    Register a new user
- * @access  Public
- */
-router.post("/register", validation_middleware_1.validateRegister, authController.register);
-/**
- * @route   POST /api/auth/login
- * @desc    Login user and return tokens
- * @access  Public
- */
-router.post("/login", validation_middleware_1.validateLogin, authController.login);
-/**
- * @route   POST /api/auth/logout
- * @desc    Logout user and invalidate refresh token
- * @access  Public (but may use JWT if available)
- */
-router.post("/logout", authController.logout);
-/**
- * @route   POST /api/auth/refresh-token
- * @desc    Refresh access token using refresh token
- * @access  Public
- */
-router.post("/refresh-token", authController.refreshToken);
-/**
- * @route   GET /api/auth/verify
- * @desc    Verify if access token is valid
- * @access  Public
- */
-router.get("/verify", authController.verifyToken);
-/**
- * @route   POST /api/auth/forgot-password
- * @desc    Request password reset email
- * @access  Public
- */
-router.post("/forgot-password", validation_middleware_1.validateForgotPassword, authController.forgotPassword);
-/**
- * @route   POST /api/auth/reset-password
- * @desc    Reset password with token
- * @access  Public
- */
-router.post("/reset-password", validation_middleware_1.validateResetPassword, authController.resetPassword);
-exports.default = router;
-=======
-"use strict";
-/**
- * AUTH ROUTES
- *
- * Ce fichier définit les routes d'authentification:
- * - POST /register: Inscription d'un nouvel utilisateur
- * - POST /login: Connexion avec email/mot de passe
- * - POST /logout: Déconnexion et révocation du token
- * - POST /refresh-token: Obtention d'un nouveau access token
- * - GET /verify: Vérification de la validité d'un token
- * - POST /forgot-password: Demande de réinitialisation de mot de passe
- * - POST /reset-password: Réinitialisation de mot de passe avec token
- *
- * Toutes ces routes sont publiques (ne nécessitent pas d'authentification)
- */
-var __createBinding = (this && this.__createBinding) || (Object.create ? (function(o, m, k, k2) {
-    if (k2 === undefined) k2 = k;
-    var desc = Object.getOwnPropertyDescriptor(m, k);
-    if (!desc || ("get" in desc ? !m.__esModule : desc.writable || desc.configurable)) {
-      desc = { enumerable: true, get: function() { return m[k]; } };
-    }
-    Object.defineProperty(o, k2, desc);
-}) : (function(o, m, k, k2) {
-    if (k2 === undefined) k2 = k;
-    o[k2] = m[k];
-}));
-var __setModuleDefault = (this && this.__setModuleDefault) || (Object.create ? (function(o, v) {
-    Object.defineProperty(o, "default", { enumerable: true, value: v });
-}) : function(o, v) {
-    o["default"] = v;
-});
-var __importStar = (this && this.__importStar) || (function () {
-    var ownKeys = function(o) {
-        ownKeys = Object.getOwnPropertyNames || function (o) {
-            var ar = [];
-            for (var k in o) if (Object.prototype.hasOwnProperty.call(o, k)) ar[ar.length] = k;
-            return ar;
-        };
-        return ownKeys(o);
-    };
-    return function (mod) {
-        if (mod && mod.__esModule) return mod;
-        var result = {};
-        if (mod != null) for (var k = ownKeys(mod), i = 0; i < k.length; i++) if (k[i] !== "default") __createBinding(result, mod, k[i]);
-        __setModuleDefault(result, mod);
-        return result;
-    };
-})();
-var __importDefault = (this && this.__importDefault) || function (mod) {
-    return (mod && mod.__esModule) ? mod : { "default": mod };
-};
-Object.defineProperty(exports, "__esModule", { value: true });
-const express_1 = __importDefault(require("express"));
-const authController = __importStar(require("../../controllers/auth.controller"));
-const validation_middleware_1 = require("../../middleware/validation.middleware");
-const router = express_1.default.Router();
-/**
- * @route   POST /api/auth/register
- * @desc    Register a new user
- * @access  Public
- */
-router.post("/register", validation_middleware_1.validateRegister, authController.register);
-/**
- * @route   POST /api/auth/login
- * @desc    Login user and return tokens
- * @access  Public
- */
-router.post("/login", validation_middleware_1.validateLogin, authController.login);
-/**
- * @route   POST /api/auth/logout
- * @desc    Logout user and invalidate refresh token
- * @access  Public (but may use JWT if available)
- */
-router.post("/logout", authController.logout);
-/**
- * @route   POST /api/auth/refresh-token
- * @desc    Refresh access token using refresh token
- * @access  Public
- */
-router.post("/refresh-token", authController.refreshToken);
-/**
- * @route   GET /api/auth/verify
- * @desc    Verify if access token is valid
- * @access  Public
- */
-router.get("/verify", authController.verifyToken);
-/**
- * @route   POST /api/auth/forgot-password
- * @desc    Request password reset email
- * @access  Public
- */
-router.post("/forgot-password", validation_middleware_1.validateForgotPassword, authController.forgotPassword);
-/**
- * @route   POST /api/auth/reset-password
- * @desc    Reset password with token
- * @access  Public
- */
-router.post("/reset-password", validation_middleware_1.validateResetPassword, authController.resetPassword);
-exports.default = router;
->>>>>>> 96214de1
+"use strict";
+/**
+ * AUTH ROUTES
+ *
+ * Ce fichier définit les routes d'authentification:
+ * - POST /register: Inscription d'un nouvel utilisateur
+ * - POST /login: Connexion avec email/mot de passe
+ * - POST /logout: Déconnexion et révocation du token
+ * - POST /refresh-token: Obtention d'un nouveau access token
+ * - GET /verify: Vérification de la validité d'un token
+ * - POST /forgot-password: Demande de réinitialisation de mot de passe
+ * - POST /reset-password: Réinitialisation de mot de passe avec token
+ *
+ * Toutes ces routes sont publiques (ne nécessitent pas d'authentification)
+ */
+var __createBinding = (this && this.__createBinding) || (Object.create ? (function(o, m, k, k2) {
+    if (k2 === undefined) k2 = k;
+    var desc = Object.getOwnPropertyDescriptor(m, k);
+    if (!desc || ("get" in desc ? !m.__esModule : desc.writable || desc.configurable)) {
+      desc = { enumerable: true, get: function() { return m[k]; } };
+    }
+    Object.defineProperty(o, k2, desc);
+}) : (function(o, m, k, k2) {
+    if (k2 === undefined) k2 = k;
+    o[k2] = m[k];
+}));
+var __setModuleDefault = (this && this.__setModuleDefault) || (Object.create ? (function(o, v) {
+    Object.defineProperty(o, "default", { enumerable: true, value: v });
+}) : function(o, v) {
+    o["default"] = v;
+});
+var __importStar = (this && this.__importStar) || (function () {
+    var ownKeys = function(o) {
+        ownKeys = Object.getOwnPropertyNames || function (o) {
+            var ar = [];
+            for (var k in o) if (Object.prototype.hasOwnProperty.call(o, k)) ar[ar.length] = k;
+            return ar;
+        };
+        return ownKeys(o);
+    };
+    return function (mod) {
+        if (mod && mod.__esModule) return mod;
+        var result = {};
+        if (mod != null) for (var k = ownKeys(mod), i = 0; i < k.length; i++) if (k[i] !== "default") __createBinding(result, mod, k[i]);
+        __setModuleDefault(result, mod);
+        return result;
+    };
+})();
+var __importDefault = (this && this.__importDefault) || function (mod) {
+    return (mod && mod.__esModule) ? mod : { "default": mod };
+};
+Object.defineProperty(exports, "__esModule", { value: true });
+const express_1 = __importDefault(require("express"));
+const authController = __importStar(require("../../controllers/auth.controller"));
+const validation_middleware_1 = require("../../middleware/validation.middleware");
+const router = express_1.default.Router();
+/**
+ * @route   POST /api/auth/register
+ * @desc    Register a new user
+ * @access  Public
+ */
+router.post("/register", validation_middleware_1.validateRegister, authController.register);
+/**
+ * @route   POST /api/auth/login
+ * @desc    Login user and return tokens
+ * @access  Public
+ */
+router.post("/login", validation_middleware_1.validateLogin, authController.login);
+/**
+ * @route   POST /api/auth/logout
+ * @desc    Logout user and invalidate refresh token
+ * @access  Public (but may use JWT if available)
+ */
+router.post("/logout", authController.logout);
+/**
+ * @route   POST /api/auth/refresh-token
+ * @desc    Refresh access token using refresh token
+ * @access  Public
+ */
+router.post("/refresh-token", authController.refreshToken);
+/**
+ * @route   GET /api/auth/verify
+ * @desc    Verify if access token is valid
+ * @access  Public
+ */
+router.get("/verify", authController.verifyToken);
+/**
+ * @route   POST /api/auth/forgot-password
+ * @desc    Request password reset email
+ * @access  Public
+ */
+router.post("/forgot-password", validation_middleware_1.validateForgotPassword, authController.forgotPassword);
+/**
+ * @route   POST /api/auth/reset-password
+ * @desc    Reset password with token
+ * @access  Public
+ */
+router.post("/reset-password", validation_middleware_1.validateResetPassword, authController.resetPassword);
+exports.default = router;