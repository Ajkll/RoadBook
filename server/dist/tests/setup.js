<<<<<<< HEAD
"use strict";
/**
 * Configuration globale pour les tests
 * ===================================
 *
 * Ce fichier configure l'environnement de test et fournit des fonctions
 * utilitaires pour préparer et nettoyer la base de données entre les tests.
 *
 * Il intègre également un système de logging détaillé pour améliorer
 * la visibilité des tests en cours d'exécution.
 */
var __createBinding = (this && this.__createBinding) || (Object.create ? (function(o, m, k, k2) {
    if (k2 === undefined) k2 = k;
    var desc = Object.getOwnPropertyDescriptor(m, k);
    if (!desc || ("get" in desc ? !m.__esModule : desc.writable || desc.configurable)) {
      desc = { enumerable: true, get: function() { return m[k]; } };
    }
    Object.defineProperty(o, k2, desc);
}) : (function(o, m, k, k2) {
    if (k2 === undefined) k2 = k;
    o[k2] = m[k];
}));
var __setModuleDefault = (this && this.__setModuleDefault) || (Object.create ? (function(o, v) {
    Object.defineProperty(o, "default", { enumerable: true, value: v });
}) : function(o, v) {
    o["default"] = v;
});
var __importStar = (this && this.__importStar) || (function () {
    var ownKeys = function(o) {
        ownKeys = Object.getOwnPropertyNames || function (o) {
            var ar = [];
            for (var k in o) if (Object.prototype.hasOwnProperty.call(o, k)) ar[ar.length] = k;
            return ar;
        };
        return ownKeys(o);
    };
    return function (mod) {
        if (mod && mod.__esModule) return mod;
        var result = {};
        if (mod != null) for (var k = ownKeys(mod), i = 0; i < k.length; i++) if (k[i] !== "default") __createBinding(result, mod, k[i]);
        __setModuleDefault(result, mod);
        return result;
    };
})();
var __importDefault = (this && this.__importDefault) || function (mod) {
    return (mod && mod.__esModule) ? mod : { "default": mod };
};
Object.defineProperty(exports, "__esModule", { value: true });
exports.TestType = exports.TestLogger = exports.teardownAfterAll = exports.setupBeforeEach = exports.setupBeforeAll = exports.resetDatabase = void 0;
const prisma_1 = __importDefault(require("../config/prisma"));
const test_logger_1 = __importStar(require("./utils/test-logger"));
exports.TestLogger = test_logger_1.default;
Object.defineProperty(exports, "TestType", { enumerable: true, get: function () { return test_logger_1.TestType; } });
// Affiche un message au démarrage de la configuration
console.log("\n🧪 Configuration de l'environnement de test...");
// Fonction pour nettoyer la base de données avant/après les tests
const resetDatabase = async () => {
    // Liste des tables à vider (dans l'ordre inverse des dépendances)
    const tableNames = [
        "Notification",
        "Purchase",
        "MarketplaceListing",
        "UserBadge",
        "Badge",
        "Like",
        "Comment",
        "Post",
        "CompetencyValidation",
        "CompetencyProgress",
        "Competency",
        "Session",
        "RoadBook",
        "PasswordReset",
        "RefreshToken",
        "User",
    ];
    test_logger_1.default.info("Nettoyage de la base de données...");
    // Désactive temporairement les contraintes de clé étrangère
    await prisma_1.default.$executeRaw `SET session_replication_role = 'replica';`;
    // Vide chaque table
    for (const tableName of tableNames) {
        try {
            await prisma_1.default.$executeRawUnsafe(`TRUNCATE TABLE "${tableName}" CASCADE;`);
        }
        catch (error) {
            test_logger_1.default.warning(`Erreur lors du nettoyage de la table ${tableName}`);
        }
    }
    // Réactive les contraintes de clé étrangère
    await prisma_1.default.$executeRaw `SET session_replication_role = 'origin';`;
    test_logger_1.default.success("Base de données réinitialisée");
};
exports.resetDatabase = resetDatabase;
// Expose les hooks de configuration de test
const setupBeforeAll = async () => {
    // S'assure que nous utilisons la base de données de test
    process.env.NODE_ENV = "test";
    test_logger_1.default.info("Environnement configuré: NODE_ENV = test");
    // Log l'URL de la base de données utilisée (pour debug)
    const dbUrl = process.env.DATABASE_URL || "(non définie)";
    const maskedUrl = dbUrl.replace(/:([^:@]+)@/, ':****@');
    test_logger_1.default.info(`URL de la base de données: ${maskedUrl}`);
};
exports.setupBeforeAll = setupBeforeAll;
const setupBeforeEach = async () => {
    await (0, exports.resetDatabase)();
};
exports.setupBeforeEach = setupBeforeEach;
const teardownAfterAll = async () => {
    test_logger_1.default.info("Fermeture de la connexion à la base de données...");
    await prisma_1.default.$disconnect();
    test_logger_1.default.success("Connexion fermée");
};
exports.teardownAfterAll = teardownAfterAll;
// Configurez automatiquement l'environnement
(0, exports.setupBeforeAll)().catch(error => {
    console.error("❌ Erreur lors de la configuration de l'environnement de test:", error);
    process.exit(1);
});
=======
"use strict";
/**
 * Configuration globale pour les tests
 * ===================================
 *
 * Ce fichier configure l'environnement de test et fournit des fonctions
 * utilitaires pour préparer et nettoyer la base de données entre les tests.
 *
 * Il intègre également un système de logging détaillé pour améliorer
 * la visibilité des tests en cours d'exécution.
 */
var __createBinding = (this && this.__createBinding) || (Object.create ? (function(o, m, k, k2) {
    if (k2 === undefined) k2 = k;
    var desc = Object.getOwnPropertyDescriptor(m, k);
    if (!desc || ("get" in desc ? !m.__esModule : desc.writable || desc.configurable)) {
      desc = { enumerable: true, get: function() { return m[k]; } };
    }
    Object.defineProperty(o, k2, desc);
}) : (function(o, m, k, k2) {
    if (k2 === undefined) k2 = k;
    o[k2] = m[k];
}));
var __setModuleDefault = (this && this.__setModuleDefault) || (Object.create ? (function(o, v) {
    Object.defineProperty(o, "default", { enumerable: true, value: v });
}) : function(o, v) {
    o["default"] = v;
});
var __importStar = (this && this.__importStar) || (function () {
    var ownKeys = function(o) {
        ownKeys = Object.getOwnPropertyNames || function (o) {
            var ar = [];
            for (var k in o) if (Object.prototype.hasOwnProperty.call(o, k)) ar[ar.length] = k;
            return ar;
        };
        return ownKeys(o);
    };
    return function (mod) {
        if (mod && mod.__esModule) return mod;
        var result = {};
        if (mod != null) for (var k = ownKeys(mod), i = 0; i < k.length; i++) if (k[i] !== "default") __createBinding(result, mod, k[i]);
        __setModuleDefault(result, mod);
        return result;
    };
})();
var __importDefault = (this && this.__importDefault) || function (mod) {
    return (mod && mod.__esModule) ? mod : { "default": mod };
};
Object.defineProperty(exports, "__esModule", { value: true });
exports.TestType = exports.TestLogger = exports.teardownAfterAll = exports.setupBeforeEach = exports.setupBeforeAll = exports.resetDatabase = void 0;
const prisma_1 = __importDefault(require("../config/prisma"));
const test_logger_1 = __importStar(require("./utils/test-logger"));
exports.TestLogger = test_logger_1.default;
Object.defineProperty(exports, "TestType", { enumerable: true, get: function () { return test_logger_1.TestType; } });
// Affiche un message au démarrage de la configuration
console.log("\n🧪 Configuration de l'environnement de test...");
// Fonction pour nettoyer la base de données avant/après les tests
const resetDatabase = async () => {
    // Liste des tables à vider (dans l'ordre inverse des dépendances)
    const tableNames = [
        "Notification",
        "Purchase",
        "MarketplaceListing",
        "UserBadge",
        "Badge",
        "Like",
        "Comment",
        "Post",
        "CompetencyValidation",
        "CompetencyProgress",
        "Competency",
        "Session",
        "RoadBook",
        "PasswordReset",
        "RefreshToken",
        "User",
    ];
    test_logger_1.default.info("Nettoyage de la base de données...");
    // Désactive temporairement les contraintes de clé étrangère
    await prisma_1.default.$executeRaw `SET session_replication_role = 'replica';`;
    // Vide chaque table
    for (const tableName of tableNames) {
        try {
            await prisma_1.default.$executeRawUnsafe(`TRUNCATE TABLE "${tableName}" CASCADE;`);
        }
        catch (error) {
            test_logger_1.default.warning(`Erreur lors du nettoyage de la table ${tableName}`);
        }
    }
    // Réactive les contraintes de clé étrangère
    await prisma_1.default.$executeRaw `SET session_replication_role = 'origin';`;
    test_logger_1.default.success("Base de données réinitialisée");
};
exports.resetDatabase = resetDatabase;
// Expose les hooks de configuration de test
const setupBeforeAll = async () => {
    // S'assure que nous utilisons la base de données de test
    process.env.NODE_ENV = "test";
    test_logger_1.default.info("Environnement configuré: NODE_ENV = test");
    // Log l'URL de la base de données utilisée (pour debug)
    const dbUrl = process.env.DATABASE_URL || "(non définie)";
    const maskedUrl = dbUrl.replace(/:([^:@]+)@/, ':****@');
    test_logger_1.default.info(`URL de la base de données: ${maskedUrl}`);
};
exports.setupBeforeAll = setupBeforeAll;
const setupBeforeEach = async () => {
    await (0, exports.resetDatabase)();
};
exports.setupBeforeEach = setupBeforeEach;
const teardownAfterAll = async () => {
    test_logger_1.default.info("Fermeture de la connexion à la base de données...");
    await prisma_1.default.$disconnect();
    test_logger_1.default.success("Connexion fermée");
};
exports.teardownAfterAll = teardownAfterAll;
// Configurez automatiquement l'environnement
(0, exports.setupBeforeAll)().catch(error => {
    console.error("❌ Erreur lors de la configuration de l'environnement de test:", error);
    process.exit(1);
});
>>>>>>> a042aa05
<|MERGE_RESOLUTION|>--- conflicted
+++ resolved
@@ -1,241 +1,119 @@
-<<<<<<< HEAD
-"use strict";
-/**
- * Configuration globale pour les tests
- * ===================================
- *
- * Ce fichier configure l'environnement de test et fournit des fonctions
- * utilitaires pour préparer et nettoyer la base de données entre les tests.
- *
- * Il intègre également un système de logging détaillé pour améliorer
- * la visibilité des tests en cours d'exécution.
- */
-var __createBinding = (this && this.__createBinding) || (Object.create ? (function(o, m, k, k2) {
-    if (k2 === undefined) k2 = k;
-    var desc = Object.getOwnPropertyDescriptor(m, k);
-    if (!desc || ("get" in desc ? !m.__esModule : desc.writable || desc.configurable)) {
-      desc = { enumerable: true, get: function() { return m[k]; } };
-    }
-    Object.defineProperty(o, k2, desc);
-}) : (function(o, m, k, k2) {
-    if (k2 === undefined) k2 = k;
-    o[k2] = m[k];
-}));
-var __setModuleDefault = (this && this.__setModuleDefault) || (Object.create ? (function(o, v) {
-    Object.defineProperty(o, "default", { enumerable: true, value: v });
-}) : function(o, v) {
-    o["default"] = v;
-});
-var __importStar = (this && this.__importStar) || (function () {
-    var ownKeys = function(o) {
-        ownKeys = Object.getOwnPropertyNames || function (o) {
-            var ar = [];
-            for (var k in o) if (Object.prototype.hasOwnProperty.call(o, k)) ar[ar.length] = k;
-            return ar;
-        };
-        return ownKeys(o);
-    };
-    return function (mod) {
-        if (mod && mod.__esModule) return mod;
-        var result = {};
-        if (mod != null) for (var k = ownKeys(mod), i = 0; i < k.length; i++) if (k[i] !== "default") __createBinding(result, mod, k[i]);
-        __setModuleDefault(result, mod);
-        return result;
-    };
-})();
-var __importDefault = (this && this.__importDefault) || function (mod) {
-    return (mod && mod.__esModule) ? mod : { "default": mod };
-};
-Object.defineProperty(exports, "__esModule", { value: true });
-exports.TestType = exports.TestLogger = exports.teardownAfterAll = exports.setupBeforeEach = exports.setupBeforeAll = exports.resetDatabase = void 0;
-const prisma_1 = __importDefault(require("../config/prisma"));
-const test_logger_1 = __importStar(require("./utils/test-logger"));
-exports.TestLogger = test_logger_1.default;
-Object.defineProperty(exports, "TestType", { enumerable: true, get: function () { return test_logger_1.TestType; } });
-// Affiche un message au démarrage de la configuration
-console.log("\n🧪 Configuration de l'environnement de test...");
-// Fonction pour nettoyer la base de données avant/après les tests
-const resetDatabase = async () => {
-    // Liste des tables à vider (dans l'ordre inverse des dépendances)
-    const tableNames = [
-        "Notification",
-        "Purchase",
-        "MarketplaceListing",
-        "UserBadge",
-        "Badge",
-        "Like",
-        "Comment",
-        "Post",
-        "CompetencyValidation",
-        "CompetencyProgress",
-        "Competency",
-        "Session",
-        "RoadBook",
-        "PasswordReset",
-        "RefreshToken",
-        "User",
-    ];
-    test_logger_1.default.info("Nettoyage de la base de données...");
-    // Désactive temporairement les contraintes de clé étrangère
-    await prisma_1.default.$executeRaw `SET session_replication_role = 'replica';`;
-    // Vide chaque table
-    for (const tableName of tableNames) {
-        try {
-            await prisma_1.default.$executeRawUnsafe(`TRUNCATE TABLE "${tableName}" CASCADE;`);
-        }
-        catch (error) {
-            test_logger_1.default.warning(`Erreur lors du nettoyage de la table ${tableName}`);
-        }
-    }
-    // Réactive les contraintes de clé étrangère
-    await prisma_1.default.$executeRaw `SET session_replication_role = 'origin';`;
-    test_logger_1.default.success("Base de données réinitialisée");
-};
-exports.resetDatabase = resetDatabase;
-// Expose les hooks de configuration de test
-const setupBeforeAll = async () => {
-    // S'assure que nous utilisons la base de données de test
-    process.env.NODE_ENV = "test";
-    test_logger_1.default.info("Environnement configuré: NODE_ENV = test");
-    // Log l'URL de la base de données utilisée (pour debug)
-    const dbUrl = process.env.DATABASE_URL || "(non définie)";
-    const maskedUrl = dbUrl.replace(/:([^:@]+)@/, ':****@');
-    test_logger_1.default.info(`URL de la base de données: ${maskedUrl}`);
-};
-exports.setupBeforeAll = setupBeforeAll;
-const setupBeforeEach = async () => {
-    await (0, exports.resetDatabase)();
-};
-exports.setupBeforeEach = setupBeforeEach;
-const teardownAfterAll = async () => {
-    test_logger_1.default.info("Fermeture de la connexion à la base de données...");
-    await prisma_1.default.$disconnect();
-    test_logger_1.default.success("Connexion fermée");
-};
-exports.teardownAfterAll = teardownAfterAll;
-// Configurez automatiquement l'environnement
-(0, exports.setupBeforeAll)().catch(error => {
-    console.error("❌ Erreur lors de la configuration de l'environnement de test:", error);
-    process.exit(1);
-});
-=======
-"use strict";
-/**
- * Configuration globale pour les tests
- * ===================================
- *
- * Ce fichier configure l'environnement de test et fournit des fonctions
- * utilitaires pour préparer et nettoyer la base de données entre les tests.
- *
- * Il intègre également un système de logging détaillé pour améliorer
- * la visibilité des tests en cours d'exécution.
- */
-var __createBinding = (this && this.__createBinding) || (Object.create ? (function(o, m, k, k2) {
-    if (k2 === undefined) k2 = k;
-    var desc = Object.getOwnPropertyDescriptor(m, k);
-    if (!desc || ("get" in desc ? !m.__esModule : desc.writable || desc.configurable)) {
-      desc = { enumerable: true, get: function() { return m[k]; } };
-    }
-    Object.defineProperty(o, k2, desc);
-}) : (function(o, m, k, k2) {
-    if (k2 === undefined) k2 = k;
-    o[k2] = m[k];
-}));
-var __setModuleDefault = (this && this.__setModuleDefault) || (Object.create ? (function(o, v) {
-    Object.defineProperty(o, "default", { enumerable: true, value: v });
-}) : function(o, v) {
-    o["default"] = v;
-});
-var __importStar = (this && this.__importStar) || (function () {
-    var ownKeys = function(o) {
-        ownKeys = Object.getOwnPropertyNames || function (o) {
-            var ar = [];
-            for (var k in o) if (Object.prototype.hasOwnProperty.call(o, k)) ar[ar.length] = k;
-            return ar;
-        };
-        return ownKeys(o);
-    };
-    return function (mod) {
-        if (mod && mod.__esModule) return mod;
-        var result = {};
-        if (mod != null) for (var k = ownKeys(mod), i = 0; i < k.length; i++) if (k[i] !== "default") __createBinding(result, mod, k[i]);
-        __setModuleDefault(result, mod);
-        return result;
-    };
-})();
-var __importDefault = (this && this.__importDefault) || function (mod) {
-    return (mod && mod.__esModule) ? mod : { "default": mod };
-};
-Object.defineProperty(exports, "__esModule", { value: true });
-exports.TestType = exports.TestLogger = exports.teardownAfterAll = exports.setupBeforeEach = exports.setupBeforeAll = exports.resetDatabase = void 0;
-const prisma_1 = __importDefault(require("../config/prisma"));
-const test_logger_1 = __importStar(require("./utils/test-logger"));
-exports.TestLogger = test_logger_1.default;
-Object.defineProperty(exports, "TestType", { enumerable: true, get: function () { return test_logger_1.TestType; } });
-// Affiche un message au démarrage de la configuration
-console.log("\n🧪 Configuration de l'environnement de test...");
-// Fonction pour nettoyer la base de données avant/après les tests
-const resetDatabase = async () => {
-    // Liste des tables à vider (dans l'ordre inverse des dépendances)
-    const tableNames = [
-        "Notification",
-        "Purchase",
-        "MarketplaceListing",
-        "UserBadge",
-        "Badge",
-        "Like",
-        "Comment",
-        "Post",
-        "CompetencyValidation",
-        "CompetencyProgress",
-        "Competency",
-        "Session",
-        "RoadBook",
-        "PasswordReset",
-        "RefreshToken",
-        "User",
-    ];
-    test_logger_1.default.info("Nettoyage de la base de données...");
-    // Désactive temporairement les contraintes de clé étrangère
-    await prisma_1.default.$executeRaw `SET session_replication_role = 'replica';`;
-    // Vide chaque table
-    for (const tableName of tableNames) {
-        try {
-            await prisma_1.default.$executeRawUnsafe(`TRUNCATE TABLE "${tableName}" CASCADE;`);
-        }
-        catch (error) {
-            test_logger_1.default.warning(`Erreur lors du nettoyage de la table ${tableName}`);
-        }
-    }
-    // Réactive les contraintes de clé étrangère
-    await prisma_1.default.$executeRaw `SET session_replication_role = 'origin';`;
-    test_logger_1.default.success("Base de données réinitialisée");
-};
-exports.resetDatabase = resetDatabase;
-// Expose les hooks de configuration de test
-const setupBeforeAll = async () => {
-    // S'assure que nous utilisons la base de données de test
-    process.env.NODE_ENV = "test";
-    test_logger_1.default.info("Environnement configuré: NODE_ENV = test");
-    // Log l'URL de la base de données utilisée (pour debug)
-    const dbUrl = process.env.DATABASE_URL || "(non définie)";
-    const maskedUrl = dbUrl.replace(/:([^:@]+)@/, ':****@');
-    test_logger_1.default.info(`URL de la base de données: ${maskedUrl}`);
-};
-exports.setupBeforeAll = setupBeforeAll;
-const setupBeforeEach = async () => {
-    await (0, exports.resetDatabase)();
-};
-exports.setupBeforeEach = setupBeforeEach;
-const teardownAfterAll = async () => {
-    test_logger_1.default.info("Fermeture de la connexion à la base de données...");
-    await prisma_1.default.$disconnect();
-    test_logger_1.default.success("Connexion fermée");
-};
-exports.teardownAfterAll = teardownAfterAll;
-// Configurez automatiquement l'environnement
-(0, exports.setupBeforeAll)().catch(error => {
-    console.error("❌ Erreur lors de la configuration de l'environnement de test:", error);
-    process.exit(1);
-});
->>>>>>> a042aa05
+"use strict";
+/**
+ * Configuration globale pour les tests
+ * ===================================
+ *
+ * Ce fichier configure l'environnement de test et fournit des fonctions
+ * utilitaires pour préparer et nettoyer la base de données entre les tests.
+ *
+ * Il intègre également un système de logging détaillé pour améliorer
+ * la visibilité des tests en cours d'exécution.
+ */
+var __createBinding = (this && this.__createBinding) || (Object.create ? (function(o, m, k, k2) {
+    if (k2 === undefined) k2 = k;
+    var desc = Object.getOwnPropertyDescriptor(m, k);
+    if (!desc || ("get" in desc ? !m.__esModule : desc.writable || desc.configurable)) {
+      desc = { enumerable: true, get: function() { return m[k]; } };
+    }
+    Object.defineProperty(o, k2, desc);
+}) : (function(o, m, k, k2) {
+    if (k2 === undefined) k2 = k;
+    o[k2] = m[k];
+}));
+var __setModuleDefault = (this && this.__setModuleDefault) || (Object.create ? (function(o, v) {
+    Object.defineProperty(o, "default", { enumerable: true, value: v });
+}) : function(o, v) {
+    o["default"] = v;
+});
+var __importStar = (this && this.__importStar) || (function () {
+    var ownKeys = function(o) {
+        ownKeys = Object.getOwnPropertyNames || function (o) {
+            var ar = [];
+            for (var k in o) if (Object.prototype.hasOwnProperty.call(o, k)) ar[ar.length] = k;
+            return ar;
+        };
+        return ownKeys(o);
+    };
+    return function (mod) {
+        if (mod && mod.__esModule) return mod;
+        var result = {};
+        if (mod != null) for (var k = ownKeys(mod), i = 0; i < k.length; i++) if (k[i] !== "default") __createBinding(result, mod, k[i]);
+        __setModuleDefault(result, mod);
+        return result;
+    };
+})();
+var __importDefault = (this && this.__importDefault) || function (mod) {
+    return (mod && mod.__esModule) ? mod : { "default": mod };
+};
+Object.defineProperty(exports, "__esModule", { value: true });
+exports.TestType = exports.TestLogger = exports.teardownAfterAll = exports.setupBeforeEach = exports.setupBeforeAll = exports.resetDatabase = void 0;
+const prisma_1 = __importDefault(require("../config/prisma"));
+const test_logger_1 = __importStar(require("./utils/test-logger"));
+exports.TestLogger = test_logger_1.default;
+Object.defineProperty(exports, "TestType", { enumerable: true, get: function () { return test_logger_1.TestType; } });
+// Affiche un message au démarrage de la configuration
+console.log("\n🧪 Configuration de l'environnement de test...");
+// Fonction pour nettoyer la base de données avant/après les tests
+const resetDatabase = async () => {
+    // Liste des tables à vider (dans l'ordre inverse des dépendances)
+    const tableNames = [
+        "Notification",
+        "Purchase",
+        "MarketplaceListing",
+        "UserBadge",
+        "Badge",
+        "Like",
+        "Comment",
+        "Post",
+        "CompetencyValidation",
+        "CompetencyProgress",
+        "Competency",
+        "Session",
+        "RoadBook",
+        "PasswordReset",
+        "RefreshToken",
+        "User",
+    ];
+    test_logger_1.default.info("Nettoyage de la base de données...");
+    // Désactive temporairement les contraintes de clé étrangère
+    await prisma_1.default.$executeRaw `SET session_replication_role = 'replica';`;
+    // Vide chaque table
+    for (const tableName of tableNames) {
+        try {
+            await prisma_1.default.$executeRawUnsafe(`TRUNCATE TABLE "${tableName}" CASCADE;`);
+        }
+        catch (error) {
+            test_logger_1.default.warning(`Erreur lors du nettoyage de la table ${tableName}`);
+        }
+    }
+    // Réactive les contraintes de clé étrangère
+    await prisma_1.default.$executeRaw `SET session_replication_role = 'origin';`;
+    test_logger_1.default.success("Base de données réinitialisée");
+};
+exports.resetDatabase = resetDatabase;
+// Expose les hooks de configuration de test
+const setupBeforeAll = async () => {
+    // S'assure que nous utilisons la base de données de test
+    process.env.NODE_ENV = "test";
+    test_logger_1.default.info("Environnement configuré: NODE_ENV = test");
+    // Log l'URL de la base de données utilisée (pour debug)
+    const dbUrl = process.env.DATABASE_URL || "(non définie)";
+    const maskedUrl = dbUrl.replace(/:([^:@]+)@/, ':****@');
+    test_logger_1.default.info(`URL de la base de données: ${maskedUrl}`);
+};
+exports.setupBeforeAll = setupBeforeAll;
+const setupBeforeEach = async () => {
+    await (0, exports.resetDatabase)();
+};
+exports.setupBeforeEach = setupBeforeEach;
+const teardownAfterAll = async () => {
+    test_logger_1.default.info("Fermeture de la connexion à la base de données...");
+    await prisma_1.default.$disconnect();
+    test_logger_1.default.success("Connexion fermée");
+};
+exports.teardownAfterAll = teardownAfterAll;
+// Configurez automatiquement l'environnement
+(0, exports.setupBeforeAll)().catch(error => {
+    console.error("❌ Erreur lors de la configuration de l'environnement de test:", error);
+    process.exit(1);
+});