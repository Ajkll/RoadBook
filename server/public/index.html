<<<<<<< HEAD
<!DOCTYPE html>
<html lang="fr">
<head>
    <meta charset="UTF-8">
    <meta name="viewport" content="width=device-width, initial-scale=1.0">
    <title>RoadBook API Tester</title>
    <style>
        :root {
            --primary-color: #4361ee;
            --secondary-color: #3a0ca3;
            --success-color: #4cc9f0;
            --warning-color: #f72585;
            --danger-color: #f72585;
            --light-color: #f8f9fa;
            --dark-color: #212529;
            --text-color: #212529;
            --body-bg: #f9fafb;
            --card-bg: #ffffff;
            --border-color: #e9ecef;
        }

        * {
            box-sizing: border-box;
            margin: 0;
            padding: 0;
        }

        body {
            font-family: 'Segoe UI', Roboto, Arial, sans-serif;
            background-color: var(--body-bg);
            color: var(--text-color);
            line-height: 1.6;
            max-width: 1500px;
            margin: 0 auto;
            padding: 20px;
        }

        /* Header Styles */
        .app-header {
            background-color: var(--primary-color);
            color: white;
            padding: 20px;
            border-radius: 8px;
            margin-bottom: 30px;
            display: flex;
            justify-content: space-between;
            align-items: center;
            box-shadow: 0 4px 6px rgba(0, 0, 0, 0.1);
        }

        .app-title {
            font-size: 1.5rem;
            margin: 0;
        }

        .app-subtitle {
            font-size: 0.9rem;
            font-weight: normal;
            opacity: 0.9;
            margin-top: 5px;
        }

        /* Module Navigation */
        .module-nav {
            display: grid;
            grid-template-columns: repeat(auto-fit, minmax(150px, 1fr));
            gap: 10px;
            margin-bottom: 30px;
        }

        .module-button {
            padding: 15px;
            background-color: var(--light-color);
            border: none;
            border-radius: 8px;
            cursor: pointer;
            font-weight: 600;
            text-align: center;
            transition: all 0.3s ease;
            box-shadow: 0 2px 4px rgba(0, 0, 0, 0.05);
            display: flex;
            flex-direction: column;
            align-items: center;
            justify-content: center;
        }

        .module-button i {
            font-size: 1.5rem;
            margin-bottom: 8px;
        }

        .module-button.active {
            background-color: var(--primary-color);
            color: white;
            transform: translateY(-2px);
            box-shadow: 0 4px 8px rgba(0, 0, 0, 0.1);
        }

        .module-button:hover:not(.active) {
            background-color: #e9ecef;
        }

        /* Module Containers */
        .module-container {
            display: none;
            animation: fadeIn 0.4s ease;
        }

        .module-container.active {
            display: block;
        }

        @keyframes fadeIn {
            0% { opacity: 0; transform: translateY(10px); }
            100% { opacity: 1; transform: translateY(0); }
        }

        /* Card Layout */
        .card-grid {
            display: grid;
            grid-template-columns: repeat(auto-fit, minmax(300px, 1fr));
            gap: 20px;
            margin-bottom: 20px;
        }

        .card {
            background-color: var(--card-bg);
            border-radius: 8px;
            box-shadow: 0 2px 4px rgba(0, 0, 0, 0.05);
            overflow: hidden;
            transition: box-shadow 0.3s ease;
        }

        .card:hover {
            box-shadow: 0 4px 8px rgba(0, 0, 0, 0.1);
        }

        .card-header {
            background-color: var(--light-color);
            padding: 15px 20px;
            font-weight: 600;
            border-bottom: 1px solid var(--border-color);
            display: flex;
            justify-content: space-between;
            align-items: center;
        }

        .card-body {
            padding: 20px;
        }

        /* Form Styles */
        .form-group {
            margin-bottom: 15px;
        }

        .form-group label {
            display: block;
            margin-bottom: 5px;
            font-weight: 500;
            font-size: 0.9rem;
        }

        .form-control {
            width: 100%;
            padding: 10px;
            border: 1px solid var(--border-color);
            border-radius: 6px;
            font-size: 0.9rem;
            transition: border-color 0.3s;
        }

        .form-control:focus {
            border-color: var(--primary-color);
            outline: none;
            box-shadow: 0 0 0 3px rgba(67, 97, 238, 0.1);
        }

        .form-control-textarea {
            height: 120px;
            resize: vertical;
        }

        /* Button Styles */
        .btn {
            display: inline-block;
            padding: 10px 16px;
            border: none;
            border-radius: 6px;
            font-weight: 600;
            font-size: 0.9rem;
            cursor: pointer;
            transition: all 0.2s;
            margin-right: 8px;
            margin-bottom: 8px;
        }

        .btn-primary {
            background-color: var(--primary-color);
            color: white;
        }

        .btn-primary:hover {
            background-color: var(--secondary-color);
        }

        .btn-secondary {
            background-color: #6c757d;
            color: white;
        }

        .btn-secondary:hover {
            background-color: #5a6268;
        }

        .btn-success {
            background-color: var(--success-color);
            color: white;
        }

        .btn-danger {
            background-color: var(--danger-color);
            color: white;
        }

        /* Badges */
        .badge {
            display: inline-block;
            padding: 4px 8px;
            font-size: 0.8rem;
            font-weight: 500;
            border-radius: 20px;
            margin-right: 5px;
        }

        .badge-primary {
            background-color: var(--primary-color);
            color: white;
        }

        .badge-success {
            background-color: #4cc9f0;
            color: white;
        }

        .badge-warning {
            background-color: #f9c74f;
            color: #212529;
        }

        .badge-danger {
            background-color: var(--danger-color);
            color: white;
        }

        /* Authentication Status */
        .auth-status {
            display: flex;
            align-items: center;
            font-size: 0.9rem;
        }

        .status-indicator {
            width: 10px;
            height: 10px;
            border-radius: 50%;
            margin-right: 8px;
        }

        .status-connected {
            background-color: #4cc9f0;
        }

        .status-disconnected {
            background-color: #f72585;
        }

        /* Lists and Items */
        .list-group {
            list-style: none;
            margin: 0;
            padding: 0;
        }

        .list-item {
            padding: 15px;
            border-bottom: 1px solid var(--border-color);
            transition: background-color 0.2s;
        }

        .list-item:hover {
            background-color: #f8f9fa;
        }

        .list-item-title {
            font-weight: 600;
            margin-bottom: 5px;
            display: flex;
            justify-content: space-between;
            align-items: center;
        }

        /* Response Area */
        .response-container {
            padding: 20px;
            border-radius: 8px;
            background-color: #212529;
            color: #f8f9fa;
            overflow: auto;
            font-family: monospace;
            margin-top: 20px;
        }

        #response-output {
            width: 100%;
            height: 400px;
            background-color: #343a40;
            color: #f8f9fa;
            border: none;
            border-radius: 8px;
            padding: 15px;
            font-family: monospace;
            resize: vertical;
        }

        /* User Guide */
        .user-guide {
            background-color: #fff3cd;
            border-left: 4px solid #f9c74f;
            padding: 15px;
            margin-bottom: 20px;
            border-radius: 4px;
        }

        .user-guide h3 {
            color: #856404;
            margin-bottom: 10px;
            font-size: 1rem;
        }

        .user-guide ul {
            margin-left: 20px;
        }

        .user-guide li {
            margin-bottom: 5px;
        }

        /* Misc */
        .text-muted {
            color: #6c757d;
            font-size: 0.85rem;
        }

        .scroll-container {
            max-height: 500px;
            overflow-y: auto;
            padding-right: 5px;
        }

        .hidden {
            display: none;
        }

        .alert {
            padding: 15px;
            border-radius: 8px;
            margin-bottom: 20px;
        }

        .alert-info {
            background-color: #cff4fc;
            border: 1px solid #b6effb;
            color: #055160;
        }

        .alert-success {
            background-color: #d1e7dd;
            border: 1px solid #badbcc;
            color: #0f5132;
        }

        .alert-warning {
            background-color: #fff3cd;
            border: 1px solid #ffecb5;
            color: #664d03;
        }

        .alert-danger {
            background-color: #f8d7da;
            border: 1px solid #f5c2c7;
            color: #842029;
        }

        /* Icons (fake with emoji) */
        .icon {
            font-style: normal;
            font-size: 1.2rem;
        }
        
        /* Competencies Module Styles */
        .competencies-container {
            max-height: 600px;
            overflow-y: auto;
        }
        
        .phase-container {
            margin-bottom: 20px;
            border: 1px solid var(--border-color);
            border-radius: 8px;
            overflow: hidden;
        }
        
        .phase-title {
            background-color: var(--primary-color);
            color: white;
            padding: 10px 15px;
            margin: 0;
            font-size: 1rem;
        }
        
        .categories-container {
            display: grid;
            grid-template-columns: repeat(auto-fit, minmax(300px, 1fr));
            gap: 15px;
            padding: 15px;
        }
        
        .category-container {
            border: 1px solid var(--border-color);
            border-radius: 6px;
            overflow: hidden;
            background-color: white;
        }
        
        .category-title {
            background-color: #f8f9fa;
            padding: 8px 12px;
            margin: 0;
            font-size: 0.9rem;
            border-bottom: 1px solid var(--border-color);
        }
        
        .competencies-list {
            list-style: none;
            margin: 0;
            padding: 0;
        }
        
        .competency-item {
            padding: 12px;
            border-bottom: 1px solid var(--border-color);
        }
        
        .competency-item:last-child {
            border-bottom: none;
        }
        
        .competency-name {
            font-weight: 600;
            margin-bottom: 5px;
        }
        
        .competency-description {
            font-size: 0.85rem;
            color: #6c757d;
            margin-bottom: 8px;
        }
        
        .details-table {
            width: 100%;
            border-collapse: collapse;
            margin-bottom: 15px;
        }
        
        .details-table td {
            padding: 8px;
            border: 1px solid var(--border-color);
        }
        
        .details-table td:first-child {
            width: 150px;
            background-color: #f8f9fa;
        }
        
        .description-section {
            margin-top: 15px;
        }
        
        .description-section h4 {
            margin-bottom: 8px;
            font-size: 0.95rem;
        }
        
        .progress-bar-container {
            width: 100%;
            height: 20px;
            background-color: #f0f0f0;
            border-radius: 10px;
            overflow: hidden;
            margin: 10px 0;
        }
        
        .progress-bar {
            width: 100%;
            height: 100%;
        }
        
        .progress-fill {
            height: 100%;
            background-color: var(--primary-color);
            color: white;
            text-align: center;
            line-height: 20px;
            font-size: 12px;
            transition: width 0.3s ease;
        }
        
        .progress-stats {
            margin-bottom: 20px;
            padding: 15px;
            background-color: #f8f9fa;
            border-radius: 8px;
        }
        
        .stats-details {
            display: flex;
            justify-content: space-between;
            margin-top: 10px;
        }
        
        .stat-item {
            flex: 1;
            text-align: center;
            padding: 10px;
        }
        
        .stat-label {
            font-size: 0.85rem;
            color: #6c757d;
        }
        
        .stat-value {
            font-weight: 600;
            font-size: 1.1rem;
        }
        
        .phase-progress, .category-progress {
            margin-bottom: 15px;
        }
        
        .phase-progress-percentage, .category-progress-percentage {
            font-size: 0.85rem;
            font-weight: normal;
            color: #6c757d;
        }
        
        .competencies-table {
            width: 100%;
            border-collapse: collapse;
            margin-top: 10px;
        }
        
        .competencies-table th, .competencies-table td {
            padding: 8px;
            border: 1px solid var(--border-color);
            text-align: left;
        }
        
        .competencies-table th {
            background-color: #f8f9fa;
            font-weight: 600;
        }
        
        .status-badge {
            padding: 4px 8px;
            border-radius: 10px;
            font-size: 0.75rem;
            font-weight: 500;
        }
        
        .status-not-started {
            background-color: #dee2e6;
            color: #495057;
        }
        
        .status-in-progress {
            background-color: #cff4fc;
            color: #055160;
        }
        
        .status-mastered {
            background-color: #d1e7dd;
            color: #0f5132;
        }
        
        .status-select {
            width: auto;
            display: inline-block;
            padding: 4px;
            font-size: 0.85rem;
            margin-right: 5px;
        }
        
        .competency-validation-item {
            margin-bottom: 10px;
            padding: 10px;
            border: 1px solid var(--border-color);
            border-radius: 6px;
            background-color: #f8f9fa;
        }
        
        .competency-validation-item label {
            display: block;
            margin-bottom: 5px;
            font-weight: 500;
        }
        
        .competency-validation-item textarea {
            width: 100%;
            padding: 5px;
            margin-top: 5px;
            border: 1px solid var(--border-color);
            border-radius: 4px;
        }
        
        .validation-message {
            padding: 15px;
            font-style: italic;
            color: #6c757d;
            text-align: center;
        }
        
        .status-distribution {
            margin-top: 20px;
        }
        
        .status-counts {
            display: flex;
            justify-content: space-between;
            margin-top: 10px;
        }
        
        .status-count-item {
            flex: 1;
            text-align: center;
            padding: 15px 10px;
            border-radius: 6px;
            margin: 0 5px;
        }
        
        .status-count-item.mastered {
            background-color: #d1e7dd;
        }
        
        .status-count-item.in-progress {
            background-color: #cff4fc;
        }
        
        .status-count-item.not-started {
            background-color: #f8f9fa;
        }
        
        .status-count-label {
            font-size: 0.85rem;
            margin-bottom: 5px;
        }
        
        .status-count-value {
            font-size: 1.5rem;
            font-weight: 600;
        }
        
        /* Progress bar for small containers */
        .progress-bar-container.small {
            height: 12px;
        }
        
        .progress-bar-container.small .progress-fill {
            line-height: 12px;
            font-size: 8px;
        }
        
        /* Community Module Styles */
        .post-card {
            border: 1px solid var(--border-color);
            border-radius: 8px;
            margin-bottom: 15px;
            padding: 15px;
            background-color: white;
        }
        
        .post-header {
            display: flex;
            justify-content: space-between;
            margin-bottom: 10px;
        }
        
        .post-title {
            font-size: 1.1rem;
            font-weight: 600;
            margin-bottom: 8px;
        }
        
        .post-meta {
            font-size: 0.8rem;
            color: #6c757d;
            margin-bottom: 10px;
        }
        
        .post-content {
            margin-bottom: 15px;
        }
        
        .post-footer {
            display: flex;
            justify-content: space-between;
            align-items: center;
            padding-top: 10px;
            border-top: 1px solid var(--border-color);
        }
        
        .post-stats {
            display: flex;
            gap: 15px;
        }
        
        .post-actions {
            display: flex;
            gap: 5px;
        }
        
        .like-button {
            color: #dc3545;
        }
        
        .like-button.liked {
            background-color: #dc3545;
            color: white;
            border-color: #dc3545;
        }
        
        .comment {
            border: 1px solid var(--border-color);
            border-radius: 8px;
            margin-bottom: 10px;
            padding: 10px;
        }
        
        .comment-header {
            display: flex;
            justify-content: space-between;
            font-size: 0.85rem;
            margin-bottom: 5px;
        }
        
        .comment-author {
            font-weight: 600;
        }
        
        .comment-content {
            margin-top: 5px;
        }
        
        .like-item {
            display: flex;
            justify-content: space-between;
            padding: 8px;
            border-bottom: 1px solid var(--border-color);
        }
        
        /* Notifications Module Styles */
        .notification-item {
            border: 1px solid var(--border-color);
            border-radius: 8px;
            margin-bottom: 10px;
            padding: 12px;
            background-color: white;
        }
        
        .notification-unread {
            background-color: #f8f9fa;
            border-left: 4px solid var(--primary-color);
        }
        
        .notification-header {
            display: flex;
            justify-content: space-between;
            margin-bottom: 8px;
        }
        
        .notification-title {
            font-weight: 600;
            margin-bottom: 5px;
        }
        
        .notification-date {
            font-size: 0.8rem;
            color: #6c757d;
        }
        
        .notification-actions {
            display: flex;
            justify-content: flex-end;
            gap: 5px;
            margin-top: 10px;
        }
    </style>
</head>
<body>
    <header class="app-header">
        <div>
            <h1 class="app-title">RoadBook API Tester</h1>
            <div class="app-subtitle">Environment de test pour les API des modules</div>
        </div>
        <div class="auth-status" id="auth-status-container">
            <div class="status-indicator status-disconnected" id="status-indicator"></div>
            <span id="auth-status-text">Non connecté</span>
        </div>
    </header>

    <div class="module-nav" id="module-nav">
        <button class="module-button active" data-module="welcome">
            <span class="icon">🏠</span>
            Accueil
        </button>
        <button class="module-button" data-module="auth">
            <span class="icon">🔐</span>
            Authentification
        </button>
        <button class="module-button" data-module="users">
            <span class="icon">👤</span>
            Utilisateurs
        </button>
        <button class="module-button" data-module="roadbooks">
            <span class="icon">📔</span>
            RoadBooks
        </button>
        <button class="module-button" data-module="sessions">
            <span class="icon">🚗</span>
            Sessions
        </button>
        <button class="module-button" data-module="competencies">
            <span class="icon">📊</span>
            Compétences
        </button>
        <button class="module-button" onclick="window.location.href='/marketplace-test.html'">
            <span class="icon">🛒</span>
            Marketplace
        </button>
        <button class="module-button" onclick="window.location.href='/test-modules.html'">
            <span class="icon">🧪</span>
            Test Modules
        </button>
        <button class="module-button" data-module="debug">
            <span class="icon">🔍</span>
            API Debug
        </button>
    </div>

    <!-- Welcome Module -->
    <section id="welcome-module" class="module-container active">
        <div class="card">
            <div class="card-header">
                Bienvenue dans le testeur d'API RoadBook
            </div>
            <div class="card-body">
                <div class="alert alert-info">
                    <p>Cet outil permet de tester les différentes fonctionnalités de l'API RoadBook en mode développement.</p>
                </div>
                
                <h3 style="margin-top: 20px; margin-bottom: 10px;">Modules disponibles</h3>
                <div class="card-grid">
                    <div class="card">
                        <div class="card-header">Module Authentification</div>
                        <div class="card-body">
                            <p>Tester les fonctionnalités d'inscription, connexion, et gestion des tokens.</p>
                            <button class="btn btn-primary" onclick="showModule('auth')">Accéder</button>
                        </div>
                    </div>
                    
                    <div class="card">
                        <div class="card-header">Module Utilisateurs</div>
                        <div class="card-body">
                            <p>Gestion des profils utilisateurs, modifications et recherche.</p>
                            <button class="btn btn-primary" onclick="showModule('users')">Accéder</button>
                        </div>
                    </div>
                    
                    <div class="card">
                        <div class="card-header">Module RoadBooks</div>
                        <div class="card-body">
                            <p>Création et gestion des carnets d'apprentissage de conduite.</p>
                            <button class="btn btn-primary" onclick="showModule('roadbooks')">Accéder</button>
                        </div>
                    </div>
                    
                    <div class="card">
                        <div class="card-header">Module Sessions</div>
                        <div class="card-body">
                            <p>Enregistrement et suivi des sessions de conduite.</p>
                            <button class="btn btn-primary" onclick="showModule('sessions')">Accéder</button>
                        </div>
                    </div>
                    
                    <div class="card">
                        <div class="card-header">Module Compétences</div>
                        <div class="card-body">
                            <p>Gestion et suivi de la progression des compétences de conduite.</p>
                            <button class="btn btn-primary" onclick="showModule('competencies')">Accéder</button>
                        </div>
                    </div>
                    
                    <div class="card">
                        <div class="card-header">Module Marketplace</div>
                        <div class="card-body">
                            <p>Achat et vente de produits et services pédagogiques.</p>
                            <button class="btn btn-primary" onclick="window.location.href='/marketplace-test.html'">Accéder</button>
                        </div>
                    </div>
                </div>
                
                <div class="user-guide" style="margin-top: 20px;">
                    <h3>Guide d'utilisation</h3>
                    <ul>
                        <li>Commencez par vous <strong>inscrire</strong> ou vous <strong>connecter</strong> dans le module Authentification</li>
                        <li>Une fois connecté, testez les différentes fonctionnalités des modules</li>
                        <li>Utilisez le module Debug pour voir les réponses détaillées de l'API</li>
                        <li>Le module <strong>Compétences</strong> permet de suivre la progression des compétences de conduite par phase et catégorie</li>
                        <li>Le module <strong>Communauté</strong> permet de créer et interagir avec des publications et commentaires</li>
                        <li>Le module <strong>Badges</strong> permet de gérer les badges de gamification</li>
                        <li>Le module <strong>Marketplace</strong> permet de gérer les produits et services (interface séparée)</li>
                        <li>Le module <strong>Notifications</strong> permet de gérer les alertes et messages du système</li>
                    </ul>
                </div>
                
                <h3 style="margin-top: 20px; margin-bottom: 10px;">Comptes de test</h3>
                <table style="width: 100%; border-collapse: collapse; margin-top: 10px;">
                    <thead>
                        <tr style="background-color: #f8f9fa; text-align: left;">
                            <th style="padding: 10px; border: 1px solid #dee2e6;">Email</th>
                            <th style="padding: 10px; border: 1px solid #dee2e6;">Mot de passe</th>
                            <th style="padding: 10px; border: 1px solid #dee2e6;">Rôle</th>
                        </tr>
                    </thead>
                    <tbody>
                        <tr>
                            <td style="padding: 10px; border: 1px solid #dee2e6;">apprentice@roadbook.com</td>
                            <td style="padding: 10px; border: 1px solid #dee2e6;">Password123!</td>
                            <td style="padding: 10px; border: 1px solid #dee2e6;">APPRENTICE</td>
                        </tr>
                        <tr>
                            <td style="padding: 10px; border: 1px solid #dee2e6;">guide@roadbook.com</td>
                            <td style="padding: 10px; border: 1px solid #dee2e6;">Password123!</td>
                            <td style="padding: 10px; border: 1px solid #dee2e6;">GUIDE</td>
                        </tr>
                        <tr>
                            <td style="padding: 10px; border: 1px solid #dee2e6;">instructor@roadbook.com</td>
                            <td style="padding: 10px; border: 1px solid #dee2e6;">Password123!</td>
                            <td style="padding: 10px; border: 1px solid #dee2e6;">INSTRUCTOR</td>
                        </tr>
                        <tr>
                            <td style="padding: 10px; border: 1px solid #dee2e6;">admin@roadbook.com</td>
                            <td style="padding: 10px; border: 1px solid #dee2e6;">Password123!</td>
                            <td style="padding: 10px; border: 1px solid #dee2e6;">ADMIN</td>
                        </tr>
                    </tbody>
                </table>
            </div>
        </div>
    </section>

    <!-- Auth Module -->
    <section id="auth-module" class="module-container">
        <div class="card-grid">
            <div class="card">
                <div class="card-header">Inscription</div>
                <div class="card-body">
                    <div class="form-group">
                        <label for="register-email">Email</label>
                        <input type="email" id="register-email" class="form-control" placeholder="Email" value="test@example.com">
                    </div>
                    <div class="form-group">
                        <label for="register-password">Mot de passe</label>
                        <input type="password" id="register-password" class="form-control" placeholder="Mot de passe" value="Password123!">
                    </div>
                    <div class="form-group">
                        <label for="register-display-name">Nom d'affichage</label>
                        <input type="text" id="register-display-name" class="form-control" placeholder="Nom d'affichage" value="Test User">
                    </div>
                    <div class="form-group">
                        <label for="register-role">Rôle</label>
                        <select id="register-role" class="form-control">
                            <option value="APPRENTICE">Apprentice</option>
                            <option value="GUIDE">Guide</option>
                            <option value="INSTRUCTOR">Instructor</option>
                            <option value="ADMIN">Admin</option>
                        </select>
                    </div>
                    <button class="btn btn-primary" onclick="register()">S'inscrire</button>
                </div>
            </div>

            <div class="card">
                <div class="card-header">Connexion</div>
                <div class="card-body">
                    <div class="form-group">
                        <label for="login-email">Email</label>
                        <input type="email" id="login-email" class="form-control" placeholder="Email" value="apprentice@roadbook.com">
                    </div>
                    <div class="form-group">
                        <label for="login-password">Mot de passe</label>
                        <input type="password" id="login-password" class="form-control" placeholder="Mot de passe" value="Password123!">
                    </div>
                    <button class="btn btn-primary" onclick="login()">Se connecter</button>
                </div>
            </div>

            <div class="card">
                <div class="card-header">Gestion des tokens</div>
                <div class="card-body">
                    <div id="token-info" style="margin-bottom: 15px; padding: 15px; background-color: #f8f9fa; border-radius: 8px;">
                        <div><strong>Access Token:</strong> <span id="access-token-status" class="text-danger">Non présent</span></div>
                        <div style="margin-top: 8px;"><strong>Refresh Token:</strong> <span id="refresh-token-status" class="text-danger">Non présent</span></div>
                    </div>
                    <button class="btn btn-primary" onclick="refreshToken()">Rafraîchir Token</button>
                    <button class="btn btn-secondary" onclick="verifyToken()">Vérifier Token</button>
                    <button class="btn btn-danger" onclick="logout()">Déconnexion</button>
                </div>
            </div>
        </div>

        <div class="card" style="margin-top: 20px;">
            <div class="card-header">Réinitialisation de mot de passe</div>
            <div class="card-body">
                <div class="form-group">
                    <label for="forgot-email">Email</label>
                    <input type="email" id="forgot-email" class="form-control" placeholder="Email pour réinitialisation">
                </div>
                <button class="btn btn-primary" onclick="forgotPassword()">Demander réinitialisation</button>

                <hr style="margin: 20px 0;">

                <h3 style="margin-bottom: 15px;">Compléter la réinitialisation</h3>
                <div class="form-group">
                    <label for="reset-token">Token de réinitialisation</label>
                    <input type="text" id="reset-token" class="form-control" placeholder="Token reçu par email">
                </div>
                <div class="form-group">
                    <label for="reset-password">Nouveau mot de passe</label>
                    <input type="password" id="reset-password" class="form-control" placeholder="Nouveau mot de passe">
                </div>
                <div class="form-group">
                    <label for="reset-confirm-password">Confirmer mot de passe</label>
                    <input type="password" id="reset-confirm-password" class="form-control" placeholder="Confirmer mot de passe">
                </div>
                <button class="btn btn-primary" onclick="resetPassword()">Réinitialiser mot de passe</button>
            </div>
        </div>
    </section>

    <!-- Users Module -->
    <section id="users-module" class="module-container">
        <div class="card-grid">
            <div class="card">
                <div class="card-header">Mon profil</div>
                <div class="card-body">
                    <button class="btn btn-primary" onclick="getCurrentUser()">Récupérer mon profil</button>

                    <div id="current-user-profile" style="margin-top: 20px; display: none;">
                        <h3 style="margin-bottom: 15px;">Information du profil</h3>
                        <div id="profile-details">
                            <!-- Profile details will be inserted here dynamically -->
                        </div>
                    </div>

                    <hr style="margin: 20px 0;">

                    <h3 style="margin-bottom: 15px;">Mettre à jour le profil</h3>
                    <div class="form-group">
                        <label for="update-display-name">Nom d'affichage</label>
                        <input type="text" id="update-display-name" class="form-control" placeholder="Nouveau nom d'affichage">
                    </div>
                    <div class="form-group">
                        <label for="update-first-name">Prénom</label>
                        <input type="text" id="update-first-name" class="form-control" placeholder="Prénom">
                    </div>
                    <div class="form-group">
                        <label for="update-last-name">Nom</label>
                        <input type="text" id="update-last-name" class="form-control" placeholder="Nom">
                    </div>
                    <div class="form-group">
                        <label for="update-bio">Bio</label>
                        <textarea id="update-bio" class="form-control form-control-textarea" placeholder="Votre bio..."></textarea>
                    </div>
                    <button class="btn btn-primary" onclick="updateProfile()">Mettre à jour le profil</button>
                </div>
            </div>
            
            <!-- Nouvelle carte pour les photos de profil -->
            <div class="card">
                <div class="card-header">Photo de profil</div>
                <div class="card-body">
                    <div id="profile-picture-container" style="margin-bottom: 20px; text-align: center;">
                        <div id="current-profile-picture" style="margin: 0 auto; width: 150px; height: 150px; border-radius: 50%; background-color: #e9ecef; overflow: hidden; display: flex; align-items: center; justify-content: center;">
                            <img id="profile-image" src="" alt="Photo de profil" style="max-width: 100%; max-height: 100%; display: none;">
                            <span id="profile-placeholder" style="font-size: 18px; color: #6c757d;">Aucune photo</span>
                        </div>
                    </div>

                    <h3 style="margin-bottom: 15px;">Mettre à jour la photo de profil</h3>
                    <div class="form-group">
                        <label for="profile-picture-url">URL de la photo</label>
                        <input type="url" id="profile-picture-url" class="form-control" placeholder="https://example.com/ma-photo.jpg">
                    </div>
                    <div class="form-group">
                        <label for="profile-picture-type">Type de photo</label>
                        <select id="profile-picture-type" class="form-control">
                            <option value="url">URL</option>
                            <option value="base64">Base64</option>
                        </select>
                    </div>
                    <div class="btn-group" style="margin-top: 10px;">
                        <button class="btn btn-primary" onclick="uploadProfilePicture()">Mettre à jour la photo</button>
                        <button class="btn btn-danger" onclick="deleteProfilePicture()">Supprimer la photo</button>
                    </div>
                </div>
            </div>

            <div class="card">
                <div class="card-header">Changer le mot de passe</div>
                <div class="card-body">
                    <div class="form-group">
                        <label for="current-password">Mot de passe actuel</label>
                        <input type="password" id="current-password" class="form-control" placeholder="Mot de passe actuel">
                    </div>
                    <div class="form-group">
                        <label for="new-password">Nouveau mot de passe</label>
                        <input type="password" id="new-password" class="form-control" placeholder="Nouveau mot de passe">
                    </div>
                    <div class="form-group">
                        <label for="confirm-new-password">Confirmer nouveau mot de passe</label>
                        <input type="password" id="confirm-new-password" class="form-control" placeholder="Confirmer nouveau mot de passe">
                    </div>
                    <button class="btn btn-primary" onclick="changePassword()">Changer le mot de passe</button>
                </div>
            </div>

            <div class="card">
                <div class="card-header">Administration (Admin seulement)</div>
                <div class="card-body">
                    <button class="btn btn-primary" onclick="getAllUsers()">Liste de tous les utilisateurs</button>

                    <div id="all-users-container" class="scroll-container" style="margin-top: 20px; display: none;">
                        <!-- All users will be inserted here dynamically -->
                    </div>

                    <hr style="margin: 20px 0;">

                    <h3 style="margin-bottom: 15px;">Récupérer un utilisateur par ID</h3>
                    <div class="form-group">
                        <label for="user-id">ID Utilisateur</label>
                        <input type="text" id="user-id" class="form-control" placeholder="ID utilisateur">
                    </div>
                    <button class="btn btn-primary" onclick="getUserById()">Récupérer l'utilisateur</button>
                </div>
            </div>
        </div>
    </section>

    <!-- Roadbooks Module -->
    <section id="roadbooks-module" class="module-container">
        <div class="card-grid">
            <div class="card">
                <div class="card-header">Création de RoadBook</div>
                <div class="card-body">
                    <div class="form-group">
                        <label for="roadbook-title">Titre</label>
                        <input type="text" id="roadbook-title" class="form-control" placeholder="Titre" value="Mon RoadBook">
                    </div>
                    <div class="form-group">
                        <label for="roadbook-description">Description</label>
                        <textarea id="roadbook-description" class="form-control form-control-textarea" placeholder="Description">RoadBook pour mon apprentissage de conduite</textarea>
                    </div>
                    <div class="form-group">
                        <label for="roadbook-target-hours">Heures cibles</label>
                        <input type="number" id="roadbook-target-hours" class="form-control" placeholder="Heures cibles" value="30">
                    </div>
                    <button class="btn btn-primary" onclick="createRoadbook()">Créer un RoadBook</button>
                </div>
            </div>

            <div class="card">
                <div class="card-header">Mes RoadBooks</div>
                <div class="card-body">
                    <button class="btn btn-primary" onclick="getMyRoadbooks()">Récupérer mes RoadBooks</button>
                    <button class="btn btn-secondary" onclick="getGuidedRoadbooks()">RoadBooks où je suis guide</button>

                    <div id="roadbook-list" class="scroll-container" style="margin-top: 20px;">
                        <p>Aucun RoadBook trouvé</p>
                    </div>
                </div>
            </div>

            <div class="card">
                <div class="card-header">Détails du RoadBook</div>
                <div class="card-body">
                    <div class="form-group">
                        <label for="roadbook-id">ID du RoadBook</label>
                        <input type="text" id="roadbook-id" class="form-control" placeholder="ID du RoadBook">
                    </div>
                    <button class="btn btn-primary" onclick="getRoadbookById()">Récupérer détails</button>
                    <button class="btn btn-secondary" onclick="getRoadbookStatistics()">Récupérer statistiques</button>
                    <button class="btn btn-secondary" onclick="exportRoadbook()">Exporter (JSON)</button>

                    <hr style="margin: 20px 0;">

                    <h3 style="margin-bottom: 15px;">Changer le statut</h3>
                    <div class="form-group">
                        <label for="roadbook-status">Nouveau statut</label>
                        <select id="roadbook-status" class="form-control">
                            <option value="ACTIVE">Actif</option>
                            <option value="COMPLETED">Complété</option>
                            <option value="ARCHIVED">Archivé</option>
                        </select>
                    </div>
                    <button class="btn btn-primary" onclick="updateRoadbookStatus()">Mettre à jour le statut</button>

                    <hr style="margin: 20px 0;">

                    <h3 style="margin-bottom: 15px;">Assigner un guide</h3>
                    <div class="form-group">
                        <label for="guide-id">ID du guide</label>
                        <input type="text" id="guide-id" class="form-control" placeholder="ID utilisateur du guide">
                    </div>
                    <button class="btn btn-primary" onclick="assignGuide()">Assigner guide</button>
                </div>
            </div>
        </div>
    </section>

    <!-- Sessions Module -->
    <section id="sessions-module" class="module-container">
        <div class="card-grid">
            <div class="card">
                <div class="card-header">Sessions d'un RoadBook</div>
                <div class="card-body">
                    <div class="form-group">
                        <label for="sessions-roadbook-id">ID du RoadBook</label>
                        <input type="text" id="sessions-roadbook-id" class="form-control" placeholder="ID du RoadBook">
                    </div>
                    <button class="btn btn-primary" onclick="getRoadbookSessions()">Récupérer les sessions</button>

                    <div id="sessions-list" class="scroll-container" style="margin-top: 20px;">
                        <p>Aucune session trouvée</p>
                    </div>
                </div>
            </div>

            <div class="card">
                <div class="card-header">Création de session</div>
                <div class="card-body">
                    <div class="form-group">
                        <label for="session-roadbook-id">ID du RoadBook</label>
                        <input type="text" id="session-roadbook-id" class="form-control" placeholder="ID du RoadBook">
                    </div>
                    <div class="form-group">
                        <label for="session-date">Date</label>
                        <input type="date" id="session-date" class="form-control">
                    </div>
                    <div class="form-group">
                        <label for="session-start-time">Heure de début</label>
                        <input type="time" id="session-start-time" class="form-control">
                    </div>
                    <div class="form-group">
                        <label for="session-end-time">Heure de fin</label>
                        <input type="time" id="session-end-time" class="form-control">
                    </div>
                    <div class="form-group">
                        <label for="session-duration">Durée (minutes)</label>
                        <input type="number" id="session-duration" class="form-control" placeholder="Durée en minutes">
                    </div>
                    <div class="form-group">
                        <label for="session-weather">Météo</label>
                        <select id="session-weather" class="form-control">
                            <option value="CLEAR">Dégagé</option>
                            <option value="CLOUDY">Nuageux</option>
                            <option value="RAINY">Pluvieux</option>
                            <option value="SNOWY">Neigeux</option>
                            <option value="FOGGY">Brouillard</option>
                            <option value="WINDY">Venteux</option>
                            <option value="OTHER">Autre</option>
                        </select>
                    </div>
                    <div class="form-group">
                        <label for="session-daylight">Luminosité</label>
                        <select id="session-daylight" class="form-control">
                            <option value="DAY">Jour</option>
                            <option value="NIGHT">Nuit</option>
                            <option value="DAWN_DUSK">Aube/Crépuscule</option>
                        </select>
                    </div>
                    <div class="form-group">
                        <label for="session-notes">Notes</label>
                        <textarea id="session-notes" class="form-control form-control-textarea" placeholder="Notes sur la session..."></textarea>
                    </div>
                    <button class="btn btn-primary" onclick="createSession()">Créer la session</button>
                </div>
            </div>
        </div>
    </section>

    <!-- Badges Module -->
    <section id="badges-module" class="module-container">
        <div class="card-grid">
            <div class="card">
                <div class="card-header">Liste des badges</div>
                <div class="card-body">
                    <div class="form-group">
                        <label for="badge-category-filter">Filtrer par catégorie</label>
                        <select id="badge-category-filter" class="form-control">
                            <option value="">Toutes les catégories</option>
                            <option value="BEGINNER">Débutant</option>
                            <option value="MANEUVERING">Manœuvres</option>
                            <option value="ADVANCED">Avancé</option>
                            <option value="SPECIAL">Spécial</option>
                            <option value="SOCIAL">Social</option>
                        </select>
                    </div>
                    <button class="btn btn-primary" onclick="getAllBadges()">Afficher tous les badges</button>
                    <button class="btn btn-secondary" onclick="getBadgesByCategory()">Filtrer par catégorie</button>
                    
                    <div id="badges-list-container" class="scroll-container" style="margin-top: 20px; display: none;">
                        <!-- Liste des badges affichée dynamiquement -->
                    </div>
                </div>
            </div>

            <div class="card">
                <div class="card-header">Mes badges</div>
                <div class="card-body">
                    <button class="btn btn-primary" onclick="getUserBadges()">Afficher mes badges</button>
                    <button class="btn btn-secondary" onclick="checkAndAwardBadges()">Vérifier les nouveaux badges</button>
                    
                    <div class="form-group" style="margin-top: 15px;">
                        <label for="badge-user-id">ID de l'utilisateur (laissez vide pour vous-même)</label>
                        <input type="text" id="badge-user-id" class="form-control" placeholder="ID de l'utilisateur">
                    </div>
                    <button class="btn btn-primary" onclick="getUserBadges()">Afficher les badges de l'utilisateur</button>
                    
                    <div id="user-badges-container" class="scroll-container" style="margin-top: 20px; display: none;">
                        <!-- Badges de l'utilisateur affichés dynamiquement -->
                    </div>
                </div>
            </div>
            
            <div class="card">
                <div class="card-header">Détails du badge</div>
                <div class="card-body">
                    <div class="form-group">
                        <label for="badge-id-input">ID du badge</label>
                        <input type="text" id="badge-id-input" class="form-control" placeholder="ID du badge">
                    </div>
                    <button class="btn btn-primary" onclick="getBadgeDetails()">Afficher les détails</button>
                    
                    <div id="badge-details-container" style="margin-top: 20px; display: none;">
                        <!-- Détails du badge affichés dynamiquement -->
                    </div>
                </div>
            </div>
        </div>
        
        <div class="card" style="margin-top: 20px;">
            <div class="card-header">Tableau des meilleurs utilisateurs</div>
            <div class="card-body">
                <button class="btn btn-primary" onclick="getBadgeLeaderboard()">Afficher le classement</button>
                
                <div id="leaderboard-container" style="margin-top: 20px; display: none;">
                    <!-- Classement affiché dynamiquement -->
                </div>
            </div>
        </div>
        
        <div class="card" style="margin-top: 20px;">
            <div class="card-header">Administration des badges (Admin seulement)</div>
            <div class="card-body">
                <div class="form-group">
                    <h4>Créer un nouveau badge</h4>
                    <div class="form-group">
                        <label for="create-badge-name">Nom</label>
                        <input type="text" id="create-badge-name" class="form-control" placeholder="Nom du badge">
                    </div>
                    <div class="form-group">
                        <label for="create-badge-description">Description</label>
                        <textarea id="create-badge-description" class="form-control" placeholder="Description du badge"></textarea>
                    </div>
                    <div class="form-group">
                        <label for="create-badge-image-url">URL de l'image</label>
                        <input type="text" id="create-badge-image-url" class="form-control" placeholder="URL de l'image">
                    </div>
                    <div class="form-group">
                        <label for="create-badge-category">Catégorie</label>
                        <select id="create-badge-category" class="form-control">
                            <option value="BEGINNER">Débutant</option>
                            <option value="MANEUVERING">Manœuvres</option>
                            <option value="ADVANCED">Avancé</option>
                            <option value="SPECIAL">Spécial</option>
                            <option value="SOCIAL">Social</option>
                        </select>
                    </div>
                    <div class="form-group">
                        <label for="create-badge-criteria">Critères d'obtention</label>
                        <select id="create-badge-criteria" class="form-control">
                            <option value="FIRST_SESSION">Première session de conduite</option>
                            <option value="FIVE_SESSIONS">Cinq sessions de conduite</option>
                            <option value="TEN_SESSIONS">Dix sessions de conduite</option>
                            <option value="TWENTY_SESSIONS">Vingt sessions de conduite</option>
                            <option value="FIRST_COMPETENCY">Première compétence maîtrisée</option>
                            <option value="FIVE_COMPETENCIES">Cinq compétences maîtrisées</option>
                            <option value="PHASE_COMPLETE">Phase complétée</option>
                            <option value="ALL_PHASES_COMPLETE">Toutes les phases complétées</option>
                            <option value="COMMUNITY_ACTIVE">Actif dans la communauté</option>
                        </select>
                    </div>
                    <button class="btn btn-primary" onclick="createBadge()">Créer le badge</button>
                </div>
                
                <hr style="margin: 20px 0">
                
                <div id="award-badge-form">
                    <h4>Attribuer un badge</h4>
                    <div class="form-group">
                        <label for="award-user-id">ID de l'utilisateur</label>
                        <input type="text" id="award-user-id" class="form-control" placeholder="ID de l'utilisateur">
                    </div>
                    <div class="form-group">
                        <label for="award-badge-id">ID du badge</label>
                        <input type="text" id="award-badge-id" class="form-control" placeholder="ID du badge">
                    </div>
                    <button class="btn btn-primary" onclick="awardBadge()">Attribuer le badge</button>
                </div>
                
                <hr style="margin: 20px 0">
                
                <div id="revoke-badge-form">
                    <h4>Révoquer un badge</h4>
                    <div class="form-group">
                        <label for="revoke-user-id">ID de l'utilisateur</label>
                        <input type="text" id="revoke-user-id" class="form-control" placeholder="ID de l'utilisateur">
                    </div>
                    <div class="form-group">
                        <label for="revoke-badge-id">ID du badge</label>
                        <input type="text" id="revoke-badge-id" class="form-control" placeholder="ID du badge">
                    </div>
                    <button class="btn btn-danger" onclick="revokeBadge()">Révoquer le badge</button>
                </div>
            </div>
        </div>
    </section>
    
    <!-- Community Module -->
    <section id="community-module" class="module-container">
        <div class="card-grid">
            <div class="card">
                <div class="card-header">Publications</div>
                <div class="card-body">
                    <div class="form-inline" style="margin-bottom: 15px;">
                        <div class="form-group">
                            <label for="posts-page" style="margin-right: 10px;">Page:</label>
                            <input type="number" id="posts-page" class="form-control" min="1" value="1" style="width: 70px;">
                        </div>
                        <div class="form-group" style="margin-left: 15px;">
                            <label for="posts-limit" style="margin-right: 10px;">Par page:</label>
                            <input type="number" id="posts-limit" class="form-control" min="5" max="50" value="10" style="width: 70px;">
                        </div>
                        <div class="form-group" style="margin-left: 15px;">
                            <label for="posts-sort" style="margin-right: 10px;">Trier par:</label>
                            <select id="posts-sort" class="form-control" style="width: 120px;">
                                <option value="createdAt">Date création</option>
                                <option value="updatedAt">Date mise à jour</option>
                                <option value="title">Titre</option>
                            </select>
                        </div>
                        <div class="form-group" style="margin-left: 15px;">
                            <label for="posts-order" style="margin-right: 10px;">Ordre:</label>
                            <select id="posts-order" class="form-control" style="width: 80px;">
                                <option value="desc">Décroissant</option>
                                <option value="asc">Croissant</option>
                            </select>
                        </div>
                    </div>
                    
                    <div class="form-group">
                        <button class="btn btn-primary" onclick="getPosts()">Afficher les publications</button>
                        
                        <div class="input-group" style="margin-top: 10px;">
                            <input type="text" id="post-search-input" class="form-control" placeholder="Rechercher des publications...">
                            <div class="input-group-append">
                                <button class="btn btn-primary" onclick="searchPosts()">Rechercher</button>
                            </div>
                        </div>
                    </div>
                    
                    <div class="form-group" style="margin-top: 15px;">
                        <label for="post-user-id">Publications d'un utilisateur spécifique:</label>
                        <div class="input-group">
                            <input type="text" id="post-user-id" class="form-control" placeholder="ID de l'utilisateur">
                            <div class="input-group-append">
                                <button class="btn btn-secondary" onclick="getUserPosts()">Afficher</button>
                            </div>
                        </div>
                    </div>
                    
                    <div id="posts-container" class="scroll-container" style="margin-top: 20px; display: none;">
                        <!-- Publications affichées dynamiquement -->
                    </div>
                </div>
            </div>
            
            <div class="card">
                <div class="card-header">Créer une publication</div>
                <div class="card-body">
                    <div class="form-group">
                        <label for="post-title">Titre</label>
                        <input type="text" id="post-title" class="form-control" placeholder="Titre de la publication">
                    </div>
                    <div class="form-group">
                        <label for="post-content">Contenu</label>
                        <textarea id="post-content" class="form-control form-control-textarea" placeholder="Contenu de la publication..."></textarea>
                    </div>
                    <div class="form-group">
                        <label for="post-media-urls">URLs des médias (une par ligne)</label>
                        <textarea id="post-media-urls" class="form-control" placeholder="https://example.com/image.jpg"></textarea>
                    </div>
                    <button class="btn btn-primary" onclick="createPost()">Publier</button>
                </div>
            </div>
        </div>
        
        <div class="card" style="margin-top: 20px;">
            <div class="card-header">Détails de la publication</div>
            <div class="card-body">
                <div class="form-group">
                    <label for="post-id-input">ID de la publication</label>
                    <input type="text" id="post-id-input" class="form-control" placeholder="ID de la publication">
                </div>
                <button class="btn btn-primary" onclick="getPostDetails()">Afficher les détails</button>
                
                <div id="post-details-container" style="margin-top: 20px; display: none;">
                    <!-- Détails de la publication affichés dynamiquement -->
                </div>
                
                <div id="post-likes-container" style="margin-top: 20px; display: none;">
                    <!-- Liste des utilisateurs qui ont aimé la publication -->
                </div>
            </div>
        </div>
    </section>

    <!-- Notifications Module -->
    <section id="notifications-module" class="module-container">
        <div class="card-grid">
            <div class="card">
                <div class="card-header">
                    <span>Notifications</span>
                    <span id="notification-count" class="badge badge-primary" style="display: none;">0</span>
                </div>
                <div class="card-body">
                    <div class="form-inline" style="margin-bottom: 15px;">
                        <div class="form-group">
                            <label for="notification-page" style="margin-right: 10px;">Page:</label>
                            <input type="number" id="notification-page" class="form-control" min="1" value="1" style="width: 70px;">
                        </div>
                        <div class="form-group" style="margin-left: 15px;">
                            <label for="notification-limit" style="margin-right: 10px;">Nombre par page:</label>
                            <input type="number" id="notification-limit" class="form-control" min="5" max="50" value="20" style="width: 70px;">
                        </div>
                        <div class="form-group" style="margin-left: 15px;">
                            <div class="form-check">
                                <input type="checkbox" id="include-read-checkbox" class="form-check-input" checked>
                                <label for="include-read-checkbox" class="form-check-label">Inclure lues</label>
                            </div>
                        </div>
                        <button class="btn btn-primary" onclick="getUserNotifications()" style="margin-left: 15px;">Rafraîchir</button>
                    </div>
                    
                    <div class="form-group">
                        <button class="btn btn-primary" onclick="getUserNotifications()">Afficher mes notifications</button>
                        <button class="btn btn-secondary" onclick="getUnreadCount()">Vérifier non lues</button>
                        <button class="btn btn-secondary" onclick="markAllAsRead()">Tout marquer comme lu</button>
                        <button class="btn btn-danger" onclick="deleteAllNotifications()">Supprimer toutes</button>
                    </div>
                    
                    <div id="notifications-container" class="scroll-container" style="margin-top: 20px; display: none;">
                        <!-- Notifications affichées dynamiquement -->
                    </div>
                </div>
            </div>
            
            <div class="card">
                <div class="card-header">Administration (Admin seulement)</div>
                <div class="card-body">
                    <div class="form-group">
                        <label for="cleanup-days">Supprimer les notifications lues plus anciennes que (jours):</label>
                        <input type="number" id="cleanup-days" class="form-control" min="1" value="30">
                    </div>
                    <button class="btn btn-danger" onclick="cleanupOldNotifications()">Nettoyer les anciennes notifications</button>
                </div>
            </div>
        </div>
    </section>

    <!-- Competencies Module -->
    <section id="competencies-module" class="module-container">
        <div class="card-grid">
            <div class="card">
                <div class="card-header">Liste des compétences</div>
                <div class="card-body">
                    <div class="form-group">
                        <label for="competency-phase-filter">Filtrer par phase</label>
                        <select id="competency-phase-filter" class="form-control">
                            <option value="">Toutes les phases</option>
                            <option value="PHASE1">Phase 1 - Bases</option>
                            <option value="PHASE2">Phase 2 - Environnement routier simple</option>
                            <option value="PHASE3">Phase 3 - Situations complexes</option>
                            <option value="PHASE4">Phase 4 - Conditions spéciales</option>
                            <option value="PHASE5">Phase 5 - Autonomie</option>
                        </select>
                    </div>
                    <div class="form-group">
                        <label for="competency-category-filter">Filtrer par catégorie</label>
                        <select id="competency-category-filter" class="form-control">
                            <option value="">Toutes les catégories</option>
                            <option value="CONTROL">Contrôle du véhicule</option>
                            <option value="MANEUVERING">Manœuvres</option>
                            <option value="TRAFFIC_RULES">Règles de circulation</option>
                            <option value="RISK_PERCEPTION">Perception des risques</option>
                            <option value="ECOFRIENDLY_DRIVING">Conduite écologique</option>
                            <option value="SPECIAL_CONDITIONS">Conditions spéciales</option>
                            <option value="SAFETY">Sécurité</option>
                        </select>
                    </div>
                    <button class="btn btn-primary" onclick="getAllCompetencies()">Rechercher les compétences</button>
                    
                    <div id="competencies-list-container" class="scroll-container" style="margin-top: 20px; display: none;">
                        <!-- Liste des compétences affichée dynamiquement -->
                    </div>
                </div>
            </div>

            <div class="card">
                <div class="card-header">Détails d'une compétence</div>
                <div class="card-body">
                    <div class="form-group">
                        <label for="competency-id-input">ID de la compétence</label>
                        <input type="text" id="competency-id-input" class="form-control" placeholder="ID de la compétence">
                    </div>
                    <button class="btn btn-primary" onclick="getCompetencyById()">Afficher les détails</button>
                    
                    <div id="competency-details-container" style="margin-top: 20px; display: none;">
                        <!-- Détails de la compétence affichés dynamiquement -->
                    </div>
                </div>
            </div>
            
            <div class="card">
                <div class="card-header">Progression des compétences</div>
                <div class="card-body">
                    <div class="form-group">
                        <label for="roadbook-id-input">ID du RoadBook</label>
                        <input type="text" id="roadbook-id-input" class="form-control" placeholder="ID du RoadBook">
                    </div>
                    <button class="btn btn-primary" onclick="getCompetencyProgressForRoadbook()">Afficher la progression</button>
                    
                    <div id="competency-progress-container" style="margin-top: 20px; display: none;">
                        <!-- Progression des compétences affichée dynamiquement -->
                    </div>
                </div>
            </div>
        </div>
        
        <div class="card" style="margin-top: 20px;">
            <div class="card-header">Mettre à jour une compétence</div>
            <div class="card-body">
                <div id="update-competency-form">
                    <div class="form-group">
                        <label for="update-roadbook-id">ID du RoadBook</label>
                        <input type="text" id="update-roadbook-id" class="form-control" placeholder="ID du RoadBook">
                    </div>
                    <div class="form-group">
                        <label for="update-competency-id">ID de la compétence</label>
                        <input type="text" id="update-competency-id" class="form-control" placeholder="ID de la compétence">
                    </div>
                    <div class="form-group">
                        <label for="update-status">Statut</label>
                        <select id="update-status" class="form-control">
                            <option value="NOT_STARTED">Non débutée</option>
                            <option value="IN_PROGRESS">En progression</option>
                            <option value="MASTERED">Maîtrisée</option>
                        </select>
                    </div>
                    <div class="form-group">
                        <label for="update-notes">Notes</label>
                        <textarea id="update-notes" class="form-control form-control-textarea" placeholder="Notes sur la progression..."></textarea>
                    </div>
                    <button class="btn btn-primary" onclick="updateCompetencyStatus()">Mettre à jour</button>
                </div>
            </div>
        </div>
        
        <div class="card" style="margin-top: 20px;">
            <div class="card-header">Valider des compétences en session</div>
            <div class="card-body">
                <div id="validation-form">
                    <div class="form-group">
                        <label for="validation-session-id">ID de la session</label>
                        <input type="text" id="validation-session-id" class="form-control" placeholder="ID de la session">
                    </div>
                    
                    <div class="alert alert-info">
                        Pour valider des compétences, sélectionnez d'abord la session, puis utilisez le bouton "Sélectionner" 
                        dans la liste des compétences pour ajouter des compétences à valider.
                    </div>
                    
                    <div id="validation-competencies" class="scroll-container" style="margin-top: 20px;">
                        <div class="validation-message">Sélectionnez des compétences dans la liste pour les valider</div>
                        
                        <!-- Les compétences à valider seront ajoutées dynamiquement ici -->
                        <div class="competencies-to-validate">
                            <!-- Exemple de structure (sera générée dynamiquement) -->
                            <!-- 
                            <div class="competency-validation-item">
                                <input type="checkbox" name="validate-competency" value="comp-id-1" id="validate-comp-1">
                                <label for="validate-comp-1">Nom de la compétence</label>
                                <textarea id="validation-notes-comp-id-1" placeholder="Notes de validation..."></textarea>
                            </div>
                            -->
                        </div>
                    </div>
                    
                    <button class="btn btn-primary" onclick="validateCompetencies()">Valider les compétences</button>
                </div>
            </div>
        </div>
        
        <div class="card" style="margin-top: 20px;">
            <div class="card-header">Statistiques des compétences</div>
            <div class="card-body">
                <div class="form-group">
                    <label for="apprentice-id-input">ID de l'apprenti (laissez vide pour vous-même)</label>
                    <input type="text" id="apprentice-id-input" class="form-control" placeholder="ID de l'apprenti (optionnel)">
                </div>
                <button class="btn btn-primary" onclick="getApprenticeCompetencyStats()">Afficher les statistiques</button>
                
                <div id="competency-stats-container" style="margin-top: 20px; display: none;">
                    <!-- Statistiques affichées dynamiquement -->
                </div>
            </div>
        </div>
    </section>

    <!-- Debug Module -->
    <section id="debug-module" class="module-container">
        <div class="card">
            <div class="card-header">Console API</div>
            <div class="card-body">
                <textarea id="response-output" readonly placeholder="Les réponses API apparaîtront ici..."></textarea>
            </div>
        </div>
    </section>

    <!-- Charger les fichiers modulaires -->
    <!-- Configuration et utilitaires -->
    <script src="js/api.js"></script>
    <script src="js/ui.js"></script>
    
    <!-- Modules fonctionnels -->
    <script src="js/modules/auth.js"></script>
    <script src="js/modules/users.js"></script>
    <script src="js/modules/roadbooks.js"></script>
    <script src="js/modules/sessions.js"></script>
    <script src="js/modules/competencies.js"></script>
    
    <!-- Configuration globale et point d'entrée principal -->
    <script src="js/config.js"></script>
    <script src="js/app.js"></script>
    
    <!-- Informations sur les routes disponibles (injectées par le serveur) -->
    <script>
        // Ces données sont injectées dynamiquement par le serveur
        const availableRoutes = <!-- ROUTE_LIST --> || [];
        
        // Log pour le débogage
        if (availableRoutes.length > 0) {
            console.log('Routes API disponibles:', availableRoutes);
        }
    </script>
</body>
=======
<!DOCTYPE html>
<html lang="fr">
<head>
    <meta charset="UTF-8">
    <meta name="viewport" content="width=device-width, initial-scale=1.0">
    <title>RoadBook API Tester</title>
    <style>
        :root {
            --primary-color: #4361ee;
            --secondary-color: #3a0ca3;
            --success-color: #4cc9f0;
            --warning-color: #f72585;
            --danger-color: #f72585;
            --light-color: #f8f9fa;
            --dark-color: #212529;
            --text-color: #212529;
            --body-bg: #f9fafb;
            --card-bg: #ffffff;
            --border-color: #e9ecef;
        }

        * {
            box-sizing: border-box;
            margin: 0;
            padding: 0;
        }

        body {
            font-family: 'Segoe UI', Roboto, Arial, sans-serif;
            background-color: var(--body-bg);
            color: var(--text-color);
            line-height: 1.6;
            max-width: 1500px;
            margin: 0 auto;
            padding: 20px;
        }

        /* Header Styles */
        .app-header {
            background-color: var(--primary-color);
            color: white;
            padding: 20px;
            border-radius: 8px;
            margin-bottom: 30px;
            display: flex;
            justify-content: space-between;
            align-items: center;
            box-shadow: 0 4px 6px rgba(0, 0, 0, 0.1);
        }

        .app-title {
            font-size: 1.5rem;
            margin: 0;
        }

        .app-subtitle {
            font-size: 0.9rem;
            font-weight: normal;
            opacity: 0.9;
            margin-top: 5px;
        }

        /* Module Navigation */
        .module-nav {
            display: grid;
            grid-template-columns: repeat(auto-fit, minmax(150px, 1fr));
            gap: 10px;
            margin-bottom: 30px;
        }

        .module-button {
            padding: 15px;
            background-color: var(--light-color);
            border: none;
            border-radius: 8px;
            cursor: pointer;
            font-weight: 600;
            text-align: center;
            transition: all 0.3s ease;
            box-shadow: 0 2px 4px rgba(0, 0, 0, 0.05);
            display: flex;
            flex-direction: column;
            align-items: center;
            justify-content: center;
        }

        .module-button i {
            font-size: 1.5rem;
            margin-bottom: 8px;
        }

        .module-button.active {
            background-color: var(--primary-color);
            color: white;
            transform: translateY(-2px);
            box-shadow: 0 4px 8px rgba(0, 0, 0, 0.1);
        }

        .module-button:hover:not(.active) {
            background-color: #e9ecef;
        }

        /* Module Containers */
        .module-container {
            display: none;
            animation: fadeIn 0.4s ease;
        }

        .module-container.active {
            display: block;
        }

        @keyframes fadeIn {
            0% { opacity: 0; transform: translateY(10px); }
            100% { opacity: 1; transform: translateY(0); }
        }

        /* Card Layout */
        .card-grid {
            display: grid;
            grid-template-columns: repeat(auto-fit, minmax(300px, 1fr));
            gap: 20px;
            margin-bottom: 20px;
        }

        .card {
            background-color: var(--card-bg);
            border-radius: 8px;
            box-shadow: 0 2px 4px rgba(0, 0, 0, 0.05);
            overflow: hidden;
            transition: box-shadow 0.3s ease;
        }

        .card:hover {
            box-shadow: 0 4px 8px rgba(0, 0, 0, 0.1);
        }

        .card-header {
            background-color: var(--light-color);
            padding: 15px 20px;
            font-weight: 600;
            border-bottom: 1px solid var(--border-color);
            display: flex;
            justify-content: space-between;
            align-items: center;
        }

        .card-body {
            padding: 20px;
        }

        /* Form Styles */
        .form-group {
            margin-bottom: 15px;
        }

        .form-group label {
            display: block;
            margin-bottom: 5px;
            font-weight: 500;
            font-size: 0.9rem;
        }

        .form-control {
            width: 100%;
            padding: 10px;
            border: 1px solid var(--border-color);
            border-radius: 6px;
            font-size: 0.9rem;
            transition: border-color 0.3s;
        }

        .form-control:focus {
            border-color: var(--primary-color);
            outline: none;
            box-shadow: 0 0 0 3px rgba(67, 97, 238, 0.1);
        }

        .form-control-textarea {
            height: 120px;
            resize: vertical;
        }

        /* Button Styles */
        .btn {
            display: inline-block;
            padding: 10px 16px;
            border: none;
            border-radius: 6px;
            font-weight: 600;
            font-size: 0.9rem;
            cursor: pointer;
            transition: all 0.2s;
            margin-right: 8px;
            margin-bottom: 8px;
        }

        .btn-primary {
            background-color: var(--primary-color);
            color: white;
        }

        .btn-primary:hover {
            background-color: var(--secondary-color);
        }

        .btn-secondary {
            background-color: #6c757d;
            color: white;
        }

        .btn-secondary:hover {
            background-color: #5a6268;
        }

        .btn-success {
            background-color: var(--success-color);
            color: white;
        }

        .btn-danger {
            background-color: var(--danger-color);
            color: white;
        }

        /* Badges */
        .badge {
            display: inline-block;
            padding: 4px 8px;
            font-size: 0.8rem;
            font-weight: 500;
            border-radius: 20px;
            margin-right: 5px;
        }

        .badge-primary {
            background-color: var(--primary-color);
            color: white;
        }

        .badge-success {
            background-color: #4cc9f0;
            color: white;
        }

        .badge-warning {
            background-color: #f9c74f;
            color: #212529;
        }

        .badge-danger {
            background-color: var(--danger-color);
            color: white;
        }

        /* Authentication Status */
        .auth-status {
            display: flex;
            align-items: center;
            font-size: 0.9rem;
        }

        .status-indicator {
            width: 10px;
            height: 10px;
            border-radius: 50%;
            margin-right: 8px;
        }

        .status-connected {
            background-color: #4cc9f0;
        }

        .status-disconnected {
            background-color: #f72585;
        }

        /* Lists and Items */
        .list-group {
            list-style: none;
            margin: 0;
            padding: 0;
        }

        .list-item {
            padding: 15px;
            border-bottom: 1px solid var(--border-color);
            transition: background-color 0.2s;
        }

        .list-item:hover {
            background-color: #f8f9fa;
        }

        .list-item-title {
            font-weight: 600;
            margin-bottom: 5px;
            display: flex;
            justify-content: space-between;
            align-items: center;
        }

        /* Response Area */
        .response-container {
            padding: 20px;
            border-radius: 8px;
            background-color: #212529;
            color: #f8f9fa;
            overflow: auto;
            font-family: monospace;
            margin-top: 20px;
        }

        #response-output {
            width: 100%;
            height: 400px;
            background-color: #343a40;
            color: #f8f9fa;
            border: none;
            border-radius: 8px;
            padding: 15px;
            font-family: monospace;
            resize: vertical;
        }

        /* User Guide */
        .user-guide {
            background-color: #fff3cd;
            border-left: 4px solid #f9c74f;
            padding: 15px;
            margin-bottom: 20px;
            border-radius: 4px;
        }

        .user-guide h3 {
            color: #856404;
            margin-bottom: 10px;
            font-size: 1rem;
        }

        .user-guide ul {
            margin-left: 20px;
        }

        .user-guide li {
            margin-bottom: 5px;
        }

        /* Misc */
        .text-muted {
            color: #6c757d;
            font-size: 0.85rem;
        }

        .scroll-container {
            max-height: 500px;
            overflow-y: auto;
            padding-right: 5px;
        }

        .hidden {
            display: none;
        }

        .alert {
            padding: 15px;
            border-radius: 8px;
            margin-bottom: 20px;
        }

        .alert-info {
            background-color: #cff4fc;
            border: 1px solid #b6effb;
            color: #055160;
        }

        .alert-success {
            background-color: #d1e7dd;
            border: 1px solid #badbcc;
            color: #0f5132;
        }

        .alert-warning {
            background-color: #fff3cd;
            border: 1px solid #ffecb5;
            color: #664d03;
        }

        .alert-danger {
            background-color: #f8d7da;
            border: 1px solid #f5c2c7;
            color: #842029;
        }

        /* Icons (fake with emoji) */
        .icon {
            font-style: normal;
            font-size: 1.2rem;
        }
        
        /* Competencies Module Styles */
        .competencies-container {
            max-height: 600px;
            overflow-y: auto;
        }
        
        .phase-container {
            margin-bottom: 20px;
            border: 1px solid var(--border-color);
            border-radius: 8px;
            overflow: hidden;
        }
        
        .phase-title {
            background-color: var(--primary-color);
            color: white;
            padding: 10px 15px;
            margin: 0;
            font-size: 1rem;
        }
        
        .categories-container {
            display: grid;
            grid-template-columns: repeat(auto-fit, minmax(300px, 1fr));
            gap: 15px;
            padding: 15px;
        }
        
        .category-container {
            border: 1px solid var(--border-color);
            border-radius: 6px;
            overflow: hidden;
            background-color: white;
        }
        
        .category-title {
            background-color: #f8f9fa;
            padding: 8px 12px;
            margin: 0;
            font-size: 0.9rem;
            border-bottom: 1px solid var(--border-color);
        }
        
        .competencies-list {
            list-style: none;
            margin: 0;
            padding: 0;
        }
        
        .competency-item {
            padding: 12px;
            border-bottom: 1px solid var(--border-color);
        }
        
        .competency-item:last-child {
            border-bottom: none;
        }
        
        .competency-name {
            font-weight: 600;
            margin-bottom: 5px;
        }
        
        .competency-description {
            font-size: 0.85rem;
            color: #6c757d;
            margin-bottom: 8px;
        }
        
        .details-table {
            width: 100%;
            border-collapse: collapse;
            margin-bottom: 15px;
        }
        
        .details-table td {
            padding: 8px;
            border: 1px solid var(--border-color);
        }
        
        .details-table td:first-child {
            width: 150px;
            background-color: #f8f9fa;
        }
        
        .description-section {
            margin-top: 15px;
        }
        
        .description-section h4 {
            margin-bottom: 8px;
            font-size: 0.95rem;
        }
        
        .progress-bar-container {
            width: 100%;
            height: 20px;
            background-color: #f0f0f0;
            border-radius: 10px;
            overflow: hidden;
            margin: 10px 0;
        }
        
        .progress-bar {
            width: 100%;
            height: 100%;
        }
        
        .progress-fill {
            height: 100%;
            background-color: var(--primary-color);
            color: white;
            text-align: center;
            line-height: 20px;
            font-size: 12px;
            transition: width 0.3s ease;
        }
        
        .progress-stats {
            margin-bottom: 20px;
            padding: 15px;
            background-color: #f8f9fa;
            border-radius: 8px;
        }
        
        .stats-details {
            display: flex;
            justify-content: space-between;
            margin-top: 10px;
        }
        
        .stat-item {
            flex: 1;
            text-align: center;
            padding: 10px;
        }
        
        .stat-label {
            font-size: 0.85rem;
            color: #6c757d;
        }
        
        .stat-value {
            font-weight: 600;
            font-size: 1.1rem;
        }
        
        .phase-progress, .category-progress {
            margin-bottom: 15px;
        }
        
        .phase-progress-percentage, .category-progress-percentage {
            font-size: 0.85rem;
            font-weight: normal;
            color: #6c757d;
        }
        
        .competencies-table {
            width: 100%;
            border-collapse: collapse;
            margin-top: 10px;
        }
        
        .competencies-table th, .competencies-table td {
            padding: 8px;
            border: 1px solid var(--border-color);
            text-align: left;
        }
        
        .competencies-table th {
            background-color: #f8f9fa;
            font-weight: 600;
        }
        
        .status-badge {
            padding: 4px 8px;
            border-radius: 10px;
            font-size: 0.75rem;
            font-weight: 500;
        }
        
        .status-not-started {
            background-color: #dee2e6;
            color: #495057;
        }
        
        .status-in-progress {
            background-color: #cff4fc;
            color: #055160;
        }
        
        .status-mastered {
            background-color: #d1e7dd;
            color: #0f5132;
        }
        
        .status-select {
            width: auto;
            display: inline-block;
            padding: 4px;
            font-size: 0.85rem;
            margin-right: 5px;
        }
        
        .competency-validation-item {
            margin-bottom: 10px;
            padding: 10px;
            border: 1px solid var(--border-color);
            border-radius: 6px;
            background-color: #f8f9fa;
        }
        
        .competency-validation-item label {
            display: block;
            margin-bottom: 5px;
            font-weight: 500;
        }
        
        .competency-validation-item textarea {
            width: 100%;
            padding: 5px;
            margin-top: 5px;
            border: 1px solid var(--border-color);
            border-radius: 4px;
        }
        
        .validation-message {
            padding: 15px;
            font-style: italic;
            color: #6c757d;
            text-align: center;
        }
        
        .status-distribution {
            margin-top: 20px;
        }
        
        .status-counts {
            display: flex;
            justify-content: space-between;
            margin-top: 10px;
        }
        
        .status-count-item {
            flex: 1;
            text-align: center;
            padding: 15px 10px;
            border-radius: 6px;
            margin: 0 5px;
        }
        
        .status-count-item.mastered {
            background-color: #d1e7dd;
        }
        
        .status-count-item.in-progress {
            background-color: #cff4fc;
        }
        
        .status-count-item.not-started {
            background-color: #f8f9fa;
        }
        
        .status-count-label {
            font-size: 0.85rem;
            margin-bottom: 5px;
        }
        
        .status-count-value {
            font-size: 1.5rem;
            font-weight: 600;
        }
        
        /* Progress bar for small containers */
        .progress-bar-container.small {
            height: 12px;
        }
        
        .progress-bar-container.small .progress-fill {
            line-height: 12px;
            font-size: 8px;
        }
        
        /* Community Module Styles */
        .post-card {
            border: 1px solid var(--border-color);
            border-radius: 8px;
            margin-bottom: 15px;
            padding: 15px;
            background-color: white;
        }
        
        .post-header {
            display: flex;
            justify-content: space-between;
            margin-bottom: 10px;
        }
        
        .post-title {
            font-size: 1.1rem;
            font-weight: 600;
            margin-bottom: 8px;
        }
        
        .post-meta {
            font-size: 0.8rem;
            color: #6c757d;
            margin-bottom: 10px;
        }
        
        .post-content {
            margin-bottom: 15px;
        }
        
        .post-footer {
            display: flex;
            justify-content: space-between;
            align-items: center;
            padding-top: 10px;
            border-top: 1px solid var(--border-color);
        }
        
        .post-stats {
            display: flex;
            gap: 15px;
        }
        
        .post-actions {
            display: flex;
            gap: 5px;
        }
        
        .like-button {
            color: #dc3545;
        }
        
        .like-button.liked {
            background-color: #dc3545;
            color: white;
            border-color: #dc3545;
        }
        
        .comment {
            border: 1px solid var(--border-color);
            border-radius: 8px;
            margin-bottom: 10px;
            padding: 10px;
        }
        
        .comment-header {
            display: flex;
            justify-content: space-between;
            font-size: 0.85rem;
            margin-bottom: 5px;
        }
        
        .comment-author {
            font-weight: 600;
        }
        
        .comment-content {
            margin-top: 5px;
        }
        
        .like-item {
            display: flex;
            justify-content: space-between;
            padding: 8px;
            border-bottom: 1px solid var(--border-color);
        }
        
        /* Notifications Module Styles */
        .notification-item {
            border: 1px solid var(--border-color);
            border-radius: 8px;
            margin-bottom: 10px;
            padding: 12px;
            background-color: white;
        }
        
        .notification-unread {
            background-color: #f8f9fa;
            border-left: 4px solid var(--primary-color);
        }
        
        .notification-header {
            display: flex;
            justify-content: space-between;
            margin-bottom: 8px;
        }
        
        .notification-title {
            font-weight: 600;
            margin-bottom: 5px;
        }
        
        .notification-date {
            font-size: 0.8rem;
            color: #6c757d;
        }
        
        .notification-actions {
            display: flex;
            justify-content: flex-end;
            gap: 5px;
            margin-top: 10px;
        }
    </style>
</head>
<body>
    <header class="app-header">
        <div>
            <h1 class="app-title">RoadBook API Tester</h1>
            <div class="app-subtitle">Environment de test pour les API des modules</div>
        </div>
        <div class="auth-status" id="auth-status-container">
            <div class="status-indicator status-disconnected" id="status-indicator"></div>
            <span id="auth-status-text">Non connecté</span>
        </div>
    </header>

    <div class="module-nav" id="module-nav">
        <button class="module-button active" data-module="welcome">
            <span class="icon">🏠</span>
            Accueil
        </button>
        <button class="module-button" data-module="auth">
            <span class="icon">🔐</span>
            Authentification
        </button>
        <button class="module-button" data-module="users">
            <span class="icon">👤</span>
            Utilisateurs
        </button>
        <button class="module-button" data-module="roadbooks">
            <span class="icon">📔</span>
            RoadBooks
        </button>
        <button class="module-button" data-module="sessions">
            <span class="icon">🚗</span>
            Sessions
        </button>
        <button class="module-button" data-module="competencies">
            <span class="icon">📊</span>
            Compétences
        </button>
        <button class="module-button" onclick="window.location.href='/marketplace-test.html'">
            <span class="icon">🛒</span>
            Marketplace
        </button>
        <button class="module-button" onclick="window.location.href='/test-modules.html'">
            <span class="icon">🧪</span>
            Test Modules
        </button>
        <button class="module-button" data-module="debug">
            <span class="icon">🔍</span>
            API Debug
        </button>
    </div>

    <!-- Welcome Module -->
    <section id="welcome-module" class="module-container active">
        <div class="card">
            <div class="card-header">
                Bienvenue dans le testeur d'API RoadBook
            </div>
            <div class="card-body">
                <div class="alert alert-info">
                    <p>Cet outil permet de tester les différentes fonctionnalités de l'API RoadBook en mode développement.</p>
                </div>
                
                <h3 style="margin-top: 20px; margin-bottom: 10px;">Modules disponibles</h3>
                <div class="card-grid">
                    <div class="card">
                        <div class="card-header">Module Authentification</div>
                        <div class="card-body">
                            <p>Tester les fonctionnalités d'inscription, connexion, et gestion des tokens.</p>
                            <button class="btn btn-primary" onclick="showModule('auth')">Accéder</button>
                        </div>
                    </div>
                    
                    <div class="card">
                        <div class="card-header">Module Utilisateurs</div>
                        <div class="card-body">
                            <p>Gestion des profils utilisateurs, modifications et recherche.</p>
                            <button class="btn btn-primary" onclick="showModule('users')">Accéder</button>
                        </div>
                    </div>
                    
                    <div class="card">
                        <div class="card-header">Module RoadBooks</div>
                        <div class="card-body">
                            <p>Création et gestion des carnets d'apprentissage de conduite.</p>
                            <button class="btn btn-primary" onclick="showModule('roadbooks')">Accéder</button>
                        </div>
                    </div>
                    
                    <div class="card">
                        <div class="card-header">Module Sessions</div>
                        <div class="card-body">
                            <p>Enregistrement et suivi des sessions de conduite.</p>
                            <button class="btn btn-primary" onclick="showModule('sessions')">Accéder</button>
                        </div>
                    </div>
                    
                    <div class="card">
                        <div class="card-header">Module Compétences</div>
                        <div class="card-body">
                            <p>Gestion et suivi de la progression des compétences de conduite.</p>
                            <button class="btn btn-primary" onclick="showModule('competencies')">Accéder</button>
                        </div>
                    </div>
                    
                    <div class="card">
                        <div class="card-header">Module Marketplace</div>
                        <div class="card-body">
                            <p>Achat et vente de produits et services pédagogiques.</p>
                            <button class="btn btn-primary" onclick="window.location.href='/marketplace-test.html'">Accéder</button>
                        </div>
                    </div>
                </div>
                
                <div class="user-guide" style="margin-top: 20px;">
                    <h3>Guide d'utilisation</h3>
                    <ul>
                        <li>Commencez par vous <strong>inscrire</strong> ou vous <strong>connecter</strong> dans le module Authentification</li>
                        <li>Une fois connecté, testez les différentes fonctionnalités des modules</li>
                        <li>Utilisez le module Debug pour voir les réponses détaillées de l'API</li>
                        <li>Le module <strong>Compétences</strong> permet de suivre la progression des compétences de conduite par phase et catégorie</li>
                        <li>Le module <strong>Communauté</strong> permet de créer et interagir avec des publications et commentaires</li>
                        <li>Le module <strong>Badges</strong> permet de gérer les badges de gamification</li>
                        <li>Le module <strong>Marketplace</strong> permet de gérer les produits et services (interface séparée)</li>
                        <li>Le module <strong>Notifications</strong> permet de gérer les alertes et messages du système</li>
                    </ul>
                </div>
                
                <h3 style="margin-top: 20px; margin-bottom: 10px;">Comptes de test</h3>
                <table style="width: 100%; border-collapse: collapse; margin-top: 10px;">
                    <thead>
                        <tr style="background-color: #f8f9fa; text-align: left;">
                            <th style="padding: 10px; border: 1px solid #dee2e6;">Email</th>
                            <th style="padding: 10px; border: 1px solid #dee2e6;">Mot de passe</th>
                            <th style="padding: 10px; border: 1px solid #dee2e6;">Rôle</th>
                        </tr>
                    </thead>
                    <tbody>
                        <tr>
                            <td style="padding: 10px; border: 1px solid #dee2e6;">apprentice@roadbook.com</td>
                            <td style="padding: 10px; border: 1px solid #dee2e6;">Password123!</td>
                            <td style="padding: 10px; border: 1px solid #dee2e6;">APPRENTICE</td>
                        </tr>
                        <tr>
                            <td style="padding: 10px; border: 1px solid #dee2e6;">guide@roadbook.com</td>
                            <td style="padding: 10px; border: 1px solid #dee2e6;">Password123!</td>
                            <td style="padding: 10px; border: 1px solid #dee2e6;">GUIDE</td>
                        </tr>
                        <tr>
                            <td style="padding: 10px; border: 1px solid #dee2e6;">instructor@roadbook.com</td>
                            <td style="padding: 10px; border: 1px solid #dee2e6;">Password123!</td>
                            <td style="padding: 10px; border: 1px solid #dee2e6;">INSTRUCTOR</td>
                        </tr>
                        <tr>
                            <td style="padding: 10px; border: 1px solid #dee2e6;">admin@roadbook.com</td>
                            <td style="padding: 10px; border: 1px solid #dee2e6;">Password123!</td>
                            <td style="padding: 10px; border: 1px solid #dee2e6;">ADMIN</td>
                        </tr>
                    </tbody>
                </table>
            </div>
        </div>
    </section>

    <!-- Auth Module -->
    <section id="auth-module" class="module-container">
        <div class="card-grid">
            <div class="card">
                <div class="card-header">Inscription</div>
                <div class="card-body">
                    <div class="form-group">
                        <label for="register-email">Email</label>
                        <input type="email" id="register-email" class="form-control" placeholder="Email" value="test@example.com">
                    </div>
                    <div class="form-group">
                        <label for="register-password">Mot de passe</label>
                        <input type="password" id="register-password" class="form-control" placeholder="Mot de passe" value="Password123!">
                    </div>
                    <div class="form-group">
                        <label for="register-display-name">Nom d'affichage</label>
                        <input type="text" id="register-display-name" class="form-control" placeholder="Nom d'affichage" value="Test User">
                    </div>
                    <div class="form-group">
                        <label for="register-role">Rôle</label>
                        <select id="register-role" class="form-control">
                            <option value="APPRENTICE">Apprentice</option>
                            <option value="GUIDE">Guide</option>
                            <option value="INSTRUCTOR">Instructor</option>
                            <option value="ADMIN">Admin</option>
                        </select>
                    </div>
                    <button class="btn btn-primary" onclick="register()">S'inscrire</button>
                </div>
            </div>

            <div class="card">
                <div class="card-header">Connexion</div>
                <div class="card-body">
                    <div class="form-group">
                        <label for="login-email">Email</label>
                        <input type="email" id="login-email" class="form-control" placeholder="Email" value="apprentice@roadbook.com">
                    </div>
                    <div class="form-group">
                        <label for="login-password">Mot de passe</label>
                        <input type="password" id="login-password" class="form-control" placeholder="Mot de passe" value="Password123!">
                    </div>
                    <button class="btn btn-primary" onclick="login()">Se connecter</button>
                </div>
            </div>

            <div class="card">
                <div class="card-header">Gestion des tokens</div>
                <div class="card-body">
                    <div id="token-info" style="margin-bottom: 15px; padding: 15px; background-color: #f8f9fa; border-radius: 8px;">
                        <div><strong>Access Token:</strong> <span id="access-token-status" class="text-danger">Non présent</span></div>
                        <div style="margin-top: 8px;"><strong>Refresh Token:</strong> <span id="refresh-token-status" class="text-danger">Non présent</span></div>
                    </div>
                    <button class="btn btn-primary" onclick="refreshToken()">Rafraîchir Token</button>
                    <button class="btn btn-secondary" onclick="verifyToken()">Vérifier Token</button>
                    <button class="btn btn-danger" onclick="logout()">Déconnexion</button>
                </div>
            </div>
        </div>

        <div class="card" style="margin-top: 20px;">
            <div class="card-header">Réinitialisation de mot de passe</div>
            <div class="card-body">
                <div class="form-group">
                    <label for="forgot-email">Email</label>
                    <input type="email" id="forgot-email" class="form-control" placeholder="Email pour réinitialisation">
                </div>
                <button class="btn btn-primary" onclick="forgotPassword()">Demander réinitialisation</button>

                <hr style="margin: 20px 0;">

                <h3 style="margin-bottom: 15px;">Compléter la réinitialisation</h3>
                <div class="form-group">
                    <label for="reset-token">Token de réinitialisation</label>
                    <input type="text" id="reset-token" class="form-control" placeholder="Token reçu par email">
                </div>
                <div class="form-group">
                    <label for="reset-password">Nouveau mot de passe</label>
                    <input type="password" id="reset-password" class="form-control" placeholder="Nouveau mot de passe">
                </div>
                <div class="form-group">
                    <label for="reset-confirm-password">Confirmer mot de passe</label>
                    <input type="password" id="reset-confirm-password" class="form-control" placeholder="Confirmer mot de passe">
                </div>
                <button class="btn btn-primary" onclick="resetPassword()">Réinitialiser mot de passe</button>
            </div>
        </div>
    </section>

    <!-- Users Module -->
    <section id="users-module" class="module-container">
        <div class="card-grid">
            <div class="card">
                <div class="card-header">Mon profil</div>
                <div class="card-body">
                    <button class="btn btn-primary" onclick="getCurrentUser()">Récupérer mon profil</button>

                    <div id="current-user-profile" style="margin-top: 20px; display: none;">
                        <h3 style="margin-bottom: 15px;">Information du profil</h3>
                        <div id="profile-details">
                            <!-- Profile details will be inserted here dynamically -->
                        </div>
                    </div>

                    <hr style="margin: 20px 0;">

                    <h3 style="margin-bottom: 15px;">Mettre à jour le profil</h3>
                    <div class="form-group">
                        <label for="update-display-name">Nom d'affichage</label>
                        <input type="text" id="update-display-name" class="form-control" placeholder="Nouveau nom d'affichage">
                    </div>
                    <div class="form-group">
                        <label for="update-first-name">Prénom</label>
                        <input type="text" id="update-first-name" class="form-control" placeholder="Prénom">
                    </div>
                    <div class="form-group">
                        <label for="update-last-name">Nom</label>
                        <input type="text" id="update-last-name" class="form-control" placeholder="Nom">
                    </div>
                    <div class="form-group">
                        <label for="update-bio">Bio</label>
                        <textarea id="update-bio" class="form-control form-control-textarea" placeholder="Votre bio..."></textarea>
                    </div>
                    <button class="btn btn-primary" onclick="updateProfile()">Mettre à jour le profil</button>
                </div>
            </div>
            
            <!-- Nouvelle carte pour les photos de profil -->
            <div class="card">
                <div class="card-header">Photo de profil</div>
                <div class="card-body">
                    <div id="profile-picture-container" style="margin-bottom: 20px; text-align: center;">
                        <div id="current-profile-picture" style="margin: 0 auto; width: 150px; height: 150px; border-radius: 50%; background-color: #e9ecef; overflow: hidden; display: flex; align-items: center; justify-content: center;">
                            <img id="profile-image" src="" alt="Photo de profil" style="max-width: 100%; max-height: 100%; display: none;">
                            <span id="profile-placeholder" style="font-size: 18px; color: #6c757d;">Aucune photo</span>
                        </div>
                    </div>

                    <h3 style="margin-bottom: 15px;">Mettre à jour la photo de profil</h3>
                    <div class="form-group">
                        <label for="profile-picture-url">URL de la photo</label>
                        <input type="url" id="profile-picture-url" class="form-control" placeholder="https://example.com/ma-photo.jpg">
                    </div>
                    <div class="form-group">
                        <label for="profile-picture-type">Type de photo</label>
                        <select id="profile-picture-type" class="form-control">
                            <option value="url">URL</option>
                            <option value="base64">Base64</option>
                        </select>
                    </div>
                    <div class="btn-group" style="margin-top: 10px;">
                        <button class="btn btn-primary" onclick="uploadProfilePicture()">Mettre à jour la photo</button>
                        <button class="btn btn-danger" onclick="deleteProfilePicture()">Supprimer la photo</button>
                    </div>
                </div>
            </div>

            <div class="card">
                <div class="card-header">Changer le mot de passe</div>
                <div class="card-body">
                    <div class="form-group">
                        <label for="current-password">Mot de passe actuel</label>
                        <input type="password" id="current-password" class="form-control" placeholder="Mot de passe actuel">
                    </div>
                    <div class="form-group">
                        <label for="new-password">Nouveau mot de passe</label>
                        <input type="password" id="new-password" class="form-control" placeholder="Nouveau mot de passe">
                    </div>
                    <div class="form-group">
                        <label for="confirm-new-password">Confirmer nouveau mot de passe</label>
                        <input type="password" id="confirm-new-password" class="form-control" placeholder="Confirmer nouveau mot de passe">
                    </div>
                    <button class="btn btn-primary" onclick="changePassword()">Changer le mot de passe</button>
                </div>
            </div>

            <div class="card">
                <div class="card-header">Administration (Admin seulement)</div>
                <div class="card-body">
                    <button class="btn btn-primary" onclick="getAllUsers()">Liste de tous les utilisateurs</button>

                    <div id="all-users-container" class="scroll-container" style="margin-top: 20px; display: none;">
                        <!-- All users will be inserted here dynamically -->
                    </div>

                    <hr style="margin: 20px 0;">

                    <h3 style="margin-bottom: 15px;">Récupérer un utilisateur par ID</h3>
                    <div class="form-group">
                        <label for="user-id">ID Utilisateur</label>
                        <input type="text" id="user-id" class="form-control" placeholder="ID utilisateur">
                    </div>
                    <button class="btn btn-primary" onclick="getUserById()">Récupérer l'utilisateur</button>
                </div>
            </div>
        </div>
    </section>

    <!-- Roadbooks Module -->
    <section id="roadbooks-module" class="module-container">
        <div class="card-grid">
            <div class="card">
                <div class="card-header">Création de RoadBook</div>
                <div class="card-body">
                    <div class="form-group">
                        <label for="roadbook-title">Titre</label>
                        <input type="text" id="roadbook-title" class="form-control" placeholder="Titre" value="Mon RoadBook">
                    </div>
                    <div class="form-group">
                        <label for="roadbook-description">Description</label>
                        <textarea id="roadbook-description" class="form-control form-control-textarea" placeholder="Description">RoadBook pour mon apprentissage de conduite</textarea>
                    </div>
                    <div class="form-group">
                        <label for="roadbook-target-hours">Heures cibles</label>
                        <input type="number" id="roadbook-target-hours" class="form-control" placeholder="Heures cibles" value="30">
                    </div>
                    <button class="btn btn-primary" onclick="createRoadbook()">Créer un RoadBook</button>
                </div>
            </div>

            <div class="card">
                <div class="card-header">Mes RoadBooks</div>
                <div class="card-body">
                    <button class="btn btn-primary" onclick="getMyRoadbooks()">Récupérer mes RoadBooks</button>
                    <button class="btn btn-secondary" onclick="getGuidedRoadbooks()">RoadBooks où je suis guide</button>

                    <div id="roadbook-list" class="scroll-container" style="margin-top: 20px;">
                        <p>Aucun RoadBook trouvé</p>
                    </div>
                </div>
            </div>

            <div class="card">
                <div class="card-header">Détails du RoadBook</div>
                <div class="card-body">
                    <div class="form-group">
                        <label for="roadbook-id">ID du RoadBook</label>
                        <input type="text" id="roadbook-id" class="form-control" placeholder="ID du RoadBook">
                    </div>
                    <button class="btn btn-primary" onclick="getRoadbookById()">Récupérer détails</button>
                    <button class="btn btn-secondary" onclick="getRoadbookStatistics()">Récupérer statistiques</button>
                    <button class="btn btn-secondary" onclick="exportRoadbook()">Exporter (JSON)</button>

                    <hr style="margin: 20px 0;">

                    <h3 style="margin-bottom: 15px;">Changer le statut</h3>
                    <div class="form-group">
                        <label for="roadbook-status">Nouveau statut</label>
                        <select id="roadbook-status" class="form-control">
                            <option value="ACTIVE">Actif</option>
                            <option value="COMPLETED">Complété</option>
                            <option value="ARCHIVED">Archivé</option>
                        </select>
                    </div>
                    <button class="btn btn-primary" onclick="updateRoadbookStatus()">Mettre à jour le statut</button>

                    <hr style="margin: 20px 0;">

                    <h3 style="margin-bottom: 15px;">Assigner un guide</h3>
                    <div class="form-group">
                        <label for="guide-id">ID du guide</label>
                        <input type="text" id="guide-id" class="form-control" placeholder="ID utilisateur du guide">
                    </div>
                    <button class="btn btn-primary" onclick="assignGuide()">Assigner guide</button>
                </div>
            </div>
        </div>
    </section>

    <!-- Sessions Module -->
    <section id="sessions-module" class="module-container">
        <div class="card-grid">
            <div class="card">
                <div class="card-header">Sessions d'un RoadBook</div>
                <div class="card-body">
                    <div class="form-group">
                        <label for="sessions-roadbook-id">ID du RoadBook</label>
                        <input type="text" id="sessions-roadbook-id" class="form-control" placeholder="ID du RoadBook">
                    </div>
                    <button class="btn btn-primary" onclick="getRoadbookSessions()">Récupérer les sessions</button>

                    <div id="sessions-list" class="scroll-container" style="margin-top: 20px;">
                        <p>Aucune session trouvée</p>
                    </div>
                </div>
            </div>

            <div class="card">
                <div class="card-header">Création de session</div>
                <div class="card-body">
                    <div class="form-group">
                        <label for="session-roadbook-id">ID du RoadBook</label>
                        <input type="text" id="session-roadbook-id" class="form-control" placeholder="ID du RoadBook">
                    </div>
                    <div class="form-group">
                        <label for="session-date">Date</label>
                        <input type="date" id="session-date" class="form-control">
                    </div>
                    <div class="form-group">
                        <label for="session-start-time">Heure de début</label>
                        <input type="time" id="session-start-time" class="form-control">
                    </div>
                    <div class="form-group">
                        <label for="session-end-time">Heure de fin</label>
                        <input type="time" id="session-end-time" class="form-control">
                    </div>
                    <div class="form-group">
                        <label for="session-duration">Durée (minutes)</label>
                        <input type="number" id="session-duration" class="form-control" placeholder="Durée en minutes">
                    </div>
                    <div class="form-group">
                        <label for="session-weather">Météo</label>
                        <select id="session-weather" class="form-control">
                            <option value="CLEAR">Dégagé</option>
                            <option value="CLOUDY">Nuageux</option>
                            <option value="RAINY">Pluvieux</option>
                            <option value="SNOWY">Neigeux</option>
                            <option value="FOGGY">Brouillard</option>
                            <option value="WINDY">Venteux</option>
                            <option value="OTHER">Autre</option>
                        </select>
                    </div>
                    <div class="form-group">
                        <label for="session-daylight">Luminosité</label>
                        <select id="session-daylight" class="form-control">
                            <option value="DAY">Jour</option>
                            <option value="NIGHT">Nuit</option>
                            <option value="DAWN_DUSK">Aube/Crépuscule</option>
                        </select>
                    </div>
                    <div class="form-group">
                        <label for="session-notes">Notes</label>
                        <textarea id="session-notes" class="form-control form-control-textarea" placeholder="Notes sur la session..."></textarea>
                    </div>
                    <button class="btn btn-primary" onclick="createSession()">Créer la session</button>
                </div>
            </div>
        </div>
    </section>

    <!-- Badges Module -->
    <section id="badges-module" class="module-container">
        <div class="card-grid">
            <div class="card">
                <div class="card-header">Liste des badges</div>
                <div class="card-body">
                    <div class="form-group">
                        <label for="badge-category-filter">Filtrer par catégorie</label>
                        <select id="badge-category-filter" class="form-control">
                            <option value="">Toutes les catégories</option>
                            <option value="BEGINNER">Débutant</option>
                            <option value="MANEUVERING">Manœuvres</option>
                            <option value="ADVANCED">Avancé</option>
                            <option value="SPECIAL">Spécial</option>
                            <option value="SOCIAL">Social</option>
                        </select>
                    </div>
                    <button class="btn btn-primary" onclick="getAllBadges()">Afficher tous les badges</button>
                    <button class="btn btn-secondary" onclick="getBadgesByCategory()">Filtrer par catégorie</button>
                    
                    <div id="badges-list-container" class="scroll-container" style="margin-top: 20px; display: none;">
                        <!-- Liste des badges affichée dynamiquement -->
                    </div>
                </div>
            </div>

            <div class="card">
                <div class="card-header">Mes badges</div>
                <div class="card-body">
                    <button class="btn btn-primary" onclick="getUserBadges()">Afficher mes badges</button>
                    <button class="btn btn-secondary" onclick="checkAndAwardBadges()">Vérifier les nouveaux badges</button>
                    
                    <div class="form-group" style="margin-top: 15px;">
                        <label for="badge-user-id">ID de l'utilisateur (laissez vide pour vous-même)</label>
                        <input type="text" id="badge-user-id" class="form-control" placeholder="ID de l'utilisateur">
                    </div>
                    <button class="btn btn-primary" onclick="getUserBadges()">Afficher les badges de l'utilisateur</button>
                    
                    <div id="user-badges-container" class="scroll-container" style="margin-top: 20px; display: none;">
                        <!-- Badges de l'utilisateur affichés dynamiquement -->
                    </div>
                </div>
            </div>
            
            <div class="card">
                <div class="card-header">Détails du badge</div>
                <div class="card-body">
                    <div class="form-group">
                        <label for="badge-id-input">ID du badge</label>
                        <input type="text" id="badge-id-input" class="form-control" placeholder="ID du badge">
                    </div>
                    <button class="btn btn-primary" onclick="getBadgeDetails()">Afficher les détails</button>
                    
                    <div id="badge-details-container" style="margin-top: 20px; display: none;">
                        <!-- Détails du badge affichés dynamiquement -->
                    </div>
                </div>
            </div>
        </div>
        
        <div class="card" style="margin-top: 20px;">
            <div class="card-header">Tableau des meilleurs utilisateurs</div>
            <div class="card-body">
                <button class="btn btn-primary" onclick="getBadgeLeaderboard()">Afficher le classement</button>
                
                <div id="leaderboard-container" style="margin-top: 20px; display: none;">
                    <!-- Classement affiché dynamiquement -->
                </div>
            </div>
        </div>
        
        <div class="card" style="margin-top: 20px;">
            <div class="card-header">Administration des badges (Admin seulement)</div>
            <div class="card-body">
                <div class="form-group">
                    <h4>Créer un nouveau badge</h4>
                    <div class="form-group">
                        <label for="create-badge-name">Nom</label>
                        <input type="text" id="create-badge-name" class="form-control" placeholder="Nom du badge">
                    </div>
                    <div class="form-group">
                        <label for="create-badge-description">Description</label>
                        <textarea id="create-badge-description" class="form-control" placeholder="Description du badge"></textarea>
                    </div>
                    <div class="form-group">
                        <label for="create-badge-image-url">URL de l'image</label>
                        <input type="text" id="create-badge-image-url" class="form-control" placeholder="URL de l'image">
                    </div>
                    <div class="form-group">
                        <label for="create-badge-category">Catégorie</label>
                        <select id="create-badge-category" class="form-control">
                            <option value="BEGINNER">Débutant</option>
                            <option value="MANEUVERING">Manœuvres</option>
                            <option value="ADVANCED">Avancé</option>
                            <option value="SPECIAL">Spécial</option>
                            <option value="SOCIAL">Social</option>
                        </select>
                    </div>
                    <div class="form-group">
                        <label for="create-badge-criteria">Critères d'obtention</label>
                        <select id="create-badge-criteria" class="form-control">
                            <option value="FIRST_SESSION">Première session de conduite</option>
                            <option value="FIVE_SESSIONS">Cinq sessions de conduite</option>
                            <option value="TEN_SESSIONS">Dix sessions de conduite</option>
                            <option value="TWENTY_SESSIONS">Vingt sessions de conduite</option>
                            <option value="FIRST_COMPETENCY">Première compétence maîtrisée</option>
                            <option value="FIVE_COMPETENCIES">Cinq compétences maîtrisées</option>
                            <option value="PHASE_COMPLETE">Phase complétée</option>
                            <option value="ALL_PHASES_COMPLETE">Toutes les phases complétées</option>
                            <option value="COMMUNITY_ACTIVE">Actif dans la communauté</option>
                        </select>
                    </div>
                    <button class="btn btn-primary" onclick="createBadge()">Créer le badge</button>
                </div>
                
                <hr style="margin: 20px 0">
                
                <div id="award-badge-form">
                    <h4>Attribuer un badge</h4>
                    <div class="form-group">
                        <label for="award-user-id">ID de l'utilisateur</label>
                        <input type="text" id="award-user-id" class="form-control" placeholder="ID de l'utilisateur">
                    </div>
                    <div class="form-group">
                        <label for="award-badge-id">ID du badge</label>
                        <input type="text" id="award-badge-id" class="form-control" placeholder="ID du badge">
                    </div>
                    <button class="btn btn-primary" onclick="awardBadge()">Attribuer le badge</button>
                </div>
                
                <hr style="margin: 20px 0">
                
                <div id="revoke-badge-form">
                    <h4>Révoquer un badge</h4>
                    <div class="form-group">
                        <label for="revoke-user-id">ID de l'utilisateur</label>
                        <input type="text" id="revoke-user-id" class="form-control" placeholder="ID de l'utilisateur">
                    </div>
                    <div class="form-group">
                        <label for="revoke-badge-id">ID du badge</label>
                        <input type="text" id="revoke-badge-id" class="form-control" placeholder="ID du badge">
                    </div>
                    <button class="btn btn-danger" onclick="revokeBadge()">Révoquer le badge</button>
                </div>
            </div>
        </div>
    </section>
    
    <!-- Community Module -->
    <section id="community-module" class="module-container">
        <div class="card-grid">
            <div class="card">
                <div class="card-header">Publications</div>
                <div class="card-body">
                    <div class="form-inline" style="margin-bottom: 15px;">
                        <div class="form-group">
                            <label for="posts-page" style="margin-right: 10px;">Page:</label>
                            <input type="number" id="posts-page" class="form-control" min="1" value="1" style="width: 70px;">
                        </div>
                        <div class="form-group" style="margin-left: 15px;">
                            <label for="posts-limit" style="margin-right: 10px;">Par page:</label>
                            <input type="number" id="posts-limit" class="form-control" min="5" max="50" value="10" style="width: 70px;">
                        </div>
                        <div class="form-group" style="margin-left: 15px;">
                            <label for="posts-sort" style="margin-right: 10px;">Trier par:</label>
                            <select id="posts-sort" class="form-control" style="width: 120px;">
                                <option value="createdAt">Date création</option>
                                <option value="updatedAt">Date mise à jour</option>
                                <option value="title">Titre</option>
                            </select>
                        </div>
                        <div class="form-group" style="margin-left: 15px;">
                            <label for="posts-order" style="margin-right: 10px;">Ordre:</label>
                            <select id="posts-order" class="form-control" style="width: 80px;">
                                <option value="desc">Décroissant</option>
                                <option value="asc">Croissant</option>
                            </select>
                        </div>
                    </div>
                    
                    <div class="form-group">
                        <button class="btn btn-primary" onclick="getPosts()">Afficher les publications</button>
                        
                        <div class="input-group" style="margin-top: 10px;">
                            <input type="text" id="post-search-input" class="form-control" placeholder="Rechercher des publications...">
                            <div class="input-group-append">
                                <button class="btn btn-primary" onclick="searchPosts()">Rechercher</button>
                            </div>
                        </div>
                    </div>
                    
                    <div class="form-group" style="margin-top: 15px;">
                        <label for="post-user-id">Publications d'un utilisateur spécifique:</label>
                        <div class="input-group">
                            <input type="text" id="post-user-id" class="form-control" placeholder="ID de l'utilisateur">
                            <div class="input-group-append">
                                <button class="btn btn-secondary" onclick="getUserPosts()">Afficher</button>
                            </div>
                        </div>
                    </div>
                    
                    <div id="posts-container" class="scroll-container" style="margin-top: 20px; display: none;">
                        <!-- Publications affichées dynamiquement -->
                    </div>
                </div>
            </div>
            
            <div class="card">
                <div class="card-header">Créer une publication</div>
                <div class="card-body">
                    <div class="form-group">
                        <label for="post-title">Titre</label>
                        <input type="text" id="post-title" class="form-control" placeholder="Titre de la publication">
                    </div>
                    <div class="form-group">
                        <label for="post-content">Contenu</label>
                        <textarea id="post-content" class="form-control form-control-textarea" placeholder="Contenu de la publication..."></textarea>
                    </div>
                    <div class="form-group">
                        <label for="post-media-urls">URLs des médias (une par ligne)</label>
                        <textarea id="post-media-urls" class="form-control" placeholder="https://example.com/image.jpg"></textarea>
                    </div>
                    <button class="btn btn-primary" onclick="createPost()">Publier</button>
                </div>
            </div>
        </div>
        
        <div class="card" style="margin-top: 20px;">
            <div class="card-header">Détails de la publication</div>
            <div class="card-body">
                <div class="form-group">
                    <label for="post-id-input">ID de la publication</label>
                    <input type="text" id="post-id-input" class="form-control" placeholder="ID de la publication">
                </div>
                <button class="btn btn-primary" onclick="getPostDetails()">Afficher les détails</button>
                
                <div id="post-details-container" style="margin-top: 20px; display: none;">
                    <!-- Détails de la publication affichés dynamiquement -->
                </div>
                
                <div id="post-likes-container" style="margin-top: 20px; display: none;">
                    <!-- Liste des utilisateurs qui ont aimé la publication -->
                </div>
            </div>
        </div>
    </section>

    <!-- Notifications Module -->
    <section id="notifications-module" class="module-container">
        <div class="card-grid">
            <div class="card">
                <div class="card-header">
                    <span>Notifications</span>
                    <span id="notification-count" class="badge badge-primary" style="display: none;">0</span>
                </div>
                <div class="card-body">
                    <div class="form-inline" style="margin-bottom: 15px;">
                        <div class="form-group">
                            <label for="notification-page" style="margin-right: 10px;">Page:</label>
                            <input type="number" id="notification-page" class="form-control" min="1" value="1" style="width: 70px;">
                        </div>
                        <div class="form-group" style="margin-left: 15px;">
                            <label for="notification-limit" style="margin-right: 10px;">Nombre par page:</label>
                            <input type="number" id="notification-limit" class="form-control" min="5" max="50" value="20" style="width: 70px;">
                        </div>
                        <div class="form-group" style="margin-left: 15px;">
                            <div class="form-check">
                                <input type="checkbox" id="include-read-checkbox" class="form-check-input" checked>
                                <label for="include-read-checkbox" class="form-check-label">Inclure lues</label>
                            </div>
                        </div>
                        <button class="btn btn-primary" onclick="getUserNotifications()" style="margin-left: 15px;">Rafraîchir</button>
                    </div>
                    
                    <div class="form-group">
                        <button class="btn btn-primary" onclick="getUserNotifications()">Afficher mes notifications</button>
                        <button class="btn btn-secondary" onclick="getUnreadCount()">Vérifier non lues</button>
                        <button class="btn btn-secondary" onclick="markAllAsRead()">Tout marquer comme lu</button>
                        <button class="btn btn-danger" onclick="deleteAllNotifications()">Supprimer toutes</button>
                    </div>
                    
                    <div id="notifications-container" class="scroll-container" style="margin-top: 20px; display: none;">
                        <!-- Notifications affichées dynamiquement -->
                    </div>
                </div>
            </div>
            
            <div class="card">
                <div class="card-header">Administration (Admin seulement)</div>
                <div class="card-body">
                    <div class="form-group">
                        <label for="cleanup-days">Supprimer les notifications lues plus anciennes que (jours):</label>
                        <input type="number" id="cleanup-days" class="form-control" min="1" value="30">
                    </div>
                    <button class="btn btn-danger" onclick="cleanupOldNotifications()">Nettoyer les anciennes notifications</button>
                </div>
            </div>
        </div>
    </section>

    <!-- Competencies Module -->
    <section id="competencies-module" class="module-container">
        <div class="card-grid">
            <div class="card">
                <div class="card-header">Liste des compétences</div>
                <div class="card-body">
                    <div class="form-group">
                        <label for="competency-phase-filter">Filtrer par phase</label>
                        <select id="competency-phase-filter" class="form-control">
                            <option value="">Toutes les phases</option>
                            <option value="PHASE1">Phase 1 - Bases</option>
                            <option value="PHASE2">Phase 2 - Environnement routier simple</option>
                            <option value="PHASE3">Phase 3 - Situations complexes</option>
                            <option value="PHASE4">Phase 4 - Conditions spéciales</option>
                            <option value="PHASE5">Phase 5 - Autonomie</option>
                        </select>
                    </div>
                    <div class="form-group">
                        <label for="competency-category-filter">Filtrer par catégorie</label>
                        <select id="competency-category-filter" class="form-control">
                            <option value="">Toutes les catégories</option>
                            <option value="CONTROL">Contrôle du véhicule</option>
                            <option value="MANEUVERING">Manœuvres</option>
                            <option value="TRAFFIC_RULES">Règles de circulation</option>
                            <option value="RISK_PERCEPTION">Perception des risques</option>
                            <option value="ECOFRIENDLY_DRIVING">Conduite écologique</option>
                            <option value="SPECIAL_CONDITIONS">Conditions spéciales</option>
                            <option value="SAFETY">Sécurité</option>
                        </select>
                    </div>
                    <button class="btn btn-primary" onclick="getAllCompetencies()">Rechercher les compétences</button>
                    
                    <div id="competencies-list-container" class="scroll-container" style="margin-top: 20px; display: none;">
                        <!-- Liste des compétences affichée dynamiquement -->
                    </div>
                </div>
            </div>

            <div class="card">
                <div class="card-header">Détails d'une compétence</div>
                <div class="card-body">
                    <div class="form-group">
                        <label for="competency-id-input">ID de la compétence</label>
                        <input type="text" id="competency-id-input" class="form-control" placeholder="ID de la compétence">
                    </div>
                    <button class="btn btn-primary" onclick="getCompetencyById()">Afficher les détails</button>
                    
                    <div id="competency-details-container" style="margin-top: 20px; display: none;">
                        <!-- Détails de la compétence affichés dynamiquement -->
                    </div>
                </div>
            </div>
            
            <div class="card">
                <div class="card-header">Progression des compétences</div>
                <div class="card-body">
                    <div class="form-group">
                        <label for="roadbook-id-input">ID du RoadBook</label>
                        <input type="text" id="roadbook-id-input" class="form-control" placeholder="ID du RoadBook">
                    </div>
                    <button class="btn btn-primary" onclick="getCompetencyProgressForRoadbook()">Afficher la progression</button>
                    
                    <div id="competency-progress-container" style="margin-top: 20px; display: none;">
                        <!-- Progression des compétences affichée dynamiquement -->
                    </div>
                </div>
            </div>
        </div>
        
        <div class="card" style="margin-top: 20px;">
            <div class="card-header">Mettre à jour une compétence</div>
            <div class="card-body">
                <div id="update-competency-form">
                    <div class="form-group">
                        <label for="update-roadbook-id">ID du RoadBook</label>
                        <input type="text" id="update-roadbook-id" class="form-control" placeholder="ID du RoadBook">
                    </div>
                    <div class="form-group">
                        <label for="update-competency-id">ID de la compétence</label>
                        <input type="text" id="update-competency-id" class="form-control" placeholder="ID de la compétence">
                    </div>
                    <div class="form-group">
                        <label for="update-status">Statut</label>
                        <select id="update-status" class="form-control">
                            <option value="NOT_STARTED">Non débutée</option>
                            <option value="IN_PROGRESS">En progression</option>
                            <option value="MASTERED">Maîtrisée</option>
                        </select>
                    </div>
                    <div class="form-group">
                        <label for="update-notes">Notes</label>
                        <textarea id="update-notes" class="form-control form-control-textarea" placeholder="Notes sur la progression..."></textarea>
                    </div>
                    <button class="btn btn-primary" onclick="updateCompetencyStatus()">Mettre à jour</button>
                </div>
            </div>
        </div>
        
        <div class="card" style="margin-top: 20px;">
            <div class="card-header">Valider des compétences en session</div>
            <div class="card-body">
                <div id="validation-form">
                    <div class="form-group">
                        <label for="validation-session-id">ID de la session</label>
                        <input type="text" id="validation-session-id" class="form-control" placeholder="ID de la session">
                    </div>
                    
                    <div class="alert alert-info">
                        Pour valider des compétences, sélectionnez d'abord la session, puis utilisez le bouton "Sélectionner" 
                        dans la liste des compétences pour ajouter des compétences à valider.
                    </div>
                    
                    <div id="validation-competencies" class="scroll-container" style="margin-top: 20px;">
                        <div class="validation-message">Sélectionnez des compétences dans la liste pour les valider</div>
                        
                        <!-- Les compétences à valider seront ajoutées dynamiquement ici -->
                        <div class="competencies-to-validate">
                            <!-- Exemple de structure (sera générée dynamiquement) -->
                            <!-- 
                            <div class="competency-validation-item">
                                <input type="checkbox" name="validate-competency" value="comp-id-1" id="validate-comp-1">
                                <label for="validate-comp-1">Nom de la compétence</label>
                                <textarea id="validation-notes-comp-id-1" placeholder="Notes de validation..."></textarea>
                            </div>
                            -->
                        </div>
                    </div>
                    
                    <button class="btn btn-primary" onclick="validateCompetencies()">Valider les compétences</button>
                </div>
            </div>
        </div>
        
        <div class="card" style="margin-top: 20px;">
            <div class="card-header">Statistiques des compétences</div>
            <div class="card-body">
                <div class="form-group">
                    <label for="apprentice-id-input">ID de l'apprenti (laissez vide pour vous-même)</label>
                    <input type="text" id="apprentice-id-input" class="form-control" placeholder="ID de l'apprenti (optionnel)">
                </div>
                <button class="btn btn-primary" onclick="getApprenticeCompetencyStats()">Afficher les statistiques</button>
                
                <div id="competency-stats-container" style="margin-top: 20px; display: none;">
                    <!-- Statistiques affichées dynamiquement -->
                </div>
            </div>
        </div>
    </section>

    <!-- Debug Module -->
    <section id="debug-module" class="module-container">
        <div class="card">
            <div class="card-header">Console API</div>
            <div class="card-body">
                <textarea id="response-output" readonly placeholder="Les réponses API apparaîtront ici..."></textarea>
            </div>
        </div>
    </section>

    <!-- Charger les fichiers modulaires -->
    <!-- Configuration et utilitaires -->
    <script src="js/api.js"></script>
    <script src="js/ui.js"></script>
    
    <!-- Modules fonctionnels -->
    <script src="js/modules/auth.js"></script>
    <script src="js/modules/users.js"></script>
    <script src="js/modules/roadbooks.js"></script>
    <script src="js/modules/sessions.js"></script>
    <script src="js/modules/competencies.js"></script>
    
    <!-- Configuration globale et point d'entrée principal -->
    <script src="js/config.js"></script>
    <script src="js/app.js"></script>
    
    <!-- Informations sur les routes disponibles (injectées par le serveur) -->
    <script>
        // Ces données sont injectées dynamiquement par le serveur
        const availableRoutes = <!-- ROUTE_LIST --> || [];
        
        // Log pour le débogage
        if (availableRoutes.length > 0) {
            console.log('Routes API disponibles:', availableRoutes);
        }
    </script>
</body>
>>>>>>> 96214de1
</html><|MERGE_RESOLUTION|>--- conflicted
+++ resolved
@@ -1,3600 +1,1799 @@
-<<<<<<< HEAD
-<!DOCTYPE html>
-<html lang="fr">
-<head>
-    <meta charset="UTF-8">
-    <meta name="viewport" content="width=device-width, initial-scale=1.0">
-    <title>RoadBook API Tester</title>
-    <style>
-        :root {
-            --primary-color: #4361ee;
-            --secondary-color: #3a0ca3;
-            --success-color: #4cc9f0;
-            --warning-color: #f72585;
-            --danger-color: #f72585;
-            --light-color: #f8f9fa;
-            --dark-color: #212529;
-            --text-color: #212529;
-            --body-bg: #f9fafb;
-            --card-bg: #ffffff;
-            --border-color: #e9ecef;
-        }
-
-        * {
-            box-sizing: border-box;
-            margin: 0;
-            padding: 0;
-        }
-
-        body {
-            font-family: 'Segoe UI', Roboto, Arial, sans-serif;
-            background-color: var(--body-bg);
-            color: var(--text-color);
-            line-height: 1.6;
-            max-width: 1500px;
-            margin: 0 auto;
-            padding: 20px;
-        }
-
-        /* Header Styles */
-        .app-header {
-            background-color: var(--primary-color);
-            color: white;
-            padding: 20px;
-            border-radius: 8px;
-            margin-bottom: 30px;
-            display: flex;
-            justify-content: space-between;
-            align-items: center;
-            box-shadow: 0 4px 6px rgba(0, 0, 0, 0.1);
-        }
-
-        .app-title {
-            font-size: 1.5rem;
-            margin: 0;
-        }
-
-        .app-subtitle {
-            font-size: 0.9rem;
-            font-weight: normal;
-            opacity: 0.9;
-            margin-top: 5px;
-        }
-
-        /* Module Navigation */
-        .module-nav {
-            display: grid;
-            grid-template-columns: repeat(auto-fit, minmax(150px, 1fr));
-            gap: 10px;
-            margin-bottom: 30px;
-        }
-
-        .module-button {
-            padding: 15px;
-            background-color: var(--light-color);
-            border: none;
-            border-radius: 8px;
-            cursor: pointer;
-            font-weight: 600;
-            text-align: center;
-            transition: all 0.3s ease;
-            box-shadow: 0 2px 4px rgba(0, 0, 0, 0.05);
-            display: flex;
-            flex-direction: column;
-            align-items: center;
-            justify-content: center;
-        }
-
-        .module-button i {
-            font-size: 1.5rem;
-            margin-bottom: 8px;
-        }
-
-        .module-button.active {
-            background-color: var(--primary-color);
-            color: white;
-            transform: translateY(-2px);
-            box-shadow: 0 4px 8px rgba(0, 0, 0, 0.1);
-        }
-
-        .module-button:hover:not(.active) {
-            background-color: #e9ecef;
-        }
-
-        /* Module Containers */
-        .module-container {
-            display: none;
-            animation: fadeIn 0.4s ease;
-        }
-
-        .module-container.active {
-            display: block;
-        }
-
-        @keyframes fadeIn {
-            0% { opacity: 0; transform: translateY(10px); }
-            100% { opacity: 1; transform: translateY(0); }
-        }
-
-        /* Card Layout */
-        .card-grid {
-            display: grid;
-            grid-template-columns: repeat(auto-fit, minmax(300px, 1fr));
-            gap: 20px;
-            margin-bottom: 20px;
-        }
-
-        .card {
-            background-color: var(--card-bg);
-            border-radius: 8px;
-            box-shadow: 0 2px 4px rgba(0, 0, 0, 0.05);
-            overflow: hidden;
-            transition: box-shadow 0.3s ease;
-        }
-
-        .card:hover {
-            box-shadow: 0 4px 8px rgba(0, 0, 0, 0.1);
-        }
-
-        .card-header {
-            background-color: var(--light-color);
-            padding: 15px 20px;
-            font-weight: 600;
-            border-bottom: 1px solid var(--border-color);
-            display: flex;
-            justify-content: space-between;
-            align-items: center;
-        }
-
-        .card-body {
-            padding: 20px;
-        }
-
-        /* Form Styles */
-        .form-group {
-            margin-bottom: 15px;
-        }
-
-        .form-group label {
-            display: block;
-            margin-bottom: 5px;
-            font-weight: 500;
-            font-size: 0.9rem;
-        }
-
-        .form-control {
-            width: 100%;
-            padding: 10px;
-            border: 1px solid var(--border-color);
-            border-radius: 6px;
-            font-size: 0.9rem;
-            transition: border-color 0.3s;
-        }
-
-        .form-control:focus {
-            border-color: var(--primary-color);
-            outline: none;
-            box-shadow: 0 0 0 3px rgba(67, 97, 238, 0.1);
-        }
-
-        .form-control-textarea {
-            height: 120px;
-            resize: vertical;
-        }
-
-        /* Button Styles */
-        .btn {
-            display: inline-block;
-            padding: 10px 16px;
-            border: none;
-            border-radius: 6px;
-            font-weight: 600;
-            font-size: 0.9rem;
-            cursor: pointer;
-            transition: all 0.2s;
-            margin-right: 8px;
-            margin-bottom: 8px;
-        }
-
-        .btn-primary {
-            background-color: var(--primary-color);
-            color: white;
-        }
-
-        .btn-primary:hover {
-            background-color: var(--secondary-color);
-        }
-
-        .btn-secondary {
-            background-color: #6c757d;
-            color: white;
-        }
-
-        .btn-secondary:hover {
-            background-color: #5a6268;
-        }
-
-        .btn-success {
-            background-color: var(--success-color);
-            color: white;
-        }
-
-        .btn-danger {
-            background-color: var(--danger-color);
-            color: white;
-        }
-
-        /* Badges */
-        .badge {
-            display: inline-block;
-            padding: 4px 8px;
-            font-size: 0.8rem;
-            font-weight: 500;
-            border-radius: 20px;
-            margin-right: 5px;
-        }
-
-        .badge-primary {
-            background-color: var(--primary-color);
-            color: white;
-        }
-
-        .badge-success {
-            background-color: #4cc9f0;
-            color: white;
-        }
-
-        .badge-warning {
-            background-color: #f9c74f;
-            color: #212529;
-        }
-
-        .badge-danger {
-            background-color: var(--danger-color);
-            color: white;
-        }
-
-        /* Authentication Status */
-        .auth-status {
-            display: flex;
-            align-items: center;
-            font-size: 0.9rem;
-        }
-
-        .status-indicator {
-            width: 10px;
-            height: 10px;
-            border-radius: 50%;
-            margin-right: 8px;
-        }
-
-        .status-connected {
-            background-color: #4cc9f0;
-        }
-
-        .status-disconnected {
-            background-color: #f72585;
-        }
-
-        /* Lists and Items */
-        .list-group {
-            list-style: none;
-            margin: 0;
-            padding: 0;
-        }
-
-        .list-item {
-            padding: 15px;
-            border-bottom: 1px solid var(--border-color);
-            transition: background-color 0.2s;
-        }
-
-        .list-item:hover {
-            background-color: #f8f9fa;
-        }
-
-        .list-item-title {
-            font-weight: 600;
-            margin-bottom: 5px;
-            display: flex;
-            justify-content: space-between;
-            align-items: center;
-        }
-
-        /* Response Area */
-        .response-container {
-            padding: 20px;
-            border-radius: 8px;
-            background-color: #212529;
-            color: #f8f9fa;
-            overflow: auto;
-            font-family: monospace;
-            margin-top: 20px;
-        }
-
-        #response-output {
-            width: 100%;
-            height: 400px;
-            background-color: #343a40;
-            color: #f8f9fa;
-            border: none;
-            border-radius: 8px;
-            padding: 15px;
-            font-family: monospace;
-            resize: vertical;
-        }
-
-        /* User Guide */
-        .user-guide {
-            background-color: #fff3cd;
-            border-left: 4px solid #f9c74f;
-            padding: 15px;
-            margin-bottom: 20px;
-            border-radius: 4px;
-        }
-
-        .user-guide h3 {
-            color: #856404;
-            margin-bottom: 10px;
-            font-size: 1rem;
-        }
-
-        .user-guide ul {
-            margin-left: 20px;
-        }
-
-        .user-guide li {
-            margin-bottom: 5px;
-        }
-
-        /* Misc */
-        .text-muted {
-            color: #6c757d;
-            font-size: 0.85rem;
-        }
-
-        .scroll-container {
-            max-height: 500px;
-            overflow-y: auto;
-            padding-right: 5px;
-        }
-
-        .hidden {
-            display: none;
-        }
-
-        .alert {
-            padding: 15px;
-            border-radius: 8px;
-            margin-bottom: 20px;
-        }
-
-        .alert-info {
-            background-color: #cff4fc;
-            border: 1px solid #b6effb;
-            color: #055160;
-        }
-
-        .alert-success {
-            background-color: #d1e7dd;
-            border: 1px solid #badbcc;
-            color: #0f5132;
-        }
-
-        .alert-warning {
-            background-color: #fff3cd;
-            border: 1px solid #ffecb5;
-            color: #664d03;
-        }
-
-        .alert-danger {
-            background-color: #f8d7da;
-            border: 1px solid #f5c2c7;
-            color: #842029;
-        }
-
-        /* Icons (fake with emoji) */
-        .icon {
-            font-style: normal;
-            font-size: 1.2rem;
-        }
-        
-        /* Competencies Module Styles */
-        .competencies-container {
-            max-height: 600px;
-            overflow-y: auto;
-        }
-        
-        .phase-container {
-            margin-bottom: 20px;
-            border: 1px solid var(--border-color);
-            border-radius: 8px;
-            overflow: hidden;
-        }
-        
-        .phase-title {
-            background-color: var(--primary-color);
-            color: white;
-            padding: 10px 15px;
-            margin: 0;
-            font-size: 1rem;
-        }
-        
-        .categories-container {
-            display: grid;
-            grid-template-columns: repeat(auto-fit, minmax(300px, 1fr));
-            gap: 15px;
-            padding: 15px;
-        }
-        
-        .category-container {
-            border: 1px solid var(--border-color);
-            border-radius: 6px;
-            overflow: hidden;
-            background-color: white;
-        }
-        
-        .category-title {
-            background-color: #f8f9fa;
-            padding: 8px 12px;
-            margin: 0;
-            font-size: 0.9rem;
-            border-bottom: 1px solid var(--border-color);
-        }
-        
-        .competencies-list {
-            list-style: none;
-            margin: 0;
-            padding: 0;
-        }
-        
-        .competency-item {
-            padding: 12px;
-            border-bottom: 1px solid var(--border-color);
-        }
-        
-        .competency-item:last-child {
-            border-bottom: none;
-        }
-        
-        .competency-name {
-            font-weight: 600;
-            margin-bottom: 5px;
-        }
-        
-        .competency-description {
-            font-size: 0.85rem;
-            color: #6c757d;
-            margin-bottom: 8px;
-        }
-        
-        .details-table {
-            width: 100%;
-            border-collapse: collapse;
-            margin-bottom: 15px;
-        }
-        
-        .details-table td {
-            padding: 8px;
-            border: 1px solid var(--border-color);
-        }
-        
-        .details-table td:first-child {
-            width: 150px;
-            background-color: #f8f9fa;
-        }
-        
-        .description-section {
-            margin-top: 15px;
-        }
-        
-        .description-section h4 {
-            margin-bottom: 8px;
-            font-size: 0.95rem;
-        }
-        
-        .progress-bar-container {
-            width: 100%;
-            height: 20px;
-            background-color: #f0f0f0;
-            border-radius: 10px;
-            overflow: hidden;
-            margin: 10px 0;
-        }
-        
-        .progress-bar {
-            width: 100%;
-            height: 100%;
-        }
-        
-        .progress-fill {
-            height: 100%;
-            background-color: var(--primary-color);
-            color: white;
-            text-align: center;
-            line-height: 20px;
-            font-size: 12px;
-            transition: width 0.3s ease;
-        }
-        
-        .progress-stats {
-            margin-bottom: 20px;
-            padding: 15px;
-            background-color: #f8f9fa;
-            border-radius: 8px;
-        }
-        
-        .stats-details {
-            display: flex;
-            justify-content: space-between;
-            margin-top: 10px;
-        }
-        
-        .stat-item {
-            flex: 1;
-            text-align: center;
-            padding: 10px;
-        }
-        
-        .stat-label {
-            font-size: 0.85rem;
-            color: #6c757d;
-        }
-        
-        .stat-value {
-            font-weight: 600;
-            font-size: 1.1rem;
-        }
-        
-        .phase-progress, .category-progress {
-            margin-bottom: 15px;
-        }
-        
-        .phase-progress-percentage, .category-progress-percentage {
-            font-size: 0.85rem;
-            font-weight: normal;
-            color: #6c757d;
-        }
-        
-        .competencies-table {
-            width: 100%;
-            border-collapse: collapse;
-            margin-top: 10px;
-        }
-        
-        .competencies-table th, .competencies-table td {
-            padding: 8px;
-            border: 1px solid var(--border-color);
-            text-align: left;
-        }
-        
-        .competencies-table th {
-            background-color: #f8f9fa;
-            font-weight: 600;
-        }
-        
-        .status-badge {
-            padding: 4px 8px;
-            border-radius: 10px;
-            font-size: 0.75rem;
-            font-weight: 500;
-        }
-        
-        .status-not-started {
-            background-color: #dee2e6;
-            color: #495057;
-        }
-        
-        .status-in-progress {
-            background-color: #cff4fc;
-            color: #055160;
-        }
-        
-        .status-mastered {
-            background-color: #d1e7dd;
-            color: #0f5132;
-        }
-        
-        .status-select {
-            width: auto;
-            display: inline-block;
-            padding: 4px;
-            font-size: 0.85rem;
-            margin-right: 5px;
-        }
-        
-        .competency-validation-item {
-            margin-bottom: 10px;
-            padding: 10px;
-            border: 1px solid var(--border-color);
-            border-radius: 6px;
-            background-color: #f8f9fa;
-        }
-        
-        .competency-validation-item label {
-            display: block;
-            margin-bottom: 5px;
-            font-weight: 500;
-        }
-        
-        .competency-validation-item textarea {
-            width: 100%;
-            padding: 5px;
-            margin-top: 5px;
-            border: 1px solid var(--border-color);
-            border-radius: 4px;
-        }
-        
-        .validation-message {
-            padding: 15px;
-            font-style: italic;
-            color: #6c757d;
-            text-align: center;
-        }
-        
-        .status-distribution {
-            margin-top: 20px;
-        }
-        
-        .status-counts {
-            display: flex;
-            justify-content: space-between;
-            margin-top: 10px;
-        }
-        
-        .status-count-item {
-            flex: 1;
-            text-align: center;
-            padding: 15px 10px;
-            border-radius: 6px;
-            margin: 0 5px;
-        }
-        
-        .status-count-item.mastered {
-            background-color: #d1e7dd;
-        }
-        
-        .status-count-item.in-progress {
-            background-color: #cff4fc;
-        }
-        
-        .status-count-item.not-started {
-            background-color: #f8f9fa;
-        }
-        
-        .status-count-label {
-            font-size: 0.85rem;
-            margin-bottom: 5px;
-        }
-        
-        .status-count-value {
-            font-size: 1.5rem;
-            font-weight: 600;
-        }
-        
-        /* Progress bar for small containers */
-        .progress-bar-container.small {
-            height: 12px;
-        }
-        
-        .progress-bar-container.small .progress-fill {
-            line-height: 12px;
-            font-size: 8px;
-        }
-        
-        /* Community Module Styles */
-        .post-card {
-            border: 1px solid var(--border-color);
-            border-radius: 8px;
-            margin-bottom: 15px;
-            padding: 15px;
-            background-color: white;
-        }
-        
-        .post-header {
-            display: flex;
-            justify-content: space-between;
-            margin-bottom: 10px;
-        }
-        
-        .post-title {
-            font-size: 1.1rem;
-            font-weight: 600;
-            margin-bottom: 8px;
-        }
-        
-        .post-meta {
-            font-size: 0.8rem;
-            color: #6c757d;
-            margin-bottom: 10px;
-        }
-        
-        .post-content {
-            margin-bottom: 15px;
-        }
-        
-        .post-footer {
-            display: flex;
-            justify-content: space-between;
-            align-items: center;
-            padding-top: 10px;
-            border-top: 1px solid var(--border-color);
-        }
-        
-        .post-stats {
-            display: flex;
-            gap: 15px;
-        }
-        
-        .post-actions {
-            display: flex;
-            gap: 5px;
-        }
-        
-        .like-button {
-            color: #dc3545;
-        }
-        
-        .like-button.liked {
-            background-color: #dc3545;
-            color: white;
-            border-color: #dc3545;
-        }
-        
-        .comment {
-            border: 1px solid var(--border-color);
-            border-radius: 8px;
-            margin-bottom: 10px;
-            padding: 10px;
-        }
-        
-        .comment-header {
-            display: flex;
-            justify-content: space-between;
-            font-size: 0.85rem;
-            margin-bottom: 5px;
-        }
-        
-        .comment-author {
-            font-weight: 600;
-        }
-        
-        .comment-content {
-            margin-top: 5px;
-        }
-        
-        .like-item {
-            display: flex;
-            justify-content: space-between;
-            padding: 8px;
-            border-bottom: 1px solid var(--border-color);
-        }
-        
-        /* Notifications Module Styles */
-        .notification-item {
-            border: 1px solid var(--border-color);
-            border-radius: 8px;
-            margin-bottom: 10px;
-            padding: 12px;
-            background-color: white;
-        }
-        
-        .notification-unread {
-            background-color: #f8f9fa;
-            border-left: 4px solid var(--primary-color);
-        }
-        
-        .notification-header {
-            display: flex;
-            justify-content: space-between;
-            margin-bottom: 8px;
-        }
-        
-        .notification-title {
-            font-weight: 600;
-            margin-bottom: 5px;
-        }
-        
-        .notification-date {
-            font-size: 0.8rem;
-            color: #6c757d;
-        }
-        
-        .notification-actions {
-            display: flex;
-            justify-content: flex-end;
-            gap: 5px;
-            margin-top: 10px;
-        }
-    </style>
-</head>
-<body>
-    <header class="app-header">
-        <div>
-            <h1 class="app-title">RoadBook API Tester</h1>
-            <div class="app-subtitle">Environment de test pour les API des modules</div>
-        </div>
-        <div class="auth-status" id="auth-status-container">
-            <div class="status-indicator status-disconnected" id="status-indicator"></div>
-            <span id="auth-status-text">Non connecté</span>
-        </div>
-    </header>
-
-    <div class="module-nav" id="module-nav">
-        <button class="module-button active" data-module="welcome">
-            <span class="icon">🏠</span>
-            Accueil
-        </button>
-        <button class="module-button" data-module="auth">
-            <span class="icon">🔐</span>
-            Authentification
-        </button>
-        <button class="module-button" data-module="users">
-            <span class="icon">👤</span>
-            Utilisateurs
-        </button>
-        <button class="module-button" data-module="roadbooks">
-            <span class="icon">📔</span>
-            RoadBooks
-        </button>
-        <button class="module-button" data-module="sessions">
-            <span class="icon">🚗</span>
-            Sessions
-        </button>
-        <button class="module-button" data-module="competencies">
-            <span class="icon">📊</span>
-            Compétences
-        </button>
-        <button class="module-button" onclick="window.location.href='/marketplace-test.html'">
-            <span class="icon">🛒</span>
-            Marketplace
-        </button>
-        <button class="module-button" onclick="window.location.href='/test-modules.html'">
-            <span class="icon">🧪</span>
-            Test Modules
-        </button>
-        <button class="module-button" data-module="debug">
-            <span class="icon">🔍</span>
-            API Debug
-        </button>
-    </div>
-
-    <!-- Welcome Module -->
-    <section id="welcome-module" class="module-container active">
-        <div class="card">
-            <div class="card-header">
-                Bienvenue dans le testeur d'API RoadBook
-            </div>
-            <div class="card-body">
-                <div class="alert alert-info">
-                    <p>Cet outil permet de tester les différentes fonctionnalités de l'API RoadBook en mode développement.</p>
-                </div>
-                
-                <h3 style="margin-top: 20px; margin-bottom: 10px;">Modules disponibles</h3>
-                <div class="card-grid">
-                    <div class="card">
-                        <div class="card-header">Module Authentification</div>
-                        <div class="card-body">
-                            <p>Tester les fonctionnalités d'inscription, connexion, et gestion des tokens.</p>
-                            <button class="btn btn-primary" onclick="showModule('auth')">Accéder</button>
-                        </div>
-                    </div>
-                    
-                    <div class="card">
-                        <div class="card-header">Module Utilisateurs</div>
-                        <div class="card-body">
-                            <p>Gestion des profils utilisateurs, modifications et recherche.</p>
-                            <button class="btn btn-primary" onclick="showModule('users')">Accéder</button>
-                        </div>
-                    </div>
-                    
-                    <div class="card">
-                        <div class="card-header">Module RoadBooks</div>
-                        <div class="card-body">
-                            <p>Création et gestion des carnets d'apprentissage de conduite.</p>
-                            <button class="btn btn-primary" onclick="showModule('roadbooks')">Accéder</button>
-                        </div>
-                    </div>
-                    
-                    <div class="card">
-                        <div class="card-header">Module Sessions</div>
-                        <div class="card-body">
-                            <p>Enregistrement et suivi des sessions de conduite.</p>
-                            <button class="btn btn-primary" onclick="showModule('sessions')">Accéder</button>
-                        </div>
-                    </div>
-                    
-                    <div class="card">
-                        <div class="card-header">Module Compétences</div>
-                        <div class="card-body">
-                            <p>Gestion et suivi de la progression des compétences de conduite.</p>
-                            <button class="btn btn-primary" onclick="showModule('competencies')">Accéder</button>
-                        </div>
-                    </div>
-                    
-                    <div class="card">
-                        <div class="card-header">Module Marketplace</div>
-                        <div class="card-body">
-                            <p>Achat et vente de produits et services pédagogiques.</p>
-                            <button class="btn btn-primary" onclick="window.location.href='/marketplace-test.html'">Accéder</button>
-                        </div>
-                    </div>
-                </div>
-                
-                <div class="user-guide" style="margin-top: 20px;">
-                    <h3>Guide d'utilisation</h3>
-                    <ul>
-                        <li>Commencez par vous <strong>inscrire</strong> ou vous <strong>connecter</strong> dans le module Authentification</li>
-                        <li>Une fois connecté, testez les différentes fonctionnalités des modules</li>
-                        <li>Utilisez le module Debug pour voir les réponses détaillées de l'API</li>
-                        <li>Le module <strong>Compétences</strong> permet de suivre la progression des compétences de conduite par phase et catégorie</li>
-                        <li>Le module <strong>Communauté</strong> permet de créer et interagir avec des publications et commentaires</li>
-                        <li>Le module <strong>Badges</strong> permet de gérer les badges de gamification</li>
-                        <li>Le module <strong>Marketplace</strong> permet de gérer les produits et services (interface séparée)</li>
-                        <li>Le module <strong>Notifications</strong> permet de gérer les alertes et messages du système</li>
-                    </ul>
-                </div>
-                
-                <h3 style="margin-top: 20px; margin-bottom: 10px;">Comptes de test</h3>
-                <table style="width: 100%; border-collapse: collapse; margin-top: 10px;">
-                    <thead>
-                        <tr style="background-color: #f8f9fa; text-align: left;">
-                            <th style="padding: 10px; border: 1px solid #dee2e6;">Email</th>
-                            <th style="padding: 10px; border: 1px solid #dee2e6;">Mot de passe</th>
-                            <th style="padding: 10px; border: 1px solid #dee2e6;">Rôle</th>
-                        </tr>
-                    </thead>
-                    <tbody>
-                        <tr>
-                            <td style="padding: 10px; border: 1px solid #dee2e6;">apprentice@roadbook.com</td>
-                            <td style="padding: 10px; border: 1px solid #dee2e6;">Password123!</td>
-                            <td style="padding: 10px; border: 1px solid #dee2e6;">APPRENTICE</td>
-                        </tr>
-                        <tr>
-                            <td style="padding: 10px; border: 1px solid #dee2e6;">guide@roadbook.com</td>
-                            <td style="padding: 10px; border: 1px solid #dee2e6;">Password123!</td>
-                            <td style="padding: 10px; border: 1px solid #dee2e6;">GUIDE</td>
-                        </tr>
-                        <tr>
-                            <td style="padding: 10px; border: 1px solid #dee2e6;">instructor@roadbook.com</td>
-                            <td style="padding: 10px; border: 1px solid #dee2e6;">Password123!</td>
-                            <td style="padding: 10px; border: 1px solid #dee2e6;">INSTRUCTOR</td>
-                        </tr>
-                        <tr>
-                            <td style="padding: 10px; border: 1px solid #dee2e6;">admin@roadbook.com</td>
-                            <td style="padding: 10px; border: 1px solid #dee2e6;">Password123!</td>
-                            <td style="padding: 10px; border: 1px solid #dee2e6;">ADMIN</td>
-                        </tr>
-                    </tbody>
-                </table>
-            </div>
-        </div>
-    </section>
-
-    <!-- Auth Module -->
-    <section id="auth-module" class="module-container">
-        <div class="card-grid">
-            <div class="card">
-                <div class="card-header">Inscription</div>
-                <div class="card-body">
-                    <div class="form-group">
-                        <label for="register-email">Email</label>
-                        <input type="email" id="register-email" class="form-control" placeholder="Email" value="test@example.com">
-                    </div>
-                    <div class="form-group">
-                        <label for="register-password">Mot de passe</label>
-                        <input type="password" id="register-password" class="form-control" placeholder="Mot de passe" value="Password123!">
-                    </div>
-                    <div class="form-group">
-                        <label for="register-display-name">Nom d'affichage</label>
-                        <input type="text" id="register-display-name" class="form-control" placeholder="Nom d'affichage" value="Test User">
-                    </div>
-                    <div class="form-group">
-                        <label for="register-role">Rôle</label>
-                        <select id="register-role" class="form-control">
-                            <option value="APPRENTICE">Apprentice</option>
-                            <option value="GUIDE">Guide</option>
-                            <option value="INSTRUCTOR">Instructor</option>
-                            <option value="ADMIN">Admin</option>
-                        </select>
-                    </div>
-                    <button class="btn btn-primary" onclick="register()">S'inscrire</button>
-                </div>
-            </div>
-
-            <div class="card">
-                <div class="card-header">Connexion</div>
-                <div class="card-body">
-                    <div class="form-group">
-                        <label for="login-email">Email</label>
-                        <input type="email" id="login-email" class="form-control" placeholder="Email" value="apprentice@roadbook.com">
-                    </div>
-                    <div class="form-group">
-                        <label for="login-password">Mot de passe</label>
-                        <input type="password" id="login-password" class="form-control" placeholder="Mot de passe" value="Password123!">
-                    </div>
-                    <button class="btn btn-primary" onclick="login()">Se connecter</button>
-                </div>
-            </div>
-
-            <div class="card">
-                <div class="card-header">Gestion des tokens</div>
-                <div class="card-body">
-                    <div id="token-info" style="margin-bottom: 15px; padding: 15px; background-color: #f8f9fa; border-radius: 8px;">
-                        <div><strong>Access Token:</strong> <span id="access-token-status" class="text-danger">Non présent</span></div>
-                        <div style="margin-top: 8px;"><strong>Refresh Token:</strong> <span id="refresh-token-status" class="text-danger">Non présent</span></div>
-                    </div>
-                    <button class="btn btn-primary" onclick="refreshToken()">Rafraîchir Token</button>
-                    <button class="btn btn-secondary" onclick="verifyToken()">Vérifier Token</button>
-                    <button class="btn btn-danger" onclick="logout()">Déconnexion</button>
-                </div>
-            </div>
-        </div>
-
-        <div class="card" style="margin-top: 20px;">
-            <div class="card-header">Réinitialisation de mot de passe</div>
-            <div class="card-body">
-                <div class="form-group">
-                    <label for="forgot-email">Email</label>
-                    <input type="email" id="forgot-email" class="form-control" placeholder="Email pour réinitialisation">
-                </div>
-                <button class="btn btn-primary" onclick="forgotPassword()">Demander réinitialisation</button>
-
-                <hr style="margin: 20px 0;">
-
-                <h3 style="margin-bottom: 15px;">Compléter la réinitialisation</h3>
-                <div class="form-group">
-                    <label for="reset-token">Token de réinitialisation</label>
-                    <input type="text" id="reset-token" class="form-control" placeholder="Token reçu par email">
-                </div>
-                <div class="form-group">
-                    <label for="reset-password">Nouveau mot de passe</label>
-                    <input type="password" id="reset-password" class="form-control" placeholder="Nouveau mot de passe">
-                </div>
-                <div class="form-group">
-                    <label for="reset-confirm-password">Confirmer mot de passe</label>
-                    <input type="password" id="reset-confirm-password" class="form-control" placeholder="Confirmer mot de passe">
-                </div>
-                <button class="btn btn-primary" onclick="resetPassword()">Réinitialiser mot de passe</button>
-            </div>
-        </div>
-    </section>
-
-    <!-- Users Module -->
-    <section id="users-module" class="module-container">
-        <div class="card-grid">
-            <div class="card">
-                <div class="card-header">Mon profil</div>
-                <div class="card-body">
-                    <button class="btn btn-primary" onclick="getCurrentUser()">Récupérer mon profil</button>
-
-                    <div id="current-user-profile" style="margin-top: 20px; display: none;">
-                        <h3 style="margin-bottom: 15px;">Information du profil</h3>
-                        <div id="profile-details">
-                            <!-- Profile details will be inserted here dynamically -->
-                        </div>
-                    </div>
-
-                    <hr style="margin: 20px 0;">
-
-                    <h3 style="margin-bottom: 15px;">Mettre à jour le profil</h3>
-                    <div class="form-group">
-                        <label for="update-display-name">Nom d'affichage</label>
-                        <input type="text" id="update-display-name" class="form-control" placeholder="Nouveau nom d'affichage">
-                    </div>
-                    <div class="form-group">
-                        <label for="update-first-name">Prénom</label>
-                        <input type="text" id="update-first-name" class="form-control" placeholder="Prénom">
-                    </div>
-                    <div class="form-group">
-                        <label for="update-last-name">Nom</label>
-                        <input type="text" id="update-last-name" class="form-control" placeholder="Nom">
-                    </div>
-                    <div class="form-group">
-                        <label for="update-bio">Bio</label>
-                        <textarea id="update-bio" class="form-control form-control-textarea" placeholder="Votre bio..."></textarea>
-                    </div>
-                    <button class="btn btn-primary" onclick="updateProfile()">Mettre à jour le profil</button>
-                </div>
-            </div>
-            
-            <!-- Nouvelle carte pour les photos de profil -->
-            <div class="card">
-                <div class="card-header">Photo de profil</div>
-                <div class="card-body">
-                    <div id="profile-picture-container" style="margin-bottom: 20px; text-align: center;">
-                        <div id="current-profile-picture" style="margin: 0 auto; width: 150px; height: 150px; border-radius: 50%; background-color: #e9ecef; overflow: hidden; display: flex; align-items: center; justify-content: center;">
-                            <img id="profile-image" src="" alt="Photo de profil" style="max-width: 100%; max-height: 100%; display: none;">
-                            <span id="profile-placeholder" style="font-size: 18px; color: #6c757d;">Aucune photo</span>
-                        </div>
-                    </div>
-
-                    <h3 style="margin-bottom: 15px;">Mettre à jour la photo de profil</h3>
-                    <div class="form-group">
-                        <label for="profile-picture-url">URL de la photo</label>
-                        <input type="url" id="profile-picture-url" class="form-control" placeholder="https://example.com/ma-photo.jpg">
-                    </div>
-                    <div class="form-group">
-                        <label for="profile-picture-type">Type de photo</label>
-                        <select id="profile-picture-type" class="form-control">
-                            <option value="url">URL</option>
-                            <option value="base64">Base64</option>
-                        </select>
-                    </div>
-                    <div class="btn-group" style="margin-top: 10px;">
-                        <button class="btn btn-primary" onclick="uploadProfilePicture()">Mettre à jour la photo</button>
-                        <button class="btn btn-danger" onclick="deleteProfilePicture()">Supprimer la photo</button>
-                    </div>
-                </div>
-            </div>
-
-            <div class="card">
-                <div class="card-header">Changer le mot de passe</div>
-                <div class="card-body">
-                    <div class="form-group">
-                        <label for="current-password">Mot de passe actuel</label>
-                        <input type="password" id="current-password" class="form-control" placeholder="Mot de passe actuel">
-                    </div>
-                    <div class="form-group">
-                        <label for="new-password">Nouveau mot de passe</label>
-                        <input type="password" id="new-password" class="form-control" placeholder="Nouveau mot de passe">
-                    </div>
-                    <div class="form-group">
-                        <label for="confirm-new-password">Confirmer nouveau mot de passe</label>
-                        <input type="password" id="confirm-new-password" class="form-control" placeholder="Confirmer nouveau mot de passe">
-                    </div>
-                    <button class="btn btn-primary" onclick="changePassword()">Changer le mot de passe</button>
-                </div>
-            </div>
-
-            <div class="card">
-                <div class="card-header">Administration (Admin seulement)</div>
-                <div class="card-body">
-                    <button class="btn btn-primary" onclick="getAllUsers()">Liste de tous les utilisateurs</button>
-
-                    <div id="all-users-container" class="scroll-container" style="margin-top: 20px; display: none;">
-                        <!-- All users will be inserted here dynamically -->
-                    </div>
-
-                    <hr style="margin: 20px 0;">
-
-                    <h3 style="margin-bottom: 15px;">Récupérer un utilisateur par ID</h3>
-                    <div class="form-group">
-                        <label for="user-id">ID Utilisateur</label>
-                        <input type="text" id="user-id" class="form-control" placeholder="ID utilisateur">
-                    </div>
-                    <button class="btn btn-primary" onclick="getUserById()">Récupérer l'utilisateur</button>
-                </div>
-            </div>
-        </div>
-    </section>
-
-    <!-- Roadbooks Module -->
-    <section id="roadbooks-module" class="module-container">
-        <div class="card-grid">
-            <div class="card">
-                <div class="card-header">Création de RoadBook</div>
-                <div class="card-body">
-                    <div class="form-group">
-                        <label for="roadbook-title">Titre</label>
-                        <input type="text" id="roadbook-title" class="form-control" placeholder="Titre" value="Mon RoadBook">
-                    </div>
-                    <div class="form-group">
-                        <label for="roadbook-description">Description</label>
-                        <textarea id="roadbook-description" class="form-control form-control-textarea" placeholder="Description">RoadBook pour mon apprentissage de conduite</textarea>
-                    </div>
-                    <div class="form-group">
-                        <label for="roadbook-target-hours">Heures cibles</label>
-                        <input type="number" id="roadbook-target-hours" class="form-control" placeholder="Heures cibles" value="30">
-                    </div>
-                    <button class="btn btn-primary" onclick="createRoadbook()">Créer un RoadBook</button>
-                </div>
-            </div>
-
-            <div class="card">
-                <div class="card-header">Mes RoadBooks</div>
-                <div class="card-body">
-                    <button class="btn btn-primary" onclick="getMyRoadbooks()">Récupérer mes RoadBooks</button>
-                    <button class="btn btn-secondary" onclick="getGuidedRoadbooks()">RoadBooks où je suis guide</button>
-
-                    <div id="roadbook-list" class="scroll-container" style="margin-top: 20px;">
-                        <p>Aucun RoadBook trouvé</p>
-                    </div>
-                </div>
-            </div>
-
-            <div class="card">
-                <div class="card-header">Détails du RoadBook</div>
-                <div class="card-body">
-                    <div class="form-group">
-                        <label for="roadbook-id">ID du RoadBook</label>
-                        <input type="text" id="roadbook-id" class="form-control" placeholder="ID du RoadBook">
-                    </div>
-                    <button class="btn btn-primary" onclick="getRoadbookById()">Récupérer détails</button>
-                    <button class="btn btn-secondary" onclick="getRoadbookStatistics()">Récupérer statistiques</button>
-                    <button class="btn btn-secondary" onclick="exportRoadbook()">Exporter (JSON)</button>
-
-                    <hr style="margin: 20px 0;">
-
-                    <h3 style="margin-bottom: 15px;">Changer le statut</h3>
-                    <div class="form-group">
-                        <label for="roadbook-status">Nouveau statut</label>
-                        <select id="roadbook-status" class="form-control">
-                            <option value="ACTIVE">Actif</option>
-                            <option value="COMPLETED">Complété</option>
-                            <option value="ARCHIVED">Archivé</option>
-                        </select>
-                    </div>
-                    <button class="btn btn-primary" onclick="updateRoadbookStatus()">Mettre à jour le statut</button>
-
-                    <hr style="margin: 20px 0;">
-
-                    <h3 style="margin-bottom: 15px;">Assigner un guide</h3>
-                    <div class="form-group">
-                        <label for="guide-id">ID du guide</label>
-                        <input type="text" id="guide-id" class="form-control" placeholder="ID utilisateur du guide">
-                    </div>
-                    <button class="btn btn-primary" onclick="assignGuide()">Assigner guide</button>
-                </div>
-            </div>
-        </div>
-    </section>
-
-    <!-- Sessions Module -->
-    <section id="sessions-module" class="module-container">
-        <div class="card-grid">
-            <div class="card">
-                <div class="card-header">Sessions d'un RoadBook</div>
-                <div class="card-body">
-                    <div class="form-group">
-                        <label for="sessions-roadbook-id">ID du RoadBook</label>
-                        <input type="text" id="sessions-roadbook-id" class="form-control" placeholder="ID du RoadBook">
-                    </div>
-                    <button class="btn btn-primary" onclick="getRoadbookSessions()">Récupérer les sessions</button>
-
-                    <div id="sessions-list" class="scroll-container" style="margin-top: 20px;">
-                        <p>Aucune session trouvée</p>
-                    </div>
-                </div>
-            </div>
-
-            <div class="card">
-                <div class="card-header">Création de session</div>
-                <div class="card-body">
-                    <div class="form-group">
-                        <label for="session-roadbook-id">ID du RoadBook</label>
-                        <input type="text" id="session-roadbook-id" class="form-control" placeholder="ID du RoadBook">
-                    </div>
-                    <div class="form-group">
-                        <label for="session-date">Date</label>
-                        <input type="date" id="session-date" class="form-control">
-                    </div>
-                    <div class="form-group">
-                        <label for="session-start-time">Heure de début</label>
-                        <input type="time" id="session-start-time" class="form-control">
-                    </div>
-                    <div class="form-group">
-                        <label for="session-end-time">Heure de fin</label>
-                        <input type="time" id="session-end-time" class="form-control">
-                    </div>
-                    <div class="form-group">
-                        <label for="session-duration">Durée (minutes)</label>
-                        <input type="number" id="session-duration" class="form-control" placeholder="Durée en minutes">
-                    </div>
-                    <div class="form-group">
-                        <label for="session-weather">Météo</label>
-                        <select id="session-weather" class="form-control">
-                            <option value="CLEAR">Dégagé</option>
-                            <option value="CLOUDY">Nuageux</option>
-                            <option value="RAINY">Pluvieux</option>
-                            <option value="SNOWY">Neigeux</option>
-                            <option value="FOGGY">Brouillard</option>
-                            <option value="WINDY">Venteux</option>
-                            <option value="OTHER">Autre</option>
-                        </select>
-                    </div>
-                    <div class="form-group">
-                        <label for="session-daylight">Luminosité</label>
-                        <select id="session-daylight" class="form-control">
-                            <option value="DAY">Jour</option>
-                            <option value="NIGHT">Nuit</option>
-                            <option value="DAWN_DUSK">Aube/Crépuscule</option>
-                        </select>
-                    </div>
-                    <div class="form-group">
-                        <label for="session-notes">Notes</label>
-                        <textarea id="session-notes" class="form-control form-control-textarea" placeholder="Notes sur la session..."></textarea>
-                    </div>
-                    <button class="btn btn-primary" onclick="createSession()">Créer la session</button>
-                </div>
-            </div>
-        </div>
-    </section>
-
-    <!-- Badges Module -->
-    <section id="badges-module" class="module-container">
-        <div class="card-grid">
-            <div class="card">
-                <div class="card-header">Liste des badges</div>
-                <div class="card-body">
-                    <div class="form-group">
-                        <label for="badge-category-filter">Filtrer par catégorie</label>
-                        <select id="badge-category-filter" class="form-control">
-                            <option value="">Toutes les catégories</option>
-                            <option value="BEGINNER">Débutant</option>
-                            <option value="MANEUVERING">Manœuvres</option>
-                            <option value="ADVANCED">Avancé</option>
-                            <option value="SPECIAL">Spécial</option>
-                            <option value="SOCIAL">Social</option>
-                        </select>
-                    </div>
-                    <button class="btn btn-primary" onclick="getAllBadges()">Afficher tous les badges</button>
-                    <button class="btn btn-secondary" onclick="getBadgesByCategory()">Filtrer par catégorie</button>
-                    
-                    <div id="badges-list-container" class="scroll-container" style="margin-top: 20px; display: none;">
-                        <!-- Liste des badges affichée dynamiquement -->
-                    </div>
-                </div>
-            </div>
-
-            <div class="card">
-                <div class="card-header">Mes badges</div>
-                <div class="card-body">
-                    <button class="btn btn-primary" onclick="getUserBadges()">Afficher mes badges</button>
-                    <button class="btn btn-secondary" onclick="checkAndAwardBadges()">Vérifier les nouveaux badges</button>
-                    
-                    <div class="form-group" style="margin-top: 15px;">
-                        <label for="badge-user-id">ID de l'utilisateur (laissez vide pour vous-même)</label>
-                        <input type="text" id="badge-user-id" class="form-control" placeholder="ID de l'utilisateur">
-                    </div>
-                    <button class="btn btn-primary" onclick="getUserBadges()">Afficher les badges de l'utilisateur</button>
-                    
-                    <div id="user-badges-container" class="scroll-container" style="margin-top: 20px; display: none;">
-                        <!-- Badges de l'utilisateur affichés dynamiquement -->
-                    </div>
-                </div>
-            </div>
-            
-            <div class="card">
-                <div class="card-header">Détails du badge</div>
-                <div class="card-body">
-                    <div class="form-group">
-                        <label for="badge-id-input">ID du badge</label>
-                        <input type="text" id="badge-id-input" class="form-control" placeholder="ID du badge">
-                    </div>
-                    <button class="btn btn-primary" onclick="getBadgeDetails()">Afficher les détails</button>
-                    
-                    <div id="badge-details-container" style="margin-top: 20px; display: none;">
-                        <!-- Détails du badge affichés dynamiquement -->
-                    </div>
-                </div>
-            </div>
-        </div>
-        
-        <div class="card" style="margin-top: 20px;">
-            <div class="card-header">Tableau des meilleurs utilisateurs</div>
-            <div class="card-body">
-                <button class="btn btn-primary" onclick="getBadgeLeaderboard()">Afficher le classement</button>
-                
-                <div id="leaderboard-container" style="margin-top: 20px; display: none;">
-                    <!-- Classement affiché dynamiquement -->
-                </div>
-            </div>
-        </div>
-        
-        <div class="card" style="margin-top: 20px;">
-            <div class="card-header">Administration des badges (Admin seulement)</div>
-            <div class="card-body">
-                <div class="form-group">
-                    <h4>Créer un nouveau badge</h4>
-                    <div class="form-group">
-                        <label for="create-badge-name">Nom</label>
-                        <input type="text" id="create-badge-name" class="form-control" placeholder="Nom du badge">
-                    </div>
-                    <div class="form-group">
-                        <label for="create-badge-description">Description</label>
-                        <textarea id="create-badge-description" class="form-control" placeholder="Description du badge"></textarea>
-                    </div>
-                    <div class="form-group">
-                        <label for="create-badge-image-url">URL de l'image</label>
-                        <input type="text" id="create-badge-image-url" class="form-control" placeholder="URL de l'image">
-                    </div>
-                    <div class="form-group">
-                        <label for="create-badge-category">Catégorie</label>
-                        <select id="create-badge-category" class="form-control">
-                            <option value="BEGINNER">Débutant</option>
-                            <option value="MANEUVERING">Manœuvres</option>
-                            <option value="ADVANCED">Avancé</option>
-                            <option value="SPECIAL">Spécial</option>
-                            <option value="SOCIAL">Social</option>
-                        </select>
-                    </div>
-                    <div class="form-group">
-                        <label for="create-badge-criteria">Critères d'obtention</label>
-                        <select id="create-badge-criteria" class="form-control">
-                            <option value="FIRST_SESSION">Première session de conduite</option>
-                            <option value="FIVE_SESSIONS">Cinq sessions de conduite</option>
-                            <option value="TEN_SESSIONS">Dix sessions de conduite</option>
-                            <option value="TWENTY_SESSIONS">Vingt sessions de conduite</option>
-                            <option value="FIRST_COMPETENCY">Première compétence maîtrisée</option>
-                            <option value="FIVE_COMPETENCIES">Cinq compétences maîtrisées</option>
-                            <option value="PHASE_COMPLETE">Phase complétée</option>
-                            <option value="ALL_PHASES_COMPLETE">Toutes les phases complétées</option>
-                            <option value="COMMUNITY_ACTIVE">Actif dans la communauté</option>
-                        </select>
-                    </div>
-                    <button class="btn btn-primary" onclick="createBadge()">Créer le badge</button>
-                </div>
-                
-                <hr style="margin: 20px 0">
-                
-                <div id="award-badge-form">
-                    <h4>Attribuer un badge</h4>
-                    <div class="form-group">
-                        <label for="award-user-id">ID de l'utilisateur</label>
-                        <input type="text" id="award-user-id" class="form-control" placeholder="ID de l'utilisateur">
-                    </div>
-                    <div class="form-group">
-                        <label for="award-badge-id">ID du badge</label>
-                        <input type="text" id="award-badge-id" class="form-control" placeholder="ID du badge">
-                    </div>
-                    <button class="btn btn-primary" onclick="awardBadge()">Attribuer le badge</button>
-                </div>
-                
-                <hr style="margin: 20px 0">
-                
-                <div id="revoke-badge-form">
-                    <h4>Révoquer un badge</h4>
-                    <div class="form-group">
-                        <label for="revoke-user-id">ID de l'utilisateur</label>
-                        <input type="text" id="revoke-user-id" class="form-control" placeholder="ID de l'utilisateur">
-                    </div>
-                    <div class="form-group">
-                        <label for="revoke-badge-id">ID du badge</label>
-                        <input type="text" id="revoke-badge-id" class="form-control" placeholder="ID du badge">
-                    </div>
-                    <button class="btn btn-danger" onclick="revokeBadge()">Révoquer le badge</button>
-                </div>
-            </div>
-        </div>
-    </section>
-    
-    <!-- Community Module -->
-    <section id="community-module" class="module-container">
-        <div class="card-grid">
-            <div class="card">
-                <div class="card-header">Publications</div>
-                <div class="card-body">
-                    <div class="form-inline" style="margin-bottom: 15px;">
-                        <div class="form-group">
-                            <label for="posts-page" style="margin-right: 10px;">Page:</label>
-                            <input type="number" id="posts-page" class="form-control" min="1" value="1" style="width: 70px;">
-                        </div>
-                        <div class="form-group" style="margin-left: 15px;">
-                            <label for="posts-limit" style="margin-right: 10px;">Par page:</label>
-                            <input type="number" id="posts-limit" class="form-control" min="5" max="50" value="10" style="width: 70px;">
-                        </div>
-                        <div class="form-group" style="margin-left: 15px;">
-                            <label for="posts-sort" style="margin-right: 10px;">Trier par:</label>
-                            <select id="posts-sort" class="form-control" style="width: 120px;">
-                                <option value="createdAt">Date création</option>
-                                <option value="updatedAt">Date mise à jour</option>
-                                <option value="title">Titre</option>
-                            </select>
-                        </div>
-                        <div class="form-group" style="margin-left: 15px;">
-                            <label for="posts-order" style="margin-right: 10px;">Ordre:</label>
-                            <select id="posts-order" class="form-control" style="width: 80px;">
-                                <option value="desc">Décroissant</option>
-                                <option value="asc">Croissant</option>
-                            </select>
-                        </div>
-                    </div>
-                    
-                    <div class="form-group">
-                        <button class="btn btn-primary" onclick="getPosts()">Afficher les publications</button>
-                        
-                        <div class="input-group" style="margin-top: 10px;">
-                            <input type="text" id="post-search-input" class="form-control" placeholder="Rechercher des publications...">
-                            <div class="input-group-append">
-                                <button class="btn btn-primary" onclick="searchPosts()">Rechercher</button>
-                            </div>
-                        </div>
-                    </div>
-                    
-                    <div class="form-group" style="margin-top: 15px;">
-                        <label for="post-user-id">Publications d'un utilisateur spécifique:</label>
-                        <div class="input-group">
-                            <input type="text" id="post-user-id" class="form-control" placeholder="ID de l'utilisateur">
-                            <div class="input-group-append">
-                                <button class="btn btn-secondary" onclick="getUserPosts()">Afficher</button>
-                            </div>
-                        </div>
-                    </div>
-                    
-                    <div id="posts-container" class="scroll-container" style="margin-top: 20px; display: none;">
-                        <!-- Publications affichées dynamiquement -->
-                    </div>
-                </div>
-            </div>
-            
-            <div class="card">
-                <div class="card-header">Créer une publication</div>
-                <div class="card-body">
-                    <div class="form-group">
-                        <label for="post-title">Titre</label>
-                        <input type="text" id="post-title" class="form-control" placeholder="Titre de la publication">
-                    </div>
-                    <div class="form-group">
-                        <label for="post-content">Contenu</label>
-                        <textarea id="post-content" class="form-control form-control-textarea" placeholder="Contenu de la publication..."></textarea>
-                    </div>
-                    <div class="form-group">
-                        <label for="post-media-urls">URLs des médias (une par ligne)</label>
-                        <textarea id="post-media-urls" class="form-control" placeholder="https://example.com/image.jpg"></textarea>
-                    </div>
-                    <button class="btn btn-primary" onclick="createPost()">Publier</button>
-                </div>
-            </div>
-        </div>
-        
-        <div class="card" style="margin-top: 20px;">
-            <div class="card-header">Détails de la publication</div>
-            <div class="card-body">
-                <div class="form-group">
-                    <label for="post-id-input">ID de la publication</label>
-                    <input type="text" id="post-id-input" class="form-control" placeholder="ID de la publication">
-                </div>
-                <button class="btn btn-primary" onclick="getPostDetails()">Afficher les détails</button>
-                
-                <div id="post-details-container" style="margin-top: 20px; display: none;">
-                    <!-- Détails de la publication affichés dynamiquement -->
-                </div>
-                
-                <div id="post-likes-container" style="margin-top: 20px; display: none;">
-                    <!-- Liste des utilisateurs qui ont aimé la publication -->
-                </div>
-            </div>
-        </div>
-    </section>
-
-    <!-- Notifications Module -->
-    <section id="notifications-module" class="module-container">
-        <div class="card-grid">
-            <div class="card">
-                <div class="card-header">
-                    <span>Notifications</span>
-                    <span id="notification-count" class="badge badge-primary" style="display: none;">0</span>
-                </div>
-                <div class="card-body">
-                    <div class="form-inline" style="margin-bottom: 15px;">
-                        <div class="form-group">
-                            <label for="notification-page" style="margin-right: 10px;">Page:</label>
-                            <input type="number" id="notification-page" class="form-control" min="1" value="1" style="width: 70px;">
-                        </div>
-                        <div class="form-group" style="margin-left: 15px;">
-                            <label for="notification-limit" style="margin-right: 10px;">Nombre par page:</label>
-                            <input type="number" id="notification-limit" class="form-control" min="5" max="50" value="20" style="width: 70px;">
-                        </div>
-                        <div class="form-group" style="margin-left: 15px;">
-                            <div class="form-check">
-                                <input type="checkbox" id="include-read-checkbox" class="form-check-input" checked>
-                                <label for="include-read-checkbox" class="form-check-label">Inclure lues</label>
-                            </div>
-                        </div>
-                        <button class="btn btn-primary" onclick="getUserNotifications()" style="margin-left: 15px;">Rafraîchir</button>
-                    </div>
-                    
-                    <div class="form-group">
-                        <button class="btn btn-primary" onclick="getUserNotifications()">Afficher mes notifications</button>
-                        <button class="btn btn-secondary" onclick="getUnreadCount()">Vérifier non lues</button>
-                        <button class="btn btn-secondary" onclick="markAllAsRead()">Tout marquer comme lu</button>
-                        <button class="btn btn-danger" onclick="deleteAllNotifications()">Supprimer toutes</button>
-                    </div>
-                    
-                    <div id="notifications-container" class="scroll-container" style="margin-top: 20px; display: none;">
-                        <!-- Notifications affichées dynamiquement -->
-                    </div>
-                </div>
-            </div>
-            
-            <div class="card">
-                <div class="card-header">Administration (Admin seulement)</div>
-                <div class="card-body">
-                    <div class="form-group">
-                        <label for="cleanup-days">Supprimer les notifications lues plus anciennes que (jours):</label>
-                        <input type="number" id="cleanup-days" class="form-control" min="1" value="30">
-                    </div>
-                    <button class="btn btn-danger" onclick="cleanupOldNotifications()">Nettoyer les anciennes notifications</button>
-                </div>
-            </div>
-        </div>
-    </section>
-
-    <!-- Competencies Module -->
-    <section id="competencies-module" class="module-container">
-        <div class="card-grid">
-            <div class="card">
-                <div class="card-header">Liste des compétences</div>
-                <div class="card-body">
-                    <div class="form-group">
-                        <label for="competency-phase-filter">Filtrer par phase</label>
-                        <select id="competency-phase-filter" class="form-control">
-                            <option value="">Toutes les phases</option>
-                            <option value="PHASE1">Phase 1 - Bases</option>
-                            <option value="PHASE2">Phase 2 - Environnement routier simple</option>
-                            <option value="PHASE3">Phase 3 - Situations complexes</option>
-                            <option value="PHASE4">Phase 4 - Conditions spéciales</option>
-                            <option value="PHASE5">Phase 5 - Autonomie</option>
-                        </select>
-                    </div>
-                    <div class="form-group">
-                        <label for="competency-category-filter">Filtrer par catégorie</label>
-                        <select id="competency-category-filter" class="form-control">
-                            <option value="">Toutes les catégories</option>
-                            <option value="CONTROL">Contrôle du véhicule</option>
-                            <option value="MANEUVERING">Manœuvres</option>
-                            <option value="TRAFFIC_RULES">Règles de circulation</option>
-                            <option value="RISK_PERCEPTION">Perception des risques</option>
-                            <option value="ECOFRIENDLY_DRIVING">Conduite écologique</option>
-                            <option value="SPECIAL_CONDITIONS">Conditions spéciales</option>
-                            <option value="SAFETY">Sécurité</option>
-                        </select>
-                    </div>
-                    <button class="btn btn-primary" onclick="getAllCompetencies()">Rechercher les compétences</button>
-                    
-                    <div id="competencies-list-container" class="scroll-container" style="margin-top: 20px; display: none;">
-                        <!-- Liste des compétences affichée dynamiquement -->
-                    </div>
-                </div>
-            </div>
-
-            <div class="card">
-                <div class="card-header">Détails d'une compétence</div>
-                <div class="card-body">
-                    <div class="form-group">
-                        <label for="competency-id-input">ID de la compétence</label>
-                        <input type="text" id="competency-id-input" class="form-control" placeholder="ID de la compétence">
-                    </div>
-                    <button class="btn btn-primary" onclick="getCompetencyById()">Afficher les détails</button>
-                    
-                    <div id="competency-details-container" style="margin-top: 20px; display: none;">
-                        <!-- Détails de la compétence affichés dynamiquement -->
-                    </div>
-                </div>
-            </div>
-            
-            <div class="card">
-                <div class="card-header">Progression des compétences</div>
-                <div class="card-body">
-                    <div class="form-group">
-                        <label for="roadbook-id-input">ID du RoadBook</label>
-                        <input type="text" id="roadbook-id-input" class="form-control" placeholder="ID du RoadBook">
-                    </div>
-                    <button class="btn btn-primary" onclick="getCompetencyProgressForRoadbook()">Afficher la progression</button>
-                    
-                    <div id="competency-progress-container" style="margin-top: 20px; display: none;">
-                        <!-- Progression des compétences affichée dynamiquement -->
-                    </div>
-                </div>
-            </div>
-        </div>
-        
-        <div class="card" style="margin-top: 20px;">
-            <div class="card-header">Mettre à jour une compétence</div>
-            <div class="card-body">
-                <div id="update-competency-form">
-                    <div class="form-group">
-                        <label for="update-roadbook-id">ID du RoadBook</label>
-                        <input type="text" id="update-roadbook-id" class="form-control" placeholder="ID du RoadBook">
-                    </div>
-                    <div class="form-group">
-                        <label for="update-competency-id">ID de la compétence</label>
-                        <input type="text" id="update-competency-id" class="form-control" placeholder="ID de la compétence">
-                    </div>
-                    <div class="form-group">
-                        <label for="update-status">Statut</label>
-                        <select id="update-status" class="form-control">
-                            <option value="NOT_STARTED">Non débutée</option>
-                            <option value="IN_PROGRESS">En progression</option>
-                            <option value="MASTERED">Maîtrisée</option>
-                        </select>
-                    </div>
-                    <div class="form-group">
-                        <label for="update-notes">Notes</label>
-                        <textarea id="update-notes" class="form-control form-control-textarea" placeholder="Notes sur la progression..."></textarea>
-                    </div>
-                    <button class="btn btn-primary" onclick="updateCompetencyStatus()">Mettre à jour</button>
-                </div>
-            </div>
-        </div>
-        
-        <div class="card" style="margin-top: 20px;">
-            <div class="card-header">Valider des compétences en session</div>
-            <div class="card-body">
-                <div id="validation-form">
-                    <div class="form-group">
-                        <label for="validation-session-id">ID de la session</label>
-                        <input type="text" id="validation-session-id" class="form-control" placeholder="ID de la session">
-                    </div>
-                    
-                    <div class="alert alert-info">
-                        Pour valider des compétences, sélectionnez d'abord la session, puis utilisez le bouton "Sélectionner" 
-                        dans la liste des compétences pour ajouter des compétences à valider.
-                    </div>
-                    
-                    <div id="validation-competencies" class="scroll-container" style="margin-top: 20px;">
-                        <div class="validation-message">Sélectionnez des compétences dans la liste pour les valider</div>
-                        
-                        <!-- Les compétences à valider seront ajoutées dynamiquement ici -->
-                        <div class="competencies-to-validate">
-                            <!-- Exemple de structure (sera générée dynamiquement) -->
-                            <!-- 
-                            <div class="competency-validation-item">
-                                <input type="checkbox" name="validate-competency" value="comp-id-1" id="validate-comp-1">
-                                <label for="validate-comp-1">Nom de la compétence</label>
-                                <textarea id="validation-notes-comp-id-1" placeholder="Notes de validation..."></textarea>
-                            </div>
-                            -->
-                        </div>
-                    </div>
-                    
-                    <button class="btn btn-primary" onclick="validateCompetencies()">Valider les compétences</button>
-                </div>
-            </div>
-        </div>
-        
-        <div class="card" style="margin-top: 20px;">
-            <div class="card-header">Statistiques des compétences</div>
-            <div class="card-body">
-                <div class="form-group">
-                    <label for="apprentice-id-input">ID de l'apprenti (laissez vide pour vous-même)</label>
-                    <input type="text" id="apprentice-id-input" class="form-control" placeholder="ID de l'apprenti (optionnel)">
-                </div>
-                <button class="btn btn-primary" onclick="getApprenticeCompetencyStats()">Afficher les statistiques</button>
-                
-                <div id="competency-stats-container" style="margin-top: 20px; display: none;">
-                    <!-- Statistiques affichées dynamiquement -->
-                </div>
-            </div>
-        </div>
-    </section>
-
-    <!-- Debug Module -->
-    <section id="debug-module" class="module-container">
-        <div class="card">
-            <div class="card-header">Console API</div>
-            <div class="card-body">
-                <textarea id="response-output" readonly placeholder="Les réponses API apparaîtront ici..."></textarea>
-            </div>
-        </div>
-    </section>
-
-    <!-- Charger les fichiers modulaires -->
-    <!-- Configuration et utilitaires -->
-    <script src="js/api.js"></script>
-    <script src="js/ui.js"></script>
-    
-    <!-- Modules fonctionnels -->
-    <script src="js/modules/auth.js"></script>
-    <script src="js/modules/users.js"></script>
-    <script src="js/modules/roadbooks.js"></script>
-    <script src="js/modules/sessions.js"></script>
-    <script src="js/modules/competencies.js"></script>
-    
-    <!-- Configuration globale et point d'entrée principal -->
-    <script src="js/config.js"></script>
-    <script src="js/app.js"></script>
-    
-    <!-- Informations sur les routes disponibles (injectées par le serveur) -->
-    <script>
-        // Ces données sont injectées dynamiquement par le serveur
-        const availableRoutes = <!-- ROUTE_LIST --> || [];
-        
-        // Log pour le débogage
-        if (availableRoutes.length > 0) {
-            console.log('Routes API disponibles:', availableRoutes);
-        }
-    </script>
-</body>
-=======
-<!DOCTYPE html>
-<html lang="fr">
-<head>
-    <meta charset="UTF-8">
-    <meta name="viewport" content="width=device-width, initial-scale=1.0">
-    <title>RoadBook API Tester</title>
-    <style>
-        :root {
-            --primary-color: #4361ee;
-            --secondary-color: #3a0ca3;
-            --success-color: #4cc9f0;
-            --warning-color: #f72585;
-            --danger-color: #f72585;
-            --light-color: #f8f9fa;
-            --dark-color: #212529;
-            --text-color: #212529;
-            --body-bg: #f9fafb;
-            --card-bg: #ffffff;
-            --border-color: #e9ecef;
-        }
-
-        * {
-            box-sizing: border-box;
-            margin: 0;
-            padding: 0;
-        }
-
-        body {
-            font-family: 'Segoe UI', Roboto, Arial, sans-serif;
-            background-color: var(--body-bg);
-            color: var(--text-color);
-            line-height: 1.6;
-            max-width: 1500px;
-            margin: 0 auto;
-            padding: 20px;
-        }
-
-        /* Header Styles */
-        .app-header {
-            background-color: var(--primary-color);
-            color: white;
-            padding: 20px;
-            border-radius: 8px;
-            margin-bottom: 30px;
-            display: flex;
-            justify-content: space-between;
-            align-items: center;
-            box-shadow: 0 4px 6px rgba(0, 0, 0, 0.1);
-        }
-
-        .app-title {
-            font-size: 1.5rem;
-            margin: 0;
-        }
-
-        .app-subtitle {
-            font-size: 0.9rem;
-            font-weight: normal;
-            opacity: 0.9;
-            margin-top: 5px;
-        }
-
-        /* Module Navigation */
-        .module-nav {
-            display: grid;
-            grid-template-columns: repeat(auto-fit, minmax(150px, 1fr));
-            gap: 10px;
-            margin-bottom: 30px;
-        }
-
-        .module-button {
-            padding: 15px;
-            background-color: var(--light-color);
-            border: none;
-            border-radius: 8px;
-            cursor: pointer;
-            font-weight: 600;
-            text-align: center;
-            transition: all 0.3s ease;
-            box-shadow: 0 2px 4px rgba(0, 0, 0, 0.05);
-            display: flex;
-            flex-direction: column;
-            align-items: center;
-            justify-content: center;
-        }
-
-        .module-button i {
-            font-size: 1.5rem;
-            margin-bottom: 8px;
-        }
-
-        .module-button.active {
-            background-color: var(--primary-color);
-            color: white;
-            transform: translateY(-2px);
-            box-shadow: 0 4px 8px rgba(0, 0, 0, 0.1);
-        }
-
-        .module-button:hover:not(.active) {
-            background-color: #e9ecef;
-        }
-
-        /* Module Containers */
-        .module-container {
-            display: none;
-            animation: fadeIn 0.4s ease;
-        }
-
-        .module-container.active {
-            display: block;
-        }
-
-        @keyframes fadeIn {
-            0% { opacity: 0; transform: translateY(10px); }
-            100% { opacity: 1; transform: translateY(0); }
-        }
-
-        /* Card Layout */
-        .card-grid {
-            display: grid;
-            grid-template-columns: repeat(auto-fit, minmax(300px, 1fr));
-            gap: 20px;
-            margin-bottom: 20px;
-        }
-
-        .card {
-            background-color: var(--card-bg);
-            border-radius: 8px;
-            box-shadow: 0 2px 4px rgba(0, 0, 0, 0.05);
-            overflow: hidden;
-            transition: box-shadow 0.3s ease;
-        }
-
-        .card:hover {
-            box-shadow: 0 4px 8px rgba(0, 0, 0, 0.1);
-        }
-
-        .card-header {
-            background-color: var(--light-color);
-            padding: 15px 20px;
-            font-weight: 600;
-            border-bottom: 1px solid var(--border-color);
-            display: flex;
-            justify-content: space-between;
-            align-items: center;
-        }
-
-        .card-body {
-            padding: 20px;
-        }
-
-        /* Form Styles */
-        .form-group {
-            margin-bottom: 15px;
-        }
-
-        .form-group label {
-            display: block;
-            margin-bottom: 5px;
-            font-weight: 500;
-            font-size: 0.9rem;
-        }
-
-        .form-control {
-            width: 100%;
-            padding: 10px;
-            border: 1px solid var(--border-color);
-            border-radius: 6px;
-            font-size: 0.9rem;
-            transition: border-color 0.3s;
-        }
-
-        .form-control:focus {
-            border-color: var(--primary-color);
-            outline: none;
-            box-shadow: 0 0 0 3px rgba(67, 97, 238, 0.1);
-        }
-
-        .form-control-textarea {
-            height: 120px;
-            resize: vertical;
-        }
-
-        /* Button Styles */
-        .btn {
-            display: inline-block;
-            padding: 10px 16px;
-            border: none;
-            border-radius: 6px;
-            font-weight: 600;
-            font-size: 0.9rem;
-            cursor: pointer;
-            transition: all 0.2s;
-            margin-right: 8px;
-            margin-bottom: 8px;
-        }
-
-        .btn-primary {
-            background-color: var(--primary-color);
-            color: white;
-        }
-
-        .btn-primary:hover {
-            background-color: var(--secondary-color);
-        }
-
-        .btn-secondary {
-            background-color: #6c757d;
-            color: white;
-        }
-
-        .btn-secondary:hover {
-            background-color: #5a6268;
-        }
-
-        .btn-success {
-            background-color: var(--success-color);
-            color: white;
-        }
-
-        .btn-danger {
-            background-color: var(--danger-color);
-            color: white;
-        }
-
-        /* Badges */
-        .badge {
-            display: inline-block;
-            padding: 4px 8px;
-            font-size: 0.8rem;
-            font-weight: 500;
-            border-radius: 20px;
-            margin-right: 5px;
-        }
-
-        .badge-primary {
-            background-color: var(--primary-color);
-            color: white;
-        }
-
-        .badge-success {
-            background-color: #4cc9f0;
-            color: white;
-        }
-
-        .badge-warning {
-            background-color: #f9c74f;
-            color: #212529;
-        }
-
-        .badge-danger {
-            background-color: var(--danger-color);
-            color: white;
-        }
-
-        /* Authentication Status */
-        .auth-status {
-            display: flex;
-            align-items: center;
-            font-size: 0.9rem;
-        }
-
-        .status-indicator {
-            width: 10px;
-            height: 10px;
-            border-radius: 50%;
-            margin-right: 8px;
-        }
-
-        .status-connected {
-            background-color: #4cc9f0;
-        }
-
-        .status-disconnected {
-            background-color: #f72585;
-        }
-
-        /* Lists and Items */
-        .list-group {
-            list-style: none;
-            margin: 0;
-            padding: 0;
-        }
-
-        .list-item {
-            padding: 15px;
-            border-bottom: 1px solid var(--border-color);
-            transition: background-color 0.2s;
-        }
-
-        .list-item:hover {
-            background-color: #f8f9fa;
-        }
-
-        .list-item-title {
-            font-weight: 600;
-            margin-bottom: 5px;
-            display: flex;
-            justify-content: space-between;
-            align-items: center;
-        }
-
-        /* Response Area */
-        .response-container {
-            padding: 20px;
-            border-radius: 8px;
-            background-color: #212529;
-            color: #f8f9fa;
-            overflow: auto;
-            font-family: monospace;
-            margin-top: 20px;
-        }
-
-        #response-output {
-            width: 100%;
-            height: 400px;
-            background-color: #343a40;
-            color: #f8f9fa;
-            border: none;
-            border-radius: 8px;
-            padding: 15px;
-            font-family: monospace;
-            resize: vertical;
-        }
-
-        /* User Guide */
-        .user-guide {
-            background-color: #fff3cd;
-            border-left: 4px solid #f9c74f;
-            padding: 15px;
-            margin-bottom: 20px;
-            border-radius: 4px;
-        }
-
-        .user-guide h3 {
-            color: #856404;
-            margin-bottom: 10px;
-            font-size: 1rem;
-        }
-
-        .user-guide ul {
-            margin-left: 20px;
-        }
-
-        .user-guide li {
-            margin-bottom: 5px;
-        }
-
-        /* Misc */
-        .text-muted {
-            color: #6c757d;
-            font-size: 0.85rem;
-        }
-
-        .scroll-container {
-            max-height: 500px;
-            overflow-y: auto;
-            padding-right: 5px;
-        }
-
-        .hidden {
-            display: none;
-        }
-
-        .alert {
-            padding: 15px;
-            border-radius: 8px;
-            margin-bottom: 20px;
-        }
-
-        .alert-info {
-            background-color: #cff4fc;
-            border: 1px solid #b6effb;
-            color: #055160;
-        }
-
-        .alert-success {
-            background-color: #d1e7dd;
-            border: 1px solid #badbcc;
-            color: #0f5132;
-        }
-
-        .alert-warning {
-            background-color: #fff3cd;
-            border: 1px solid #ffecb5;
-            color: #664d03;
-        }
-
-        .alert-danger {
-            background-color: #f8d7da;
-            border: 1px solid #f5c2c7;
-            color: #842029;
-        }
-
-        /* Icons (fake with emoji) */
-        .icon {
-            font-style: normal;
-            font-size: 1.2rem;
-        }
-        
-        /* Competencies Module Styles */
-        .competencies-container {
-            max-height: 600px;
-            overflow-y: auto;
-        }
-        
-        .phase-container {
-            margin-bottom: 20px;
-            border: 1px solid var(--border-color);
-            border-radius: 8px;
-            overflow: hidden;
-        }
-        
-        .phase-title {
-            background-color: var(--primary-color);
-            color: white;
-            padding: 10px 15px;
-            margin: 0;
-            font-size: 1rem;
-        }
-        
-        .categories-container {
-            display: grid;
-            grid-template-columns: repeat(auto-fit, minmax(300px, 1fr));
-            gap: 15px;
-            padding: 15px;
-        }
-        
-        .category-container {
-            border: 1px solid var(--border-color);
-            border-radius: 6px;
-            overflow: hidden;
-            background-color: white;
-        }
-        
-        .category-title {
-            background-color: #f8f9fa;
-            padding: 8px 12px;
-            margin: 0;
-            font-size: 0.9rem;
-            border-bottom: 1px solid var(--border-color);
-        }
-        
-        .competencies-list {
-            list-style: none;
-            margin: 0;
-            padding: 0;
-        }
-        
-        .competency-item {
-            padding: 12px;
-            border-bottom: 1px solid var(--border-color);
-        }
-        
-        .competency-item:last-child {
-            border-bottom: none;
-        }
-        
-        .competency-name {
-            font-weight: 600;
-            margin-bottom: 5px;
-        }
-        
-        .competency-description {
-            font-size: 0.85rem;
-            color: #6c757d;
-            margin-bottom: 8px;
-        }
-        
-        .details-table {
-            width: 100%;
-            border-collapse: collapse;
-            margin-bottom: 15px;
-        }
-        
-        .details-table td {
-            padding: 8px;
-            border: 1px solid var(--border-color);
-        }
-        
-        .details-table td:first-child {
-            width: 150px;
-            background-color: #f8f9fa;
-        }
-        
-        .description-section {
-            margin-top: 15px;
-        }
-        
-        .description-section h4 {
-            margin-bottom: 8px;
-            font-size: 0.95rem;
-        }
-        
-        .progress-bar-container {
-            width: 100%;
-            height: 20px;
-            background-color: #f0f0f0;
-            border-radius: 10px;
-            overflow: hidden;
-            margin: 10px 0;
-        }
-        
-        .progress-bar {
-            width: 100%;
-            height: 100%;
-        }
-        
-        .progress-fill {
-            height: 100%;
-            background-color: var(--primary-color);
-            color: white;
-            text-align: center;
-            line-height: 20px;
-            font-size: 12px;
-            transition: width 0.3s ease;
-        }
-        
-        .progress-stats {
-            margin-bottom: 20px;
-            padding: 15px;
-            background-color: #f8f9fa;
-            border-radius: 8px;
-        }
-        
-        .stats-details {
-            display: flex;
-            justify-content: space-between;
-            margin-top: 10px;
-        }
-        
-        .stat-item {
-            flex: 1;
-            text-align: center;
-            padding: 10px;
-        }
-        
-        .stat-label {
-            font-size: 0.85rem;
-            color: #6c757d;
-        }
-        
-        .stat-value {
-            font-weight: 600;
-            font-size: 1.1rem;
-        }
-        
-        .phase-progress, .category-progress {
-            margin-bottom: 15px;
-        }
-        
-        .phase-progress-percentage, .category-progress-percentage {
-            font-size: 0.85rem;
-            font-weight: normal;
-            color: #6c757d;
-        }
-        
-        .competencies-table {
-            width: 100%;
-            border-collapse: collapse;
-            margin-top: 10px;
-        }
-        
-        .competencies-table th, .competencies-table td {
-            padding: 8px;
-            border: 1px solid var(--border-color);
-            text-align: left;
-        }
-        
-        .competencies-table th {
-            background-color: #f8f9fa;
-            font-weight: 600;
-        }
-        
-        .status-badge {
-            padding: 4px 8px;
-            border-radius: 10px;
-            font-size: 0.75rem;
-            font-weight: 500;
-        }
-        
-        .status-not-started {
-            background-color: #dee2e6;
-            color: #495057;
-        }
-        
-        .status-in-progress {
-            background-color: #cff4fc;
-            color: #055160;
-        }
-        
-        .status-mastered {
-            background-color: #d1e7dd;
-            color: #0f5132;
-        }
-        
-        .status-select {
-            width: auto;
-            display: inline-block;
-            padding: 4px;
-            font-size: 0.85rem;
-            margin-right: 5px;
-        }
-        
-        .competency-validation-item {
-            margin-bottom: 10px;
-            padding: 10px;
-            border: 1px solid var(--border-color);
-            border-radius: 6px;
-            background-color: #f8f9fa;
-        }
-        
-        .competency-validation-item label {
-            display: block;
-            margin-bottom: 5px;
-            font-weight: 500;
-        }
-        
-        .competency-validation-item textarea {
-            width: 100%;
-            padding: 5px;
-            margin-top: 5px;
-            border: 1px solid var(--border-color);
-            border-radius: 4px;
-        }
-        
-        .validation-message {
-            padding: 15px;
-            font-style: italic;
-            color: #6c757d;
-            text-align: center;
-        }
-        
-        .status-distribution {
-            margin-top: 20px;
-        }
-        
-        .status-counts {
-            display: flex;
-            justify-content: space-between;
-            margin-top: 10px;
-        }
-        
-        .status-count-item {
-            flex: 1;
-            text-align: center;
-            padding: 15px 10px;
-            border-radius: 6px;
-            margin: 0 5px;
-        }
-        
-        .status-count-item.mastered {
-            background-color: #d1e7dd;
-        }
-        
-        .status-count-item.in-progress {
-            background-color: #cff4fc;
-        }
-        
-        .status-count-item.not-started {
-            background-color: #f8f9fa;
-        }
-        
-        .status-count-label {
-            font-size: 0.85rem;
-            margin-bottom: 5px;
-        }
-        
-        .status-count-value {
-            font-size: 1.5rem;
-            font-weight: 600;
-        }
-        
-        /* Progress bar for small containers */
-        .progress-bar-container.small {
-            height: 12px;
-        }
-        
-        .progress-bar-container.small .progress-fill {
-            line-height: 12px;
-            font-size: 8px;
-        }
-        
-        /* Community Module Styles */
-        .post-card {
-            border: 1px solid var(--border-color);
-            border-radius: 8px;
-            margin-bottom: 15px;
-            padding: 15px;
-            background-color: white;
-        }
-        
-        .post-header {
-            display: flex;
-            justify-content: space-between;
-            margin-bottom: 10px;
-        }
-        
-        .post-title {
-            font-size: 1.1rem;
-            font-weight: 600;
-            margin-bottom: 8px;
-        }
-        
-        .post-meta {
-            font-size: 0.8rem;
-            color: #6c757d;
-            margin-bottom: 10px;
-        }
-        
-        .post-content {
-            margin-bottom: 15px;
-        }
-        
-        .post-footer {
-            display: flex;
-            justify-content: space-between;
-            align-items: center;
-            padding-top: 10px;
-            border-top: 1px solid var(--border-color);
-        }
-        
-        .post-stats {
-            display: flex;
-            gap: 15px;
-        }
-        
-        .post-actions {
-            display: flex;
-            gap: 5px;
-        }
-        
-        .like-button {
-            color: #dc3545;
-        }
-        
-        .like-button.liked {
-            background-color: #dc3545;
-            color: white;
-            border-color: #dc3545;
-        }
-        
-        .comment {
-            border: 1px solid var(--border-color);
-            border-radius: 8px;
-            margin-bottom: 10px;
-            padding: 10px;
-        }
-        
-        .comment-header {
-            display: flex;
-            justify-content: space-between;
-            font-size: 0.85rem;
-            margin-bottom: 5px;
-        }
-        
-        .comment-author {
-            font-weight: 600;
-        }
-        
-        .comment-content {
-            margin-top: 5px;
-        }
-        
-        .like-item {
-            display: flex;
-            justify-content: space-between;
-            padding: 8px;
-            border-bottom: 1px solid var(--border-color);
-        }
-        
-        /* Notifications Module Styles */
-        .notification-item {
-            border: 1px solid var(--border-color);
-            border-radius: 8px;
-            margin-bottom: 10px;
-            padding: 12px;
-            background-color: white;
-        }
-        
-        .notification-unread {
-            background-color: #f8f9fa;
-            border-left: 4px solid var(--primary-color);
-        }
-        
-        .notification-header {
-            display: flex;
-            justify-content: space-between;
-            margin-bottom: 8px;
-        }
-        
-        .notification-title {
-            font-weight: 600;
-            margin-bottom: 5px;
-        }
-        
-        .notification-date {
-            font-size: 0.8rem;
-            color: #6c757d;
-        }
-        
-        .notification-actions {
-            display: flex;
-            justify-content: flex-end;
-            gap: 5px;
-            margin-top: 10px;
-        }
-    </style>
-</head>
-<body>
-    <header class="app-header">
-        <div>
-            <h1 class="app-title">RoadBook API Tester</h1>
-            <div class="app-subtitle">Environment de test pour les API des modules</div>
-        </div>
-        <div class="auth-status" id="auth-status-container">
-            <div class="status-indicator status-disconnected" id="status-indicator"></div>
-            <span id="auth-status-text">Non connecté</span>
-        </div>
-    </header>
-
-    <div class="module-nav" id="module-nav">
-        <button class="module-button active" data-module="welcome">
-            <span class="icon">🏠</span>
-            Accueil
-        </button>
-        <button class="module-button" data-module="auth">
-            <span class="icon">🔐</span>
-            Authentification
-        </button>
-        <button class="module-button" data-module="users">
-            <span class="icon">👤</span>
-            Utilisateurs
-        </button>
-        <button class="module-button" data-module="roadbooks">
-            <span class="icon">📔</span>
-            RoadBooks
-        </button>
-        <button class="module-button" data-module="sessions">
-            <span class="icon">🚗</span>
-            Sessions
-        </button>
-        <button class="module-button" data-module="competencies">
-            <span class="icon">📊</span>
-            Compétences
-        </button>
-        <button class="module-button" onclick="window.location.href='/marketplace-test.html'">
-            <span class="icon">🛒</span>
-            Marketplace
-        </button>
-        <button class="module-button" onclick="window.location.href='/test-modules.html'">
-            <span class="icon">🧪</span>
-            Test Modules
-        </button>
-        <button class="module-button" data-module="debug">
-            <span class="icon">🔍</span>
-            API Debug
-        </button>
-    </div>
-
-    <!-- Welcome Module -->
-    <section id="welcome-module" class="module-container active">
-        <div class="card">
-            <div class="card-header">
-                Bienvenue dans le testeur d'API RoadBook
-            </div>
-            <div class="card-body">
-                <div class="alert alert-info">
-                    <p>Cet outil permet de tester les différentes fonctionnalités de l'API RoadBook en mode développement.</p>
-                </div>
-                
-                <h3 style="margin-top: 20px; margin-bottom: 10px;">Modules disponibles</h3>
-                <div class="card-grid">
-                    <div class="card">
-                        <div class="card-header">Module Authentification</div>
-                        <div class="card-body">
-                            <p>Tester les fonctionnalités d'inscription, connexion, et gestion des tokens.</p>
-                            <button class="btn btn-primary" onclick="showModule('auth')">Accéder</button>
-                        </div>
-                    </div>
-                    
-                    <div class="card">
-                        <div class="card-header">Module Utilisateurs</div>
-                        <div class="card-body">
-                            <p>Gestion des profils utilisateurs, modifications et recherche.</p>
-                            <button class="btn btn-primary" onclick="showModule('users')">Accéder</button>
-                        </div>
-                    </div>
-                    
-                    <div class="card">
-                        <div class="card-header">Module RoadBooks</div>
-                        <div class="card-body">
-                            <p>Création et gestion des carnets d'apprentissage de conduite.</p>
-                            <button class="btn btn-primary" onclick="showModule('roadbooks')">Accéder</button>
-                        </div>
-                    </div>
-                    
-                    <div class="card">
-                        <div class="card-header">Module Sessions</div>
-                        <div class="card-body">
-                            <p>Enregistrement et suivi des sessions de conduite.</p>
-                            <button class="btn btn-primary" onclick="showModule('sessions')">Accéder</button>
-                        </div>
-                    </div>
-                    
-                    <div class="card">
-                        <div class="card-header">Module Compétences</div>
-                        <div class="card-body">
-                            <p>Gestion et suivi de la progression des compétences de conduite.</p>
-                            <button class="btn btn-primary" onclick="showModule('competencies')">Accéder</button>
-                        </div>
-                    </div>
-                    
-                    <div class="card">
-                        <div class="card-header">Module Marketplace</div>
-                        <div class="card-body">
-                            <p>Achat et vente de produits et services pédagogiques.</p>
-                            <button class="btn btn-primary" onclick="window.location.href='/marketplace-test.html'">Accéder</button>
-                        </div>
-                    </div>
-                </div>
-                
-                <div class="user-guide" style="margin-top: 20px;">
-                    <h3>Guide d'utilisation</h3>
-                    <ul>
-                        <li>Commencez par vous <strong>inscrire</strong> ou vous <strong>connecter</strong> dans le module Authentification</li>
-                        <li>Une fois connecté, testez les différentes fonctionnalités des modules</li>
-                        <li>Utilisez le module Debug pour voir les réponses détaillées de l'API</li>
-                        <li>Le module <strong>Compétences</strong> permet de suivre la progression des compétences de conduite par phase et catégorie</li>
-                        <li>Le module <strong>Communauté</strong> permet de créer et interagir avec des publications et commentaires</li>
-                        <li>Le module <strong>Badges</strong> permet de gérer les badges de gamification</li>
-                        <li>Le module <strong>Marketplace</strong> permet de gérer les produits et services (interface séparée)</li>
-                        <li>Le module <strong>Notifications</strong> permet de gérer les alertes et messages du système</li>
-                    </ul>
-                </div>
-                
-                <h3 style="margin-top: 20px; margin-bottom: 10px;">Comptes de test</h3>
-                <table style="width: 100%; border-collapse: collapse; margin-top: 10px;">
-                    <thead>
-                        <tr style="background-color: #f8f9fa; text-align: left;">
-                            <th style="padding: 10px; border: 1px solid #dee2e6;">Email</th>
-                            <th style="padding: 10px; border: 1px solid #dee2e6;">Mot de passe</th>
-                            <th style="padding: 10px; border: 1px solid #dee2e6;">Rôle</th>
-                        </tr>
-                    </thead>
-                    <tbody>
-                        <tr>
-                            <td style="padding: 10px; border: 1px solid #dee2e6;">apprentice@roadbook.com</td>
-                            <td style="padding: 10px; border: 1px solid #dee2e6;">Password123!</td>
-                            <td style="padding: 10px; border: 1px solid #dee2e6;">APPRENTICE</td>
-                        </tr>
-                        <tr>
-                            <td style="padding: 10px; border: 1px solid #dee2e6;">guide@roadbook.com</td>
-                            <td style="padding: 10px; border: 1px solid #dee2e6;">Password123!</td>
-                            <td style="padding: 10px; border: 1px solid #dee2e6;">GUIDE</td>
-                        </tr>
-                        <tr>
-                            <td style="padding: 10px; border: 1px solid #dee2e6;">instructor@roadbook.com</td>
-                            <td style="padding: 10px; border: 1px solid #dee2e6;">Password123!</td>
-                            <td style="padding: 10px; border: 1px solid #dee2e6;">INSTRUCTOR</td>
-                        </tr>
-                        <tr>
-                            <td style="padding: 10px; border: 1px solid #dee2e6;">admin@roadbook.com</td>
-                            <td style="padding: 10px; border: 1px solid #dee2e6;">Password123!</td>
-                            <td style="padding: 10px; border: 1px solid #dee2e6;">ADMIN</td>
-                        </tr>
-                    </tbody>
-                </table>
-            </div>
-        </div>
-    </section>
-
-    <!-- Auth Module -->
-    <section id="auth-module" class="module-container">
-        <div class="card-grid">
-            <div class="card">
-                <div class="card-header">Inscription</div>
-                <div class="card-body">
-                    <div class="form-group">
-                        <label for="register-email">Email</label>
-                        <input type="email" id="register-email" class="form-control" placeholder="Email" value="test@example.com">
-                    </div>
-                    <div class="form-group">
-                        <label for="register-password">Mot de passe</label>
-                        <input type="password" id="register-password" class="form-control" placeholder="Mot de passe" value="Password123!">
-                    </div>
-                    <div class="form-group">
-                        <label for="register-display-name">Nom d'affichage</label>
-                        <input type="text" id="register-display-name" class="form-control" placeholder="Nom d'affichage" value="Test User">
-                    </div>
-                    <div class="form-group">
-                        <label for="register-role">Rôle</label>
-                        <select id="register-role" class="form-control">
-                            <option value="APPRENTICE">Apprentice</option>
-                            <option value="GUIDE">Guide</option>
-                            <option value="INSTRUCTOR">Instructor</option>
-                            <option value="ADMIN">Admin</option>
-                        </select>
-                    </div>
-                    <button class="btn btn-primary" onclick="register()">S'inscrire</button>
-                </div>
-            </div>
-
-            <div class="card">
-                <div class="card-header">Connexion</div>
-                <div class="card-body">
-                    <div class="form-group">
-                        <label for="login-email">Email</label>
-                        <input type="email" id="login-email" class="form-control" placeholder="Email" value="apprentice@roadbook.com">
-                    </div>
-                    <div class="form-group">
-                        <label for="login-password">Mot de passe</label>
-                        <input type="password" id="login-password" class="form-control" placeholder="Mot de passe" value="Password123!">
-                    </div>
-                    <button class="btn btn-primary" onclick="login()">Se connecter</button>
-                </div>
-            </div>
-
-            <div class="card">
-                <div class="card-header">Gestion des tokens</div>
-                <div class="card-body">
-                    <div id="token-info" style="margin-bottom: 15px; padding: 15px; background-color: #f8f9fa; border-radius: 8px;">
-                        <div><strong>Access Token:</strong> <span id="access-token-status" class="text-danger">Non présent</span></div>
-                        <div style="margin-top: 8px;"><strong>Refresh Token:</strong> <span id="refresh-token-status" class="text-danger">Non présent</span></div>
-                    </div>
-                    <button class="btn btn-primary" onclick="refreshToken()">Rafraîchir Token</button>
-                    <button class="btn btn-secondary" onclick="verifyToken()">Vérifier Token</button>
-                    <button class="btn btn-danger" onclick="logout()">Déconnexion</button>
-                </div>
-            </div>
-        </div>
-
-        <div class="card" style="margin-top: 20px;">
-            <div class="card-header">Réinitialisation de mot de passe</div>
-            <div class="card-body">
-                <div class="form-group">
-                    <label for="forgot-email">Email</label>
-                    <input type="email" id="forgot-email" class="form-control" placeholder="Email pour réinitialisation">
-                </div>
-                <button class="btn btn-primary" onclick="forgotPassword()">Demander réinitialisation</button>
-
-                <hr style="margin: 20px 0;">
-
-                <h3 style="margin-bottom: 15px;">Compléter la réinitialisation</h3>
-                <div class="form-group">
-                    <label for="reset-token">Token de réinitialisation</label>
-                    <input type="text" id="reset-token" class="form-control" placeholder="Token reçu par email">
-                </div>
-                <div class="form-group">
-                    <label for="reset-password">Nouveau mot de passe</label>
-                    <input type="password" id="reset-password" class="form-control" placeholder="Nouveau mot de passe">
-                </div>
-                <div class="form-group">
-                    <label for="reset-confirm-password">Confirmer mot de passe</label>
-                    <input type="password" id="reset-confirm-password" class="form-control" placeholder="Confirmer mot de passe">
-                </div>
-                <button class="btn btn-primary" onclick="resetPassword()">Réinitialiser mot de passe</button>
-            </div>
-        </div>
-    </section>
-
-    <!-- Users Module -->
-    <section id="users-module" class="module-container">
-        <div class="card-grid">
-            <div class="card">
-                <div class="card-header">Mon profil</div>
-                <div class="card-body">
-                    <button class="btn btn-primary" onclick="getCurrentUser()">Récupérer mon profil</button>
-
-                    <div id="current-user-profile" style="margin-top: 20px; display: none;">
-                        <h3 style="margin-bottom: 15px;">Information du profil</h3>
-                        <div id="profile-details">
-                            <!-- Profile details will be inserted here dynamically -->
-                        </div>
-                    </div>
-
-                    <hr style="margin: 20px 0;">
-
-                    <h3 style="margin-bottom: 15px;">Mettre à jour le profil</h3>
-                    <div class="form-group">
-                        <label for="update-display-name">Nom d'affichage</label>
-                        <input type="text" id="update-display-name" class="form-control" placeholder="Nouveau nom d'affichage">
-                    </div>
-                    <div class="form-group">
-                        <label for="update-first-name">Prénom</label>
-                        <input type="text" id="update-first-name" class="form-control" placeholder="Prénom">
-                    </div>
-                    <div class="form-group">
-                        <label for="update-last-name">Nom</label>
-                        <input type="text" id="update-last-name" class="form-control" placeholder="Nom">
-                    </div>
-                    <div class="form-group">
-                        <label for="update-bio">Bio</label>
-                        <textarea id="update-bio" class="form-control form-control-textarea" placeholder="Votre bio..."></textarea>
-                    </div>
-                    <button class="btn btn-primary" onclick="updateProfile()">Mettre à jour le profil</button>
-                </div>
-            </div>
-            
-            <!-- Nouvelle carte pour les photos de profil -->
-            <div class="card">
-                <div class="card-header">Photo de profil</div>
-                <div class="card-body">
-                    <div id="profile-picture-container" style="margin-bottom: 20px; text-align: center;">
-                        <div id="current-profile-picture" style="margin: 0 auto; width: 150px; height: 150px; border-radius: 50%; background-color: #e9ecef; overflow: hidden; display: flex; align-items: center; justify-content: center;">
-                            <img id="profile-image" src="" alt="Photo de profil" style="max-width: 100%; max-height: 100%; display: none;">
-                            <span id="profile-placeholder" style="font-size: 18px; color: #6c757d;">Aucune photo</span>
-                        </div>
-                    </div>
-
-                    <h3 style="margin-bottom: 15px;">Mettre à jour la photo de profil</h3>
-                    <div class="form-group">
-                        <label for="profile-picture-url">URL de la photo</label>
-                        <input type="url" id="profile-picture-url" class="form-control" placeholder="https://example.com/ma-photo.jpg">
-                    </div>
-                    <div class="form-group">
-                        <label for="profile-picture-type">Type de photo</label>
-                        <select id="profile-picture-type" class="form-control">
-                            <option value="url">URL</option>
-                            <option value="base64">Base64</option>
-                        </select>
-                    </div>
-                    <div class="btn-group" style="margin-top: 10px;">
-                        <button class="btn btn-primary" onclick="uploadProfilePicture()">Mettre à jour la photo</button>
-                        <button class="btn btn-danger" onclick="deleteProfilePicture()">Supprimer la photo</button>
-                    </div>
-                </div>
-            </div>
-
-            <div class="card">
-                <div class="card-header">Changer le mot de passe</div>
-                <div class="card-body">
-                    <div class="form-group">
-                        <label for="current-password">Mot de passe actuel</label>
-                        <input type="password" id="current-password" class="form-control" placeholder="Mot de passe actuel">
-                    </div>
-                    <div class="form-group">
-                        <label for="new-password">Nouveau mot de passe</label>
-                        <input type="password" id="new-password" class="form-control" placeholder="Nouveau mot de passe">
-                    </div>
-                    <div class="form-group">
-                        <label for="confirm-new-password">Confirmer nouveau mot de passe</label>
-                        <input type="password" id="confirm-new-password" class="form-control" placeholder="Confirmer nouveau mot de passe">
-                    </div>
-                    <button class="btn btn-primary" onclick="changePassword()">Changer le mot de passe</button>
-                </div>
-            </div>
-
-            <div class="card">
-                <div class="card-header">Administration (Admin seulement)</div>
-                <div class="card-body">
-                    <button class="btn btn-primary" onclick="getAllUsers()">Liste de tous les utilisateurs</button>
-
-                    <div id="all-users-container" class="scroll-container" style="margin-top: 20px; display: none;">
-                        <!-- All users will be inserted here dynamically -->
-                    </div>
-
-                    <hr style="margin: 20px 0;">
-
-                    <h3 style="margin-bottom: 15px;">Récupérer un utilisateur par ID</h3>
-                    <div class="form-group">
-                        <label for="user-id">ID Utilisateur</label>
-                        <input type="text" id="user-id" class="form-control" placeholder="ID utilisateur">
-                    </div>
-                    <button class="btn btn-primary" onclick="getUserById()">Récupérer l'utilisateur</button>
-                </div>
-            </div>
-        </div>
-    </section>
-
-    <!-- Roadbooks Module -->
-    <section id="roadbooks-module" class="module-container">
-        <div class="card-grid">
-            <div class="card">
-                <div class="card-header">Création de RoadBook</div>
-                <div class="card-body">
-                    <div class="form-group">
-                        <label for="roadbook-title">Titre</label>
-                        <input type="text" id="roadbook-title" class="form-control" placeholder="Titre" value="Mon RoadBook">
-                    </div>
-                    <div class="form-group">
-                        <label for="roadbook-description">Description</label>
-                        <textarea id="roadbook-description" class="form-control form-control-textarea" placeholder="Description">RoadBook pour mon apprentissage de conduite</textarea>
-                    </div>
-                    <div class="form-group">
-                        <label for="roadbook-target-hours">Heures cibles</label>
-                        <input type="number" id="roadbook-target-hours" class="form-control" placeholder="Heures cibles" value="30">
-                    </div>
-                    <button class="btn btn-primary" onclick="createRoadbook()">Créer un RoadBook</button>
-                </div>
-            </div>
-
-            <div class="card">
-                <div class="card-header">Mes RoadBooks</div>
-                <div class="card-body">
-                    <button class="btn btn-primary" onclick="getMyRoadbooks()">Récupérer mes RoadBooks</button>
-                    <button class="btn btn-secondary" onclick="getGuidedRoadbooks()">RoadBooks où je suis guide</button>
-
-                    <div id="roadbook-list" class="scroll-container" style="margin-top: 20px;">
-                        <p>Aucun RoadBook trouvé</p>
-                    </div>
-                </div>
-            </div>
-
-            <div class="card">
-                <div class="card-header">Détails du RoadBook</div>
-                <div class="card-body">
-                    <div class="form-group">
-                        <label for="roadbook-id">ID du RoadBook</label>
-                        <input type="text" id="roadbook-id" class="form-control" placeholder="ID du RoadBook">
-                    </div>
-                    <button class="btn btn-primary" onclick="getRoadbookById()">Récupérer détails</button>
-                    <button class="btn btn-secondary" onclick="getRoadbookStatistics()">Récupérer statistiques</button>
-                    <button class="btn btn-secondary" onclick="exportRoadbook()">Exporter (JSON)</button>
-
-                    <hr style="margin: 20px 0;">
-
-                    <h3 style="margin-bottom: 15px;">Changer le statut</h3>
-                    <div class="form-group">
-                        <label for="roadbook-status">Nouveau statut</label>
-                        <select id="roadbook-status" class="form-control">
-                            <option value="ACTIVE">Actif</option>
-                            <option value="COMPLETED">Complété</option>
-                            <option value="ARCHIVED">Archivé</option>
-                        </select>
-                    </div>
-                    <button class="btn btn-primary" onclick="updateRoadbookStatus()">Mettre à jour le statut</button>
-
-                    <hr style="margin: 20px 0;">
-
-                    <h3 style="margin-bottom: 15px;">Assigner un guide</h3>
-                    <div class="form-group">
-                        <label for="guide-id">ID du guide</label>
-                        <input type="text" id="guide-id" class="form-control" placeholder="ID utilisateur du guide">
-                    </div>
-                    <button class="btn btn-primary" onclick="assignGuide()">Assigner guide</button>
-                </div>
-            </div>
-        </div>
-    </section>
-
-    <!-- Sessions Module -->
-    <section id="sessions-module" class="module-container">
-        <div class="card-grid">
-            <div class="card">
-                <div class="card-header">Sessions d'un RoadBook</div>
-                <div class="card-body">
-                    <div class="form-group">
-                        <label for="sessions-roadbook-id">ID du RoadBook</label>
-                        <input type="text" id="sessions-roadbook-id" class="form-control" placeholder="ID du RoadBook">
-                    </div>
-                    <button class="btn btn-primary" onclick="getRoadbookSessions()">Récupérer les sessions</button>
-
-                    <div id="sessions-list" class="scroll-container" style="margin-top: 20px;">
-                        <p>Aucune session trouvée</p>
-                    </div>
-                </div>
-            </div>
-
-            <div class="card">
-                <div class="card-header">Création de session</div>
-                <div class="card-body">
-                    <div class="form-group">
-                        <label for="session-roadbook-id">ID du RoadBook</label>
-                        <input type="text" id="session-roadbook-id" class="form-control" placeholder="ID du RoadBook">
-                    </div>
-                    <div class="form-group">
-                        <label for="session-date">Date</label>
-                        <input type="date" id="session-date" class="form-control">
-                    </div>
-                    <div class="form-group">
-                        <label for="session-start-time">Heure de début</label>
-                        <input type="time" id="session-start-time" class="form-control">
-                    </div>
-                    <div class="form-group">
-                        <label for="session-end-time">Heure de fin</label>
-                        <input type="time" id="session-end-time" class="form-control">
-                    </div>
-                    <div class="form-group">
-                        <label for="session-duration">Durée (minutes)</label>
-                        <input type="number" id="session-duration" class="form-control" placeholder="Durée en minutes">
-                    </div>
-                    <div class="form-group">
-                        <label for="session-weather">Météo</label>
-                        <select id="session-weather" class="form-control">
-                            <option value="CLEAR">Dégagé</option>
-                            <option value="CLOUDY">Nuageux</option>
-                            <option value="RAINY">Pluvieux</option>
-                            <option value="SNOWY">Neigeux</option>
-                            <option value="FOGGY">Brouillard</option>
-                            <option value="WINDY">Venteux</option>
-                            <option value="OTHER">Autre</option>
-                        </select>
-                    </div>
-                    <div class="form-group">
-                        <label for="session-daylight">Luminosité</label>
-                        <select id="session-daylight" class="form-control">
-                            <option value="DAY">Jour</option>
-                            <option value="NIGHT">Nuit</option>
-                            <option value="DAWN_DUSK">Aube/Crépuscule</option>
-                        </select>
-                    </div>
-                    <div class="form-group">
-                        <label for="session-notes">Notes</label>
-                        <textarea id="session-notes" class="form-control form-control-textarea" placeholder="Notes sur la session..."></textarea>
-                    </div>
-                    <button class="btn btn-primary" onclick="createSession()">Créer la session</button>
-                </div>
-            </div>
-        </div>
-    </section>
-
-    <!-- Badges Module -->
-    <section id="badges-module" class="module-container">
-        <div class="card-grid">
-            <div class="card">
-                <div class="card-header">Liste des badges</div>
-                <div class="card-body">
-                    <div class="form-group">
-                        <label for="badge-category-filter">Filtrer par catégorie</label>
-                        <select id="badge-category-filter" class="form-control">
-                            <option value="">Toutes les catégories</option>
-                            <option value="BEGINNER">Débutant</option>
-                            <option value="MANEUVERING">Manœuvres</option>
-                            <option value="ADVANCED">Avancé</option>
-                            <option value="SPECIAL">Spécial</option>
-                            <option value="SOCIAL">Social</option>
-                        </select>
-                    </div>
-                    <button class="btn btn-primary" onclick="getAllBadges()">Afficher tous les badges</button>
-                    <button class="btn btn-secondary" onclick="getBadgesByCategory()">Filtrer par catégorie</button>
-                    
-                    <div id="badges-list-container" class="scroll-container" style="margin-top: 20px; display: none;">
-                        <!-- Liste des badges affichée dynamiquement -->
-                    </div>
-                </div>
-            </div>
-
-            <div class="card">
-                <div class="card-header">Mes badges</div>
-                <div class="card-body">
-                    <button class="btn btn-primary" onclick="getUserBadges()">Afficher mes badges</button>
-                    <button class="btn btn-secondary" onclick="checkAndAwardBadges()">Vérifier les nouveaux badges</button>
-                    
-                    <div class="form-group" style="margin-top: 15px;">
-                        <label for="badge-user-id">ID de l'utilisateur (laissez vide pour vous-même)</label>
-                        <input type="text" id="badge-user-id" class="form-control" placeholder="ID de l'utilisateur">
-                    </div>
-                    <button class="btn btn-primary" onclick="getUserBadges()">Afficher les badges de l'utilisateur</button>
-                    
-                    <div id="user-badges-container" class="scroll-container" style="margin-top: 20px; display: none;">
-                        <!-- Badges de l'utilisateur affichés dynamiquement -->
-                    </div>
-                </div>
-            </div>
-            
-            <div class="card">
-                <div class="card-header">Détails du badge</div>
-                <div class="card-body">
-                    <div class="form-group">
-                        <label for="badge-id-input">ID du badge</label>
-                        <input type="text" id="badge-id-input" class="form-control" placeholder="ID du badge">
-                    </div>
-                    <button class="btn btn-primary" onclick="getBadgeDetails()">Afficher les détails</button>
-                    
-                    <div id="badge-details-container" style="margin-top: 20px; display: none;">
-                        <!-- Détails du badge affichés dynamiquement -->
-                    </div>
-                </div>
-            </div>
-        </div>
-        
-        <div class="card" style="margin-top: 20px;">
-            <div class="card-header">Tableau des meilleurs utilisateurs</div>
-            <div class="card-body">
-                <button class="btn btn-primary" onclick="getBadgeLeaderboard()">Afficher le classement</button>
-                
-                <div id="leaderboard-container" style="margin-top: 20px; display: none;">
-                    <!-- Classement affiché dynamiquement -->
-                </div>
-            </div>
-        </div>
-        
-        <div class="card" style="margin-top: 20px;">
-            <div class="card-header">Administration des badges (Admin seulement)</div>
-            <div class="card-body">
-                <div class="form-group">
-                    <h4>Créer un nouveau badge</h4>
-                    <div class="form-group">
-                        <label for="create-badge-name">Nom</label>
-                        <input type="text" id="create-badge-name" class="form-control" placeholder="Nom du badge">
-                    </div>
-                    <div class="form-group">
-                        <label for="create-badge-description">Description</label>
-                        <textarea id="create-badge-description" class="form-control" placeholder="Description du badge"></textarea>
-                    </div>
-                    <div class="form-group">
-                        <label for="create-badge-image-url">URL de l'image</label>
-                        <input type="text" id="create-badge-image-url" class="form-control" placeholder="URL de l'image">
-                    </div>
-                    <div class="form-group">
-                        <label for="create-badge-category">Catégorie</label>
-                        <select id="create-badge-category" class="form-control">
-                            <option value="BEGINNER">Débutant</option>
-                            <option value="MANEUVERING">Manœuvres</option>
-                            <option value="ADVANCED">Avancé</option>
-                            <option value="SPECIAL">Spécial</option>
-                            <option value="SOCIAL">Social</option>
-                        </select>
-                    </div>
-                    <div class="form-group">
-                        <label for="create-badge-criteria">Critères d'obtention</label>
-                        <select id="create-badge-criteria" class="form-control">
-                            <option value="FIRST_SESSION">Première session de conduite</option>
-                            <option value="FIVE_SESSIONS">Cinq sessions de conduite</option>
-                            <option value="TEN_SESSIONS">Dix sessions de conduite</option>
-                            <option value="TWENTY_SESSIONS">Vingt sessions de conduite</option>
-                            <option value="FIRST_COMPETENCY">Première compétence maîtrisée</option>
-                            <option value="FIVE_COMPETENCIES">Cinq compétences maîtrisées</option>
-                            <option value="PHASE_COMPLETE">Phase complétée</option>
-                            <option value="ALL_PHASES_COMPLETE">Toutes les phases complétées</option>
-                            <option value="COMMUNITY_ACTIVE">Actif dans la communauté</option>
-                        </select>
-                    </div>
-                    <button class="btn btn-primary" onclick="createBadge()">Créer le badge</button>
-                </div>
-                
-                <hr style="margin: 20px 0">
-                
-                <div id="award-badge-form">
-                    <h4>Attribuer un badge</h4>
-                    <div class="form-group">
-                        <label for="award-user-id">ID de l'utilisateur</label>
-                        <input type="text" id="award-user-id" class="form-control" placeholder="ID de l'utilisateur">
-                    </div>
-                    <div class="form-group">
-                        <label for="award-badge-id">ID du badge</label>
-                        <input type="text" id="award-badge-id" class="form-control" placeholder="ID du badge">
-                    </div>
-                    <button class="btn btn-primary" onclick="awardBadge()">Attribuer le badge</button>
-                </div>
-                
-                <hr style="margin: 20px 0">
-                
-                <div id="revoke-badge-form">
-                    <h4>Révoquer un badge</h4>
-                    <div class="form-group">
-                        <label for="revoke-user-id">ID de l'utilisateur</label>
-                        <input type="text" id="revoke-user-id" class="form-control" placeholder="ID de l'utilisateur">
-                    </div>
-                    <div class="form-group">
-                        <label for="revoke-badge-id">ID du badge</label>
-                        <input type="text" id="revoke-badge-id" class="form-control" placeholder="ID du badge">
-                    </div>
-                    <button class="btn btn-danger" onclick="revokeBadge()">Révoquer le badge</button>
-                </div>
-            </div>
-        </div>
-    </section>
-    
-    <!-- Community Module -->
-    <section id="community-module" class="module-container">
-        <div class="card-grid">
-            <div class="card">
-                <div class="card-header">Publications</div>
-                <div class="card-body">
-                    <div class="form-inline" style="margin-bottom: 15px;">
-                        <div class="form-group">
-                            <label for="posts-page" style="margin-right: 10px;">Page:</label>
-                            <input type="number" id="posts-page" class="form-control" min="1" value="1" style="width: 70px;">
-                        </div>
-                        <div class="form-group" style="margin-left: 15px;">
-                            <label for="posts-limit" style="margin-right: 10px;">Par page:</label>
-                            <input type="number" id="posts-limit" class="form-control" min="5" max="50" value="10" style="width: 70px;">
-                        </div>
-                        <div class="form-group" style="margin-left: 15px;">
-                            <label for="posts-sort" style="margin-right: 10px;">Trier par:</label>
-                            <select id="posts-sort" class="form-control" style="width: 120px;">
-                                <option value="createdAt">Date création</option>
-                                <option value="updatedAt">Date mise à jour</option>
-                                <option value="title">Titre</option>
-                            </select>
-                        </div>
-                        <div class="form-group" style="margin-left: 15px;">
-                            <label for="posts-order" style="margin-right: 10px;">Ordre:</label>
-                            <select id="posts-order" class="form-control" style="width: 80px;">
-                                <option value="desc">Décroissant</option>
-                                <option value="asc">Croissant</option>
-                            </select>
-                        </div>
-                    </div>
-                    
-                    <div class="form-group">
-                        <button class="btn btn-primary" onclick="getPosts()">Afficher les publications</button>
-                        
-                        <div class="input-group" style="margin-top: 10px;">
-                            <input type="text" id="post-search-input" class="form-control" placeholder="Rechercher des publications...">
-                            <div class="input-group-append">
-                                <button class="btn btn-primary" onclick="searchPosts()">Rechercher</button>
-                            </div>
-                        </div>
-                    </div>
-                    
-                    <div class="form-group" style="margin-top: 15px;">
-                        <label for="post-user-id">Publications d'un utilisateur spécifique:</label>
-                        <div class="input-group">
-                            <input type="text" id="post-user-id" class="form-control" placeholder="ID de l'utilisateur">
-                            <div class="input-group-append">
-                                <button class="btn btn-secondary" onclick="getUserPosts()">Afficher</button>
-                            </div>
-                        </div>
-                    </div>
-                    
-                    <div id="posts-container" class="scroll-container" style="margin-top: 20px; display: none;">
-                        <!-- Publications affichées dynamiquement -->
-                    </div>
-                </div>
-            </div>
-            
-            <div class="card">
-                <div class="card-header">Créer une publication</div>
-                <div class="card-body">
-                    <div class="form-group">
-                        <label for="post-title">Titre</label>
-                        <input type="text" id="post-title" class="form-control" placeholder="Titre de la publication">
-                    </div>
-                    <div class="form-group">
-                        <label for="post-content">Contenu</label>
-                        <textarea id="post-content" class="form-control form-control-textarea" placeholder="Contenu de la publication..."></textarea>
-                    </div>
-                    <div class="form-group">
-                        <label for="post-media-urls">URLs des médias (une par ligne)</label>
-                        <textarea id="post-media-urls" class="form-control" placeholder="https://example.com/image.jpg"></textarea>
-                    </div>
-                    <button class="btn btn-primary" onclick="createPost()">Publier</button>
-                </div>
-            </div>
-        </div>
-        
-        <div class="card" style="margin-top: 20px;">
-            <div class="card-header">Détails de la publication</div>
-            <div class="card-body">
-                <div class="form-group">
-                    <label for="post-id-input">ID de la publication</label>
-                    <input type="text" id="post-id-input" class="form-control" placeholder="ID de la publication">
-                </div>
-                <button class="btn btn-primary" onclick="getPostDetails()">Afficher les détails</button>
-                
-                <div id="post-details-container" style="margin-top: 20px; display: none;">
-                    <!-- Détails de la publication affichés dynamiquement -->
-                </div>
-                
-                <div id="post-likes-container" style="margin-top: 20px; display: none;">
-                    <!-- Liste des utilisateurs qui ont aimé la publication -->
-                </div>
-            </div>
-        </div>
-    </section>
-
-    <!-- Notifications Module -->
-    <section id="notifications-module" class="module-container">
-        <div class="card-grid">
-            <div class="card">
-                <div class="card-header">
-                    <span>Notifications</span>
-                    <span id="notification-count" class="badge badge-primary" style="display: none;">0</span>
-                </div>
-                <div class="card-body">
-                    <div class="form-inline" style="margin-bottom: 15px;">
-                        <div class="form-group">
-                            <label for="notification-page" style="margin-right: 10px;">Page:</label>
-                            <input type="number" id="notification-page" class="form-control" min="1" value="1" style="width: 70px;">
-                        </div>
-                        <div class="form-group" style="margin-left: 15px;">
-                            <label for="notification-limit" style="margin-right: 10px;">Nombre par page:</label>
-                            <input type="number" id="notification-limit" class="form-control" min="5" max="50" value="20" style="width: 70px;">
-                        </div>
-                        <div class="form-group" style="margin-left: 15px;">
-                            <div class="form-check">
-                                <input type="checkbox" id="include-read-checkbox" class="form-check-input" checked>
-                                <label for="include-read-checkbox" class="form-check-label">Inclure lues</label>
-                            </div>
-                        </div>
-                        <button class="btn btn-primary" onclick="getUserNotifications()" style="margin-left: 15px;">Rafraîchir</button>
-                    </div>
-                    
-                    <div class="form-group">
-                        <button class="btn btn-primary" onclick="getUserNotifications()">Afficher mes notifications</button>
-                        <button class="btn btn-secondary" onclick="getUnreadCount()">Vérifier non lues</button>
-                        <button class="btn btn-secondary" onclick="markAllAsRead()">Tout marquer comme lu</button>
-                        <button class="btn btn-danger" onclick="deleteAllNotifications()">Supprimer toutes</button>
-                    </div>
-                    
-                    <div id="notifications-container" class="scroll-container" style="margin-top: 20px; display: none;">
-                        <!-- Notifications affichées dynamiquement -->
-                    </div>
-                </div>
-            </div>
-            
-            <div class="card">
-                <div class="card-header">Administration (Admin seulement)</div>
-                <div class="card-body">
-                    <div class="form-group">
-                        <label for="cleanup-days">Supprimer les notifications lues plus anciennes que (jours):</label>
-                        <input type="number" id="cleanup-days" class="form-control" min="1" value="30">
-                    </div>
-                    <button class="btn btn-danger" onclick="cleanupOldNotifications()">Nettoyer les anciennes notifications</button>
-                </div>
-            </div>
-        </div>
-    </section>
-
-    <!-- Competencies Module -->
-    <section id="competencies-module" class="module-container">
-        <div class="card-grid">
-            <div class="card">
-                <div class="card-header">Liste des compétences</div>
-                <div class="card-body">
-                    <div class="form-group">
-                        <label for="competency-phase-filter">Filtrer par phase</label>
-                        <select id="competency-phase-filter" class="form-control">
-                            <option value="">Toutes les phases</option>
-                            <option value="PHASE1">Phase 1 - Bases</option>
-                            <option value="PHASE2">Phase 2 - Environnement routier simple</option>
-                            <option value="PHASE3">Phase 3 - Situations complexes</option>
-                            <option value="PHASE4">Phase 4 - Conditions spéciales</option>
-                            <option value="PHASE5">Phase 5 - Autonomie</option>
-                        </select>
-                    </div>
-                    <div class="form-group">
-                        <label for="competency-category-filter">Filtrer par catégorie</label>
-                        <select id="competency-category-filter" class="form-control">
-                            <option value="">Toutes les catégories</option>
-                            <option value="CONTROL">Contrôle du véhicule</option>
-                            <option value="MANEUVERING">Manœuvres</option>
-                            <option value="TRAFFIC_RULES">Règles de circulation</option>
-                            <option value="RISK_PERCEPTION">Perception des risques</option>
-                            <option value="ECOFRIENDLY_DRIVING">Conduite écologique</option>
-                            <option value="SPECIAL_CONDITIONS">Conditions spéciales</option>
-                            <option value="SAFETY">Sécurité</option>
-                        </select>
-                    </div>
-                    <button class="btn btn-primary" onclick="getAllCompetencies()">Rechercher les compétences</button>
-                    
-                    <div id="competencies-list-container" class="scroll-container" style="margin-top: 20px; display: none;">
-                        <!-- Liste des compétences affichée dynamiquement -->
-                    </div>
-                </div>
-            </div>
-
-            <div class="card">
-                <div class="card-header">Détails d'une compétence</div>
-                <div class="card-body">
-                    <div class="form-group">
-                        <label for="competency-id-input">ID de la compétence</label>
-                        <input type="text" id="competency-id-input" class="form-control" placeholder="ID de la compétence">
-                    </div>
-                    <button class="btn btn-primary" onclick="getCompetencyById()">Afficher les détails</button>
-                    
-                    <div id="competency-details-container" style="margin-top: 20px; display: none;">
-                        <!-- Détails de la compétence affichés dynamiquement -->
-                    </div>
-                </div>
-            </div>
-            
-            <div class="card">
-                <div class="card-header">Progression des compétences</div>
-                <div class="card-body">
-                    <div class="form-group">
-                        <label for="roadbook-id-input">ID du RoadBook</label>
-                        <input type="text" id="roadbook-id-input" class="form-control" placeholder="ID du RoadBook">
-                    </div>
-                    <button class="btn btn-primary" onclick="getCompetencyProgressForRoadbook()">Afficher la progression</button>
-                    
-                    <div id="competency-progress-container" style="margin-top: 20px; display: none;">
-                        <!-- Progression des compétences affichée dynamiquement -->
-                    </div>
-                </div>
-            </div>
-        </div>
-        
-        <div class="card" style="margin-top: 20px;">
-            <div class="card-header">Mettre à jour une compétence</div>
-            <div class="card-body">
-                <div id="update-competency-form">
-                    <div class="form-group">
-                        <label for="update-roadbook-id">ID du RoadBook</label>
-                        <input type="text" id="update-roadbook-id" class="form-control" placeholder="ID du RoadBook">
-                    </div>
-                    <div class="form-group">
-                        <label for="update-competency-id">ID de la compétence</label>
-                        <input type="text" id="update-competency-id" class="form-control" placeholder="ID de la compétence">
-                    </div>
-                    <div class="form-group">
-                        <label for="update-status">Statut</label>
-                        <select id="update-status" class="form-control">
-                            <option value="NOT_STARTED">Non débutée</option>
-                            <option value="IN_PROGRESS">En progression</option>
-                            <option value="MASTERED">Maîtrisée</option>
-                        </select>
-                    </div>
-                    <div class="form-group">
-                        <label for="update-notes">Notes</label>
-                        <textarea id="update-notes" class="form-control form-control-textarea" placeholder="Notes sur la progression..."></textarea>
-                    </div>
-                    <button class="btn btn-primary" onclick="updateCompetencyStatus()">Mettre à jour</button>
-                </div>
-            </div>
-        </div>
-        
-        <div class="card" style="margin-top: 20px;">
-            <div class="card-header">Valider des compétences en session</div>
-            <div class="card-body">
-                <div id="validation-form">
-                    <div class="form-group">
-                        <label for="validation-session-id">ID de la session</label>
-                        <input type="text" id="validation-session-id" class="form-control" placeholder="ID de la session">
-                    </div>
-                    
-                    <div class="alert alert-info">
-                        Pour valider des compétences, sélectionnez d'abord la session, puis utilisez le bouton "Sélectionner" 
-                        dans la liste des compétences pour ajouter des compétences à valider.
-                    </div>
-                    
-                    <div id="validation-competencies" class="scroll-container" style="margin-top: 20px;">
-                        <div class="validation-message">Sélectionnez des compétences dans la liste pour les valider</div>
-                        
-                        <!-- Les compétences à valider seront ajoutées dynamiquement ici -->
-                        <div class="competencies-to-validate">
-                            <!-- Exemple de structure (sera générée dynamiquement) -->
-                            <!-- 
-                            <div class="competency-validation-item">
-                                <input type="checkbox" name="validate-competency" value="comp-id-1" id="validate-comp-1">
-                                <label for="validate-comp-1">Nom de la compétence</label>
-                                <textarea id="validation-notes-comp-id-1" placeholder="Notes de validation..."></textarea>
-                            </div>
-                            -->
-                        </div>
-                    </div>
-                    
-                    <button class="btn btn-primary" onclick="validateCompetencies()">Valider les compétences</button>
-                </div>
-            </div>
-        </div>
-        
-        <div class="card" style="margin-top: 20px;">
-            <div class="card-header">Statistiques des compétences</div>
-            <div class="card-body">
-                <div class="form-group">
-                    <label for="apprentice-id-input">ID de l'apprenti (laissez vide pour vous-même)</label>
-                    <input type="text" id="apprentice-id-input" class="form-control" placeholder="ID de l'apprenti (optionnel)">
-                </div>
-                <button class="btn btn-primary" onclick="getApprenticeCompetencyStats()">Afficher les statistiques</button>
-                
-                <div id="competency-stats-container" style="margin-top: 20px; display: none;">
-                    <!-- Statistiques affichées dynamiquement -->
-                </div>
-            </div>
-        </div>
-    </section>
-
-    <!-- Debug Module -->
-    <section id="debug-module" class="module-container">
-        <div class="card">
-            <div class="card-header">Console API</div>
-            <div class="card-body">
-                <textarea id="response-output" readonly placeholder="Les réponses API apparaîtront ici..."></textarea>
-            </div>
-        </div>
-    </section>
-
-    <!-- Charger les fichiers modulaires -->
-    <!-- Configuration et utilitaires -->
-    <script src="js/api.js"></script>
-    <script src="js/ui.js"></script>
-    
-    <!-- Modules fonctionnels -->
-    <script src="js/modules/auth.js"></script>
-    <script src="js/modules/users.js"></script>
-    <script src="js/modules/roadbooks.js"></script>
-    <script src="js/modules/sessions.js"></script>
-    <script src="js/modules/competencies.js"></script>
-    
-    <!-- Configuration globale et point d'entrée principal -->
-    <script src="js/config.js"></script>
-    <script src="js/app.js"></script>
-    
-    <!-- Informations sur les routes disponibles (injectées par le serveur) -->
-    <script>
-        // Ces données sont injectées dynamiquement par le serveur
-        const availableRoutes = <!-- ROUTE_LIST --> || [];
-        
-        // Log pour le débogage
-        if (availableRoutes.length > 0) {
-            console.log('Routes API disponibles:', availableRoutes);
-        }
-    </script>
-</body>
->>>>>>> 96214de1
+<!DOCTYPE html>
+<html lang="fr">
+<head>
+    <meta charset="UTF-8">
+    <meta name="viewport" content="width=device-width, initial-scale=1.0">
+    <title>RoadBook API Tester</title>
+    <style>
+        :root {
+            --primary-color: #4361ee;
+            --secondary-color: #3a0ca3;
+            --success-color: #4cc9f0;
+            --warning-color: #f72585;
+            --danger-color: #f72585;
+            --light-color: #f8f9fa;
+            --dark-color: #212529;
+            --text-color: #212529;
+            --body-bg: #f9fafb;
+            --card-bg: #ffffff;
+            --border-color: #e9ecef;
+        }
+
+        * {
+            box-sizing: border-box;
+            margin: 0;
+            padding: 0;
+        }
+
+        body {
+            font-family: 'Segoe UI', Roboto, Arial, sans-serif;
+            background-color: var(--body-bg);
+            color: var(--text-color);
+            line-height: 1.6;
+            max-width: 1500px;
+            margin: 0 auto;
+            padding: 20px;
+        }
+
+        /* Header Styles */
+        .app-header {
+            background-color: var(--primary-color);
+            color: white;
+            padding: 20px;
+            border-radius: 8px;
+            margin-bottom: 30px;
+            display: flex;
+            justify-content: space-between;
+            align-items: center;
+            box-shadow: 0 4px 6px rgba(0, 0, 0, 0.1);
+        }
+
+        .app-title {
+            font-size: 1.5rem;
+            margin: 0;
+        }
+
+        .app-subtitle {
+            font-size: 0.9rem;
+            font-weight: normal;
+            opacity: 0.9;
+            margin-top: 5px;
+        }
+
+        /* Module Navigation */
+        .module-nav {
+            display: grid;
+            grid-template-columns: repeat(auto-fit, minmax(150px, 1fr));
+            gap: 10px;
+            margin-bottom: 30px;
+        }
+
+        .module-button {
+            padding: 15px;
+            background-color: var(--light-color);
+            border: none;
+            border-radius: 8px;
+            cursor: pointer;
+            font-weight: 600;
+            text-align: center;
+            transition: all 0.3s ease;
+            box-shadow: 0 2px 4px rgba(0, 0, 0, 0.05);
+            display: flex;
+            flex-direction: column;
+            align-items: center;
+            justify-content: center;
+        }
+
+        .module-button i {
+            font-size: 1.5rem;
+            margin-bottom: 8px;
+        }
+
+        .module-button.active {
+            background-color: var(--primary-color);
+            color: white;
+            transform: translateY(-2px);
+            box-shadow: 0 4px 8px rgba(0, 0, 0, 0.1);
+        }
+
+        .module-button:hover:not(.active) {
+            background-color: #e9ecef;
+        }
+
+        /* Module Containers */
+        .module-container {
+            display: none;
+            animation: fadeIn 0.4s ease;
+        }
+
+        .module-container.active {
+            display: block;
+        }
+
+        @keyframes fadeIn {
+            0% { opacity: 0; transform: translateY(10px); }
+            100% { opacity: 1; transform: translateY(0); }
+        }
+
+        /* Card Layout */
+        .card-grid {
+            display: grid;
+            grid-template-columns: repeat(auto-fit, minmax(300px, 1fr));
+            gap: 20px;
+            margin-bottom: 20px;
+        }
+
+        .card {
+            background-color: var(--card-bg);
+            border-radius: 8px;
+            box-shadow: 0 2px 4px rgba(0, 0, 0, 0.05);
+            overflow: hidden;
+            transition: box-shadow 0.3s ease;
+        }
+
+        .card:hover {
+            box-shadow: 0 4px 8px rgba(0, 0, 0, 0.1);
+        }
+
+        .card-header {
+            background-color: var(--light-color);
+            padding: 15px 20px;
+            font-weight: 600;
+            border-bottom: 1px solid var(--border-color);
+            display: flex;
+            justify-content: space-between;
+            align-items: center;
+        }
+
+        .card-body {
+            padding: 20px;
+        }
+
+        /* Form Styles */
+        .form-group {
+            margin-bottom: 15px;
+        }
+
+        .form-group label {
+            display: block;
+            margin-bottom: 5px;
+            font-weight: 500;
+            font-size: 0.9rem;
+        }
+
+        .form-control {
+            width: 100%;
+            padding: 10px;
+            border: 1px solid var(--border-color);
+            border-radius: 6px;
+            font-size: 0.9rem;
+            transition: border-color 0.3s;
+        }
+
+        .form-control:focus {
+            border-color: var(--primary-color);
+            outline: none;
+            box-shadow: 0 0 0 3px rgba(67, 97, 238, 0.1);
+        }
+
+        .form-control-textarea {
+            height: 120px;
+            resize: vertical;
+        }
+
+        /* Button Styles */
+        .btn {
+            display: inline-block;
+            padding: 10px 16px;
+            border: none;
+            border-radius: 6px;
+            font-weight: 600;
+            font-size: 0.9rem;
+            cursor: pointer;
+            transition: all 0.2s;
+            margin-right: 8px;
+            margin-bottom: 8px;
+        }
+
+        .btn-primary {
+            background-color: var(--primary-color);
+            color: white;
+        }
+
+        .btn-primary:hover {
+            background-color: var(--secondary-color);
+        }
+
+        .btn-secondary {
+            background-color: #6c757d;
+            color: white;
+        }
+
+        .btn-secondary:hover {
+            background-color: #5a6268;
+        }
+
+        .btn-success {
+            background-color: var(--success-color);
+            color: white;
+        }
+
+        .btn-danger {
+            background-color: var(--danger-color);
+            color: white;
+        }
+
+        /* Badges */
+        .badge {
+            display: inline-block;
+            padding: 4px 8px;
+            font-size: 0.8rem;
+            font-weight: 500;
+            border-radius: 20px;
+            margin-right: 5px;
+        }
+
+        .badge-primary {
+            background-color: var(--primary-color);
+            color: white;
+        }
+
+        .badge-success {
+            background-color: #4cc9f0;
+            color: white;
+        }
+
+        .badge-warning {
+            background-color: #f9c74f;
+            color: #212529;
+        }
+
+        .badge-danger {
+            background-color: var(--danger-color);
+            color: white;
+        }
+
+        /* Authentication Status */
+        .auth-status {
+            display: flex;
+            align-items: center;
+            font-size: 0.9rem;
+        }
+
+        .status-indicator {
+            width: 10px;
+            height: 10px;
+            border-radius: 50%;
+            margin-right: 8px;
+        }
+
+        .status-connected {
+            background-color: #4cc9f0;
+        }
+
+        .status-disconnected {
+            background-color: #f72585;
+        }
+
+        /* Lists and Items */
+        .list-group {
+            list-style: none;
+            margin: 0;
+            padding: 0;
+        }
+
+        .list-item {
+            padding: 15px;
+            border-bottom: 1px solid var(--border-color);
+            transition: background-color 0.2s;
+        }
+
+        .list-item:hover {
+            background-color: #f8f9fa;
+        }
+
+        .list-item-title {
+            font-weight: 600;
+            margin-bottom: 5px;
+            display: flex;
+            justify-content: space-between;
+            align-items: center;
+        }
+
+        /* Response Area */
+        .response-container {
+            padding: 20px;
+            border-radius: 8px;
+            background-color: #212529;
+            color: #f8f9fa;
+            overflow: auto;
+            font-family: monospace;
+            margin-top: 20px;
+        }
+
+        #response-output {
+            width: 100%;
+            height: 400px;
+            background-color: #343a40;
+            color: #f8f9fa;
+            border: none;
+            border-radius: 8px;
+            padding: 15px;
+            font-family: monospace;
+            resize: vertical;
+        }
+
+        /* User Guide */
+        .user-guide {
+            background-color: #fff3cd;
+            border-left: 4px solid #f9c74f;
+            padding: 15px;
+            margin-bottom: 20px;
+            border-radius: 4px;
+        }
+
+        .user-guide h3 {
+            color: #856404;
+            margin-bottom: 10px;
+            font-size: 1rem;
+        }
+
+        .user-guide ul {
+            margin-left: 20px;
+        }
+
+        .user-guide li {
+            margin-bottom: 5px;
+        }
+
+        /* Misc */
+        .text-muted {
+            color: #6c757d;
+            font-size: 0.85rem;
+        }
+
+        .scroll-container {
+            max-height: 500px;
+            overflow-y: auto;
+            padding-right: 5px;
+        }
+
+        .hidden {
+            display: none;
+        }
+
+        .alert {
+            padding: 15px;
+            border-radius: 8px;
+            margin-bottom: 20px;
+        }
+
+        .alert-info {
+            background-color: #cff4fc;
+            border: 1px solid #b6effb;
+            color: #055160;
+        }
+
+        .alert-success {
+            background-color: #d1e7dd;
+            border: 1px solid #badbcc;
+            color: #0f5132;
+        }
+
+        .alert-warning {
+            background-color: #fff3cd;
+            border: 1px solid #ffecb5;
+            color: #664d03;
+        }
+
+        .alert-danger {
+            background-color: #f8d7da;
+            border: 1px solid #f5c2c7;
+            color: #842029;
+        }
+
+        /* Icons (fake with emoji) */
+        .icon {
+            font-style: normal;
+            font-size: 1.2rem;
+        }
+        
+        /* Competencies Module Styles */
+        .competencies-container {
+            max-height: 600px;
+            overflow-y: auto;
+        }
+        
+        .phase-container {
+            margin-bottom: 20px;
+            border: 1px solid var(--border-color);
+            border-radius: 8px;
+            overflow: hidden;
+        }
+        
+        .phase-title {
+            background-color: var(--primary-color);
+            color: white;
+            padding: 10px 15px;
+            margin: 0;
+            font-size: 1rem;
+        }
+        
+        .categories-container {
+            display: grid;
+            grid-template-columns: repeat(auto-fit, minmax(300px, 1fr));
+            gap: 15px;
+            padding: 15px;
+        }
+        
+        .category-container {
+            border: 1px solid var(--border-color);
+            border-radius: 6px;
+            overflow: hidden;
+            background-color: white;
+        }
+        
+        .category-title {
+            background-color: #f8f9fa;
+            padding: 8px 12px;
+            margin: 0;
+            font-size: 0.9rem;
+            border-bottom: 1px solid var(--border-color);
+        }
+        
+        .competencies-list {
+            list-style: none;
+            margin: 0;
+            padding: 0;
+        }
+        
+        .competency-item {
+            padding: 12px;
+            border-bottom: 1px solid var(--border-color);
+        }
+        
+        .competency-item:last-child {
+            border-bottom: none;
+        }
+        
+        .competency-name {
+            font-weight: 600;
+            margin-bottom: 5px;
+        }
+        
+        .competency-description {
+            font-size: 0.85rem;
+            color: #6c757d;
+            margin-bottom: 8px;
+        }
+        
+        .details-table {
+            width: 100%;
+            border-collapse: collapse;
+            margin-bottom: 15px;
+        }
+        
+        .details-table td {
+            padding: 8px;
+            border: 1px solid var(--border-color);
+        }
+        
+        .details-table td:first-child {
+            width: 150px;
+            background-color: #f8f9fa;
+        }
+        
+        .description-section {
+            margin-top: 15px;
+        }
+        
+        .description-section h4 {
+            margin-bottom: 8px;
+            font-size: 0.95rem;
+        }
+        
+        .progress-bar-container {
+            width: 100%;
+            height: 20px;
+            background-color: #f0f0f0;
+            border-radius: 10px;
+            overflow: hidden;
+            margin: 10px 0;
+        }
+        
+        .progress-bar {
+            width: 100%;
+            height: 100%;
+        }
+        
+        .progress-fill {
+            height: 100%;
+            background-color: var(--primary-color);
+            color: white;
+            text-align: center;
+            line-height: 20px;
+            font-size: 12px;
+            transition: width 0.3s ease;
+        }
+        
+        .progress-stats {
+            margin-bottom: 20px;
+            padding: 15px;
+            background-color: #f8f9fa;
+            border-radius: 8px;
+        }
+        
+        .stats-details {
+            display: flex;
+            justify-content: space-between;
+            margin-top: 10px;
+        }
+        
+        .stat-item {
+            flex: 1;
+            text-align: center;
+            padding: 10px;
+        }
+        
+        .stat-label {
+            font-size: 0.85rem;
+            color: #6c757d;
+        }
+        
+        .stat-value {
+            font-weight: 600;
+            font-size: 1.1rem;
+        }
+        
+        .phase-progress, .category-progress {
+            margin-bottom: 15px;
+        }
+        
+        .phase-progress-percentage, .category-progress-percentage {
+            font-size: 0.85rem;
+            font-weight: normal;
+            color: #6c757d;
+        }
+        
+        .competencies-table {
+            width: 100%;
+            border-collapse: collapse;
+            margin-top: 10px;
+        }
+        
+        .competencies-table th, .competencies-table td {
+            padding: 8px;
+            border: 1px solid var(--border-color);
+            text-align: left;
+        }
+        
+        .competencies-table th {
+            background-color: #f8f9fa;
+            font-weight: 600;
+        }
+        
+        .status-badge {
+            padding: 4px 8px;
+            border-radius: 10px;
+            font-size: 0.75rem;
+            font-weight: 500;
+        }
+        
+        .status-not-started {
+            background-color: #dee2e6;
+            color: #495057;
+        }
+        
+        .status-in-progress {
+            background-color: #cff4fc;
+            color: #055160;
+        }
+        
+        .status-mastered {
+            background-color: #d1e7dd;
+            color: #0f5132;
+        }
+        
+        .status-select {
+            width: auto;
+            display: inline-block;
+            padding: 4px;
+            font-size: 0.85rem;
+            margin-right: 5px;
+        }
+        
+        .competency-validation-item {
+            margin-bottom: 10px;
+            padding: 10px;
+            border: 1px solid var(--border-color);
+            border-radius: 6px;
+            background-color: #f8f9fa;
+        }
+        
+        .competency-validation-item label {
+            display: block;
+            margin-bottom: 5px;
+            font-weight: 500;
+        }
+        
+        .competency-validation-item textarea {
+            width: 100%;
+            padding: 5px;
+            margin-top: 5px;
+            border: 1px solid var(--border-color);
+            border-radius: 4px;
+        }
+        
+        .validation-message {
+            padding: 15px;
+            font-style: italic;
+            color: #6c757d;
+            text-align: center;
+        }
+        
+        .status-distribution {
+            margin-top: 20px;
+        }
+        
+        .status-counts {
+            display: flex;
+            justify-content: space-between;
+            margin-top: 10px;
+        }
+        
+        .status-count-item {
+            flex: 1;
+            text-align: center;
+            padding: 15px 10px;
+            border-radius: 6px;
+            margin: 0 5px;
+        }
+        
+        .status-count-item.mastered {
+            background-color: #d1e7dd;
+        }
+        
+        .status-count-item.in-progress {
+            background-color: #cff4fc;
+        }
+        
+        .status-count-item.not-started {
+            background-color: #f8f9fa;
+        }
+        
+        .status-count-label {
+            font-size: 0.85rem;
+            margin-bottom: 5px;
+        }
+        
+        .status-count-value {
+            font-size: 1.5rem;
+            font-weight: 600;
+        }
+        
+        /* Progress bar for small containers */
+        .progress-bar-container.small {
+            height: 12px;
+        }
+        
+        .progress-bar-container.small .progress-fill {
+            line-height: 12px;
+            font-size: 8px;
+        }
+        
+        /* Community Module Styles */
+        .post-card {
+            border: 1px solid var(--border-color);
+            border-radius: 8px;
+            margin-bottom: 15px;
+            padding: 15px;
+            background-color: white;
+        }
+        
+        .post-header {
+            display: flex;
+            justify-content: space-between;
+            margin-bottom: 10px;
+        }
+        
+        .post-title {
+            font-size: 1.1rem;
+            font-weight: 600;
+            margin-bottom: 8px;
+        }
+        
+        .post-meta {
+            font-size: 0.8rem;
+            color: #6c757d;
+            margin-bottom: 10px;
+        }
+        
+        .post-content {
+            margin-bottom: 15px;
+        }
+        
+        .post-footer {
+            display: flex;
+            justify-content: space-between;
+            align-items: center;
+            padding-top: 10px;
+            border-top: 1px solid var(--border-color);
+        }
+        
+        .post-stats {
+            display: flex;
+            gap: 15px;
+        }
+        
+        .post-actions {
+            display: flex;
+            gap: 5px;
+        }
+        
+        .like-button {
+            color: #dc3545;
+        }
+        
+        .like-button.liked {
+            background-color: #dc3545;
+            color: white;
+            border-color: #dc3545;
+        }
+        
+        .comment {
+            border: 1px solid var(--border-color);
+            border-radius: 8px;
+            margin-bottom: 10px;
+            padding: 10px;
+        }
+        
+        .comment-header {
+            display: flex;
+            justify-content: space-between;
+            font-size: 0.85rem;
+            margin-bottom: 5px;
+        }
+        
+        .comment-author {
+            font-weight: 600;
+        }
+        
+        .comment-content {
+            margin-top: 5px;
+        }
+        
+        .like-item {
+            display: flex;
+            justify-content: space-between;
+            padding: 8px;
+            border-bottom: 1px solid var(--border-color);
+        }
+        
+        /* Notifications Module Styles */
+        .notification-item {
+            border: 1px solid var(--border-color);
+            border-radius: 8px;
+            margin-bottom: 10px;
+            padding: 12px;
+            background-color: white;
+        }
+        
+        .notification-unread {
+            background-color: #f8f9fa;
+            border-left: 4px solid var(--primary-color);
+        }
+        
+        .notification-header {
+            display: flex;
+            justify-content: space-between;
+            margin-bottom: 8px;
+        }
+        
+        .notification-title {
+            font-weight: 600;
+            margin-bottom: 5px;
+        }
+        
+        .notification-date {
+            font-size: 0.8rem;
+            color: #6c757d;
+        }
+        
+        .notification-actions {
+            display: flex;
+            justify-content: flex-end;
+            gap: 5px;
+            margin-top: 10px;
+        }
+    </style>
+</head>
+<body>
+    <header class="app-header">
+        <div>
+            <h1 class="app-title">RoadBook API Tester</h1>
+            <div class="app-subtitle">Environment de test pour les API des modules</div>
+        </div>
+        <div class="auth-status" id="auth-status-container">
+            <div class="status-indicator status-disconnected" id="status-indicator"></div>
+            <span id="auth-status-text">Non connecté</span>
+        </div>
+    </header>
+
+    <div class="module-nav" id="module-nav">
+        <button class="module-button active" data-module="welcome">
+            <span class="icon">🏠</span>
+            Accueil
+        </button>
+        <button class="module-button" data-module="auth">
+            <span class="icon">🔐</span>
+            Authentification
+        </button>
+        <button class="module-button" data-module="users">
+            <span class="icon">👤</span>
+            Utilisateurs
+        </button>
+        <button class="module-button" data-module="roadbooks">
+            <span class="icon">📔</span>
+            RoadBooks
+        </button>
+        <button class="module-button" data-module="sessions">
+            <span class="icon">🚗</span>
+            Sessions
+        </button>
+        <button class="module-button" data-module="competencies">
+            <span class="icon">📊</span>
+            Compétences
+        </button>
+        <button class="module-button" onclick="window.location.href='/marketplace-test.html'">
+            <span class="icon">🛒</span>
+            Marketplace
+        </button>
+        <button class="module-button" onclick="window.location.href='/test-modules.html'">
+            <span class="icon">🧪</span>
+            Test Modules
+        </button>
+        <button class="module-button" data-module="debug">
+            <span class="icon">🔍</span>
+            API Debug
+        </button>
+    </div>
+
+    <!-- Welcome Module -->
+    <section id="welcome-module" class="module-container active">
+        <div class="card">
+            <div class="card-header">
+                Bienvenue dans le testeur d'API RoadBook
+            </div>
+            <div class="card-body">
+                <div class="alert alert-info">
+                    <p>Cet outil permet de tester les différentes fonctionnalités de l'API RoadBook en mode développement.</p>
+                </div>
+                
+                <h3 style="margin-top: 20px; margin-bottom: 10px;">Modules disponibles</h3>
+                <div class="card-grid">
+                    <div class="card">
+                        <div class="card-header">Module Authentification</div>
+                        <div class="card-body">
+                            <p>Tester les fonctionnalités d'inscription, connexion, et gestion des tokens.</p>
+                            <button class="btn btn-primary" onclick="showModule('auth')">Accéder</button>
+                        </div>
+                    </div>
+                    
+                    <div class="card">
+                        <div class="card-header">Module Utilisateurs</div>
+                        <div class="card-body">
+                            <p>Gestion des profils utilisateurs, modifications et recherche.</p>
+                            <button class="btn btn-primary" onclick="showModule('users')">Accéder</button>
+                        </div>
+                    </div>
+                    
+                    <div class="card">
+                        <div class="card-header">Module RoadBooks</div>
+                        <div class="card-body">
+                            <p>Création et gestion des carnets d'apprentissage de conduite.</p>
+                            <button class="btn btn-primary" onclick="showModule('roadbooks')">Accéder</button>
+                        </div>
+                    </div>
+                    
+                    <div class="card">
+                        <div class="card-header">Module Sessions</div>
+                        <div class="card-body">
+                            <p>Enregistrement et suivi des sessions de conduite.</p>
+                            <button class="btn btn-primary" onclick="showModule('sessions')">Accéder</button>
+                        </div>
+                    </div>
+                    
+                    <div class="card">
+                        <div class="card-header">Module Compétences</div>
+                        <div class="card-body">
+                            <p>Gestion et suivi de la progression des compétences de conduite.</p>
+                            <button class="btn btn-primary" onclick="showModule('competencies')">Accéder</button>
+                        </div>
+                    </div>
+                    
+                    <div class="card">
+                        <div class="card-header">Module Marketplace</div>
+                        <div class="card-body">
+                            <p>Achat et vente de produits et services pédagogiques.</p>
+                            <button class="btn btn-primary" onclick="window.location.href='/marketplace-test.html'">Accéder</button>
+                        </div>
+                    </div>
+                </div>
+                
+                <div class="user-guide" style="margin-top: 20px;">
+                    <h3>Guide d'utilisation</h3>
+                    <ul>
+                        <li>Commencez par vous <strong>inscrire</strong> ou vous <strong>connecter</strong> dans le module Authentification</li>
+                        <li>Une fois connecté, testez les différentes fonctionnalités des modules</li>
+                        <li>Utilisez le module Debug pour voir les réponses détaillées de l'API</li>
+                        <li>Le module <strong>Compétences</strong> permet de suivre la progression des compétences de conduite par phase et catégorie</li>
+                        <li>Le module <strong>Communauté</strong> permet de créer et interagir avec des publications et commentaires</li>
+                        <li>Le module <strong>Badges</strong> permet de gérer les badges de gamification</li>
+                        <li>Le module <strong>Marketplace</strong> permet de gérer les produits et services (interface séparée)</li>
+                        <li>Le module <strong>Notifications</strong> permet de gérer les alertes et messages du système</li>
+                    </ul>
+                </div>
+                
+                <h3 style="margin-top: 20px; margin-bottom: 10px;">Comptes de test</h3>
+                <table style="width: 100%; border-collapse: collapse; margin-top: 10px;">
+                    <thead>
+                        <tr style="background-color: #f8f9fa; text-align: left;">
+                            <th style="padding: 10px; border: 1px solid #dee2e6;">Email</th>
+                            <th style="padding: 10px; border: 1px solid #dee2e6;">Mot de passe</th>
+                            <th style="padding: 10px; border: 1px solid #dee2e6;">Rôle</th>
+                        </tr>
+                    </thead>
+                    <tbody>
+                        <tr>
+                            <td style="padding: 10px; border: 1px solid #dee2e6;">apprentice@roadbook.com</td>
+                            <td style="padding: 10px; border: 1px solid #dee2e6;">Password123!</td>
+                            <td style="padding: 10px; border: 1px solid #dee2e6;">APPRENTICE</td>
+                        </tr>
+                        <tr>
+                            <td style="padding: 10px; border: 1px solid #dee2e6;">guide@roadbook.com</td>
+                            <td style="padding: 10px; border: 1px solid #dee2e6;">Password123!</td>
+                            <td style="padding: 10px; border: 1px solid #dee2e6;">GUIDE</td>
+                        </tr>
+                        <tr>
+                            <td style="padding: 10px; border: 1px solid #dee2e6;">instructor@roadbook.com</td>
+                            <td style="padding: 10px; border: 1px solid #dee2e6;">Password123!</td>
+                            <td style="padding: 10px; border: 1px solid #dee2e6;">INSTRUCTOR</td>
+                        </tr>
+                        <tr>
+                            <td style="padding: 10px; border: 1px solid #dee2e6;">admin@roadbook.com</td>
+                            <td style="padding: 10px; border: 1px solid #dee2e6;">Password123!</td>
+                            <td style="padding: 10px; border: 1px solid #dee2e6;">ADMIN</td>
+                        </tr>
+                    </tbody>
+                </table>
+            </div>
+        </div>
+    </section>
+
+    <!-- Auth Module -->
+    <section id="auth-module" class="module-container">
+        <div class="card-grid">
+            <div class="card">
+                <div class="card-header">Inscription</div>
+                <div class="card-body">
+                    <div class="form-group">
+                        <label for="register-email">Email</label>
+                        <input type="email" id="register-email" class="form-control" placeholder="Email" value="test@example.com">
+                    </div>
+                    <div class="form-group">
+                        <label for="register-password">Mot de passe</label>
+                        <input type="password" id="register-password" class="form-control" placeholder="Mot de passe" value="Password123!">
+                    </div>
+                    <div class="form-group">
+                        <label for="register-display-name">Nom d'affichage</label>
+                        <input type="text" id="register-display-name" class="form-control" placeholder="Nom d'affichage" value="Test User">
+                    </div>
+                    <div class="form-group">
+                        <label for="register-role">Rôle</label>
+                        <select id="register-role" class="form-control">
+                            <option value="APPRENTICE">Apprentice</option>
+                            <option value="GUIDE">Guide</option>
+                            <option value="INSTRUCTOR">Instructor</option>
+                            <option value="ADMIN">Admin</option>
+                        </select>
+                    </div>
+                    <button class="btn btn-primary" onclick="register()">S'inscrire</button>
+                </div>
+            </div>
+
+            <div class="card">
+                <div class="card-header">Connexion</div>
+                <div class="card-body">
+                    <div class="form-group">
+                        <label for="login-email">Email</label>
+                        <input type="email" id="login-email" class="form-control" placeholder="Email" value="apprentice@roadbook.com">
+                    </div>
+                    <div class="form-group">
+                        <label for="login-password">Mot de passe</label>
+                        <input type="password" id="login-password" class="form-control" placeholder="Mot de passe" value="Password123!">
+                    </div>
+                    <button class="btn btn-primary" onclick="login()">Se connecter</button>
+                </div>
+            </div>
+
+            <div class="card">
+                <div class="card-header">Gestion des tokens</div>
+                <div class="card-body">
+                    <div id="token-info" style="margin-bottom: 15px; padding: 15px; background-color: #f8f9fa; border-radius: 8px;">
+                        <div><strong>Access Token:</strong> <span id="access-token-status" class="text-danger">Non présent</span></div>
+                        <div style="margin-top: 8px;"><strong>Refresh Token:</strong> <span id="refresh-token-status" class="text-danger">Non présent</span></div>
+                    </div>
+                    <button class="btn btn-primary" onclick="refreshToken()">Rafraîchir Token</button>
+                    <button class="btn btn-secondary" onclick="verifyToken()">Vérifier Token</button>
+                    <button class="btn btn-danger" onclick="logout()">Déconnexion</button>
+                </div>
+            </div>
+        </div>
+
+        <div class="card" style="margin-top: 20px;">
+            <div class="card-header">Réinitialisation de mot de passe</div>
+            <div class="card-body">
+                <div class="form-group">
+                    <label for="forgot-email">Email</label>
+                    <input type="email" id="forgot-email" class="form-control" placeholder="Email pour réinitialisation">
+                </div>
+                <button class="btn btn-primary" onclick="forgotPassword()">Demander réinitialisation</button>
+
+                <hr style="margin: 20px 0;">
+
+                <h3 style="margin-bottom: 15px;">Compléter la réinitialisation</h3>
+                <div class="form-group">
+                    <label for="reset-token">Token de réinitialisation</label>
+                    <input type="text" id="reset-token" class="form-control" placeholder="Token reçu par email">
+                </div>
+                <div class="form-group">
+                    <label for="reset-password">Nouveau mot de passe</label>
+                    <input type="password" id="reset-password" class="form-control" placeholder="Nouveau mot de passe">
+                </div>
+                <div class="form-group">
+                    <label for="reset-confirm-password">Confirmer mot de passe</label>
+                    <input type="password" id="reset-confirm-password" class="form-control" placeholder="Confirmer mot de passe">
+                </div>
+                <button class="btn btn-primary" onclick="resetPassword()">Réinitialiser mot de passe</button>
+            </div>
+        </div>
+    </section>
+
+    <!-- Users Module -->
+    <section id="users-module" class="module-container">
+        <div class="card-grid">
+            <div class="card">
+                <div class="card-header">Mon profil</div>
+                <div class="card-body">
+                    <button class="btn btn-primary" onclick="getCurrentUser()">Récupérer mon profil</button>
+
+                    <div id="current-user-profile" style="margin-top: 20px; display: none;">
+                        <h3 style="margin-bottom: 15px;">Information du profil</h3>
+                        <div id="profile-details">
+                            <!-- Profile details will be inserted here dynamically -->
+                        </div>
+                    </div>
+
+                    <hr style="margin: 20px 0;">
+
+                    <h3 style="margin-bottom: 15px;">Mettre à jour le profil</h3>
+                    <div class="form-group">
+                        <label for="update-display-name">Nom d'affichage</label>
+                        <input type="text" id="update-display-name" class="form-control" placeholder="Nouveau nom d'affichage">
+                    </div>
+                    <div class="form-group">
+                        <label for="update-first-name">Prénom</label>
+                        <input type="text" id="update-first-name" class="form-control" placeholder="Prénom">
+                    </div>
+                    <div class="form-group">
+                        <label for="update-last-name">Nom</label>
+                        <input type="text" id="update-last-name" class="form-control" placeholder="Nom">
+                    </div>
+                    <div class="form-group">
+                        <label for="update-bio">Bio</label>
+                        <textarea id="update-bio" class="form-control form-control-textarea" placeholder="Votre bio..."></textarea>
+                    </div>
+                    <button class="btn btn-primary" onclick="updateProfile()">Mettre à jour le profil</button>
+                </div>
+            </div>
+            
+            <!-- Nouvelle carte pour les photos de profil -->
+            <div class="card">
+                <div class="card-header">Photo de profil</div>
+                <div class="card-body">
+                    <div id="profile-picture-container" style="margin-bottom: 20px; text-align: center;">
+                        <div id="current-profile-picture" style="margin: 0 auto; width: 150px; height: 150px; border-radius: 50%; background-color: #e9ecef; overflow: hidden; display: flex; align-items: center; justify-content: center;">
+                            <img id="profile-image" src="" alt="Photo de profil" style="max-width: 100%; max-height: 100%; display: none;">
+                            <span id="profile-placeholder" style="font-size: 18px; color: #6c757d;">Aucune photo</span>
+                        </div>
+                    </div>
+
+                    <h3 style="margin-bottom: 15px;">Mettre à jour la photo de profil</h3>
+                    <div class="form-group">
+                        <label for="profile-picture-url">URL de la photo</label>
+                        <input type="url" id="profile-picture-url" class="form-control" placeholder="https://example.com/ma-photo.jpg">
+                    </div>
+                    <div class="form-group">
+                        <label for="profile-picture-type">Type de photo</label>
+                        <select id="profile-picture-type" class="form-control">
+                            <option value="url">URL</option>
+                            <option value="base64">Base64</option>
+                        </select>
+                    </div>
+                    <div class="btn-group" style="margin-top: 10px;">
+                        <button class="btn btn-primary" onclick="uploadProfilePicture()">Mettre à jour la photo</button>
+                        <button class="btn btn-danger" onclick="deleteProfilePicture()">Supprimer la photo</button>
+                    </div>
+                </div>
+            </div>
+
+            <div class="card">
+                <div class="card-header">Changer le mot de passe</div>
+                <div class="card-body">
+                    <div class="form-group">
+                        <label for="current-password">Mot de passe actuel</label>
+                        <input type="password" id="current-password" class="form-control" placeholder="Mot de passe actuel">
+                    </div>
+                    <div class="form-group">
+                        <label for="new-password">Nouveau mot de passe</label>
+                        <input type="password" id="new-password" class="form-control" placeholder="Nouveau mot de passe">
+                    </div>
+                    <div class="form-group">
+                        <label for="confirm-new-password">Confirmer nouveau mot de passe</label>
+                        <input type="password" id="confirm-new-password" class="form-control" placeholder="Confirmer nouveau mot de passe">
+                    </div>
+                    <button class="btn btn-primary" onclick="changePassword()">Changer le mot de passe</button>
+                </div>
+            </div>
+
+            <div class="card">
+                <div class="card-header">Administration (Admin seulement)</div>
+                <div class="card-body">
+                    <button class="btn btn-primary" onclick="getAllUsers()">Liste de tous les utilisateurs</button>
+
+                    <div id="all-users-container" class="scroll-container" style="margin-top: 20px; display: none;">
+                        <!-- All users will be inserted here dynamically -->
+                    </div>
+
+                    <hr style="margin: 20px 0;">
+
+                    <h3 style="margin-bottom: 15px;">Récupérer un utilisateur par ID</h3>
+                    <div class="form-group">
+                        <label for="user-id">ID Utilisateur</label>
+                        <input type="text" id="user-id" class="form-control" placeholder="ID utilisateur">
+                    </div>
+                    <button class="btn btn-primary" onclick="getUserById()">Récupérer l'utilisateur</button>
+                </div>
+            </div>
+        </div>
+    </section>
+
+    <!-- Roadbooks Module -->
+    <section id="roadbooks-module" class="module-container">
+        <div class="card-grid">
+            <div class="card">
+                <div class="card-header">Création de RoadBook</div>
+                <div class="card-body">
+                    <div class="form-group">
+                        <label for="roadbook-title">Titre</label>
+                        <input type="text" id="roadbook-title" class="form-control" placeholder="Titre" value="Mon RoadBook">
+                    </div>
+                    <div class="form-group">
+                        <label for="roadbook-description">Description</label>
+                        <textarea id="roadbook-description" class="form-control form-control-textarea" placeholder="Description">RoadBook pour mon apprentissage de conduite</textarea>
+                    </div>
+                    <div class="form-group">
+                        <label for="roadbook-target-hours">Heures cibles</label>
+                        <input type="number" id="roadbook-target-hours" class="form-control" placeholder="Heures cibles" value="30">
+                    </div>
+                    <button class="btn btn-primary" onclick="createRoadbook()">Créer un RoadBook</button>
+                </div>
+            </div>
+
+            <div class="card">
+                <div class="card-header">Mes RoadBooks</div>
+                <div class="card-body">
+                    <button class="btn btn-primary" onclick="getMyRoadbooks()">Récupérer mes RoadBooks</button>
+                    <button class="btn btn-secondary" onclick="getGuidedRoadbooks()">RoadBooks où je suis guide</button>
+
+                    <div id="roadbook-list" class="scroll-container" style="margin-top: 20px;">
+                        <p>Aucun RoadBook trouvé</p>
+                    </div>
+                </div>
+            </div>
+
+            <div class="card">
+                <div class="card-header">Détails du RoadBook</div>
+                <div class="card-body">
+                    <div class="form-group">
+                        <label for="roadbook-id">ID du RoadBook</label>
+                        <input type="text" id="roadbook-id" class="form-control" placeholder="ID du RoadBook">
+                    </div>
+                    <button class="btn btn-primary" onclick="getRoadbookById()">Récupérer détails</button>
+                    <button class="btn btn-secondary" onclick="getRoadbookStatistics()">Récupérer statistiques</button>
+                    <button class="btn btn-secondary" onclick="exportRoadbook()">Exporter (JSON)</button>
+
+                    <hr style="margin: 20px 0;">
+
+                    <h3 style="margin-bottom: 15px;">Changer le statut</h3>
+                    <div class="form-group">
+                        <label for="roadbook-status">Nouveau statut</label>
+                        <select id="roadbook-status" class="form-control">
+                            <option value="ACTIVE">Actif</option>
+                            <option value="COMPLETED">Complété</option>
+                            <option value="ARCHIVED">Archivé</option>
+                        </select>
+                    </div>
+                    <button class="btn btn-primary" onclick="updateRoadbookStatus()">Mettre à jour le statut</button>
+
+                    <hr style="margin: 20px 0;">
+
+                    <h3 style="margin-bottom: 15px;">Assigner un guide</h3>
+                    <div class="form-group">
+                        <label for="guide-id">ID du guide</label>
+                        <input type="text" id="guide-id" class="form-control" placeholder="ID utilisateur du guide">
+                    </div>
+                    <button class="btn btn-primary" onclick="assignGuide()">Assigner guide</button>
+                </div>
+            </div>
+        </div>
+    </section>
+
+    <!-- Sessions Module -->
+    <section id="sessions-module" class="module-container">
+        <div class="card-grid">
+            <div class="card">
+                <div class="card-header">Sessions d'un RoadBook</div>
+                <div class="card-body">
+                    <div class="form-group">
+                        <label for="sessions-roadbook-id">ID du RoadBook</label>
+                        <input type="text" id="sessions-roadbook-id" class="form-control" placeholder="ID du RoadBook">
+                    </div>
+                    <button class="btn btn-primary" onclick="getRoadbookSessions()">Récupérer les sessions</button>
+
+                    <div id="sessions-list" class="scroll-container" style="margin-top: 20px;">
+                        <p>Aucune session trouvée</p>
+                    </div>
+                </div>
+            </div>
+
+            <div class="card">
+                <div class="card-header">Création de session</div>
+                <div class="card-body">
+                    <div class="form-group">
+                        <label for="session-roadbook-id">ID du RoadBook</label>
+                        <input type="text" id="session-roadbook-id" class="form-control" placeholder="ID du RoadBook">
+                    </div>
+                    <div class="form-group">
+                        <label for="session-date">Date</label>
+                        <input type="date" id="session-date" class="form-control">
+                    </div>
+                    <div class="form-group">
+                        <label for="session-start-time">Heure de début</label>
+                        <input type="time" id="session-start-time" class="form-control">
+                    </div>
+                    <div class="form-group">
+                        <label for="session-end-time">Heure de fin</label>
+                        <input type="time" id="session-end-time" class="form-control">
+                    </div>
+                    <div class="form-group">
+                        <label for="session-duration">Durée (minutes)</label>
+                        <input type="number" id="session-duration" class="form-control" placeholder="Durée en minutes">
+                    </div>
+                    <div class="form-group">
+                        <label for="session-weather">Météo</label>
+                        <select id="session-weather" class="form-control">
+                            <option value="CLEAR">Dégagé</option>
+                            <option value="CLOUDY">Nuageux</option>
+                            <option value="RAINY">Pluvieux</option>
+                            <option value="SNOWY">Neigeux</option>
+                            <option value="FOGGY">Brouillard</option>
+                            <option value="WINDY">Venteux</option>
+                            <option value="OTHER">Autre</option>
+                        </select>
+                    </div>
+                    <div class="form-group">
+                        <label for="session-daylight">Luminosité</label>
+                        <select id="session-daylight" class="form-control">
+                            <option value="DAY">Jour</option>
+                            <option value="NIGHT">Nuit</option>
+                            <option value="DAWN_DUSK">Aube/Crépuscule</option>
+                        </select>
+                    </div>
+                    <div class="form-group">
+                        <label for="session-notes">Notes</label>
+                        <textarea id="session-notes" class="form-control form-control-textarea" placeholder="Notes sur la session..."></textarea>
+                    </div>
+                    <button class="btn btn-primary" onclick="createSession()">Créer la session</button>
+                </div>
+            </div>
+        </div>
+    </section>
+
+    <!-- Badges Module -->
+    <section id="badges-module" class="module-container">
+        <div class="card-grid">
+            <div class="card">
+                <div class="card-header">Liste des badges</div>
+                <div class="card-body">
+                    <div class="form-group">
+                        <label for="badge-category-filter">Filtrer par catégorie</label>
+                        <select id="badge-category-filter" class="form-control">
+                            <option value="">Toutes les catégories</option>
+                            <option value="BEGINNER">Débutant</option>
+                            <option value="MANEUVERING">Manœuvres</option>
+                            <option value="ADVANCED">Avancé</option>
+                            <option value="SPECIAL">Spécial</option>
+                            <option value="SOCIAL">Social</option>
+                        </select>
+                    </div>
+                    <button class="btn btn-primary" onclick="getAllBadges()">Afficher tous les badges</button>
+                    <button class="btn btn-secondary" onclick="getBadgesByCategory()">Filtrer par catégorie</button>
+                    
+                    <div id="badges-list-container" class="scroll-container" style="margin-top: 20px; display: none;">
+                        <!-- Liste des badges affichée dynamiquement -->
+                    </div>
+                </div>
+            </div>
+
+            <div class="card">
+                <div class="card-header">Mes badges</div>
+                <div class="card-body">
+                    <button class="btn btn-primary" onclick="getUserBadges()">Afficher mes badges</button>
+                    <button class="btn btn-secondary" onclick="checkAndAwardBadges()">Vérifier les nouveaux badges</button>
+                    
+                    <div class="form-group" style="margin-top: 15px;">
+                        <label for="badge-user-id">ID de l'utilisateur (laissez vide pour vous-même)</label>
+                        <input type="text" id="badge-user-id" class="form-control" placeholder="ID de l'utilisateur">
+                    </div>
+                    <button class="btn btn-primary" onclick="getUserBadges()">Afficher les badges de l'utilisateur</button>
+                    
+                    <div id="user-badges-container" class="scroll-container" style="margin-top: 20px; display: none;">
+                        <!-- Badges de l'utilisateur affichés dynamiquement -->
+                    </div>
+                </div>
+            </div>
+            
+            <div class="card">
+                <div class="card-header">Détails du badge</div>
+                <div class="card-body">
+                    <div class="form-group">
+                        <label for="badge-id-input">ID du badge</label>
+                        <input type="text" id="badge-id-input" class="form-control" placeholder="ID du badge">
+                    </div>
+                    <button class="btn btn-primary" onclick="getBadgeDetails()">Afficher les détails</button>
+                    
+                    <div id="badge-details-container" style="margin-top: 20px; display: none;">
+                        <!-- Détails du badge affichés dynamiquement -->
+                    </div>
+                </div>
+            </div>
+        </div>
+        
+        <div class="card" style="margin-top: 20px;">
+            <div class="card-header">Tableau des meilleurs utilisateurs</div>
+            <div class="card-body">
+                <button class="btn btn-primary" onclick="getBadgeLeaderboard()">Afficher le classement</button>
+                
+                <div id="leaderboard-container" style="margin-top: 20px; display: none;">
+                    <!-- Classement affiché dynamiquement -->
+                </div>
+            </div>
+        </div>
+        
+        <div class="card" style="margin-top: 20px;">
+            <div class="card-header">Administration des badges (Admin seulement)</div>
+            <div class="card-body">
+                <div class="form-group">
+                    <h4>Créer un nouveau badge</h4>
+                    <div class="form-group">
+                        <label for="create-badge-name">Nom</label>
+                        <input type="text" id="create-badge-name" class="form-control" placeholder="Nom du badge">
+                    </div>
+                    <div class="form-group">
+                        <label for="create-badge-description">Description</label>
+                        <textarea id="create-badge-description" class="form-control" placeholder="Description du badge"></textarea>
+                    </div>
+                    <div class="form-group">
+                        <label for="create-badge-image-url">URL de l'image</label>
+                        <input type="text" id="create-badge-image-url" class="form-control" placeholder="URL de l'image">
+                    </div>
+                    <div class="form-group">
+                        <label for="create-badge-category">Catégorie</label>
+                        <select id="create-badge-category" class="form-control">
+                            <option value="BEGINNER">Débutant</option>
+                            <option value="MANEUVERING">Manœuvres</option>
+                            <option value="ADVANCED">Avancé</option>
+                            <option value="SPECIAL">Spécial</option>
+                            <option value="SOCIAL">Social</option>
+                        </select>
+                    </div>
+                    <div class="form-group">
+                        <label for="create-badge-criteria">Critères d'obtention</label>
+                        <select id="create-badge-criteria" class="form-control">
+                            <option value="FIRST_SESSION">Première session de conduite</option>
+                            <option value="FIVE_SESSIONS">Cinq sessions de conduite</option>
+                            <option value="TEN_SESSIONS">Dix sessions de conduite</option>
+                            <option value="TWENTY_SESSIONS">Vingt sessions de conduite</option>
+                            <option value="FIRST_COMPETENCY">Première compétence maîtrisée</option>
+                            <option value="FIVE_COMPETENCIES">Cinq compétences maîtrisées</option>
+                            <option value="PHASE_COMPLETE">Phase complétée</option>
+                            <option value="ALL_PHASES_COMPLETE">Toutes les phases complétées</option>
+                            <option value="COMMUNITY_ACTIVE">Actif dans la communauté</option>
+                        </select>
+                    </div>
+                    <button class="btn btn-primary" onclick="createBadge()">Créer le badge</button>
+                </div>
+                
+                <hr style="margin: 20px 0">
+                
+                <div id="award-badge-form">
+                    <h4>Attribuer un badge</h4>
+                    <div class="form-group">
+                        <label for="award-user-id">ID de l'utilisateur</label>
+                        <input type="text" id="award-user-id" class="form-control" placeholder="ID de l'utilisateur">
+                    </div>
+                    <div class="form-group">
+                        <label for="award-badge-id">ID du badge</label>
+                        <input type="text" id="award-badge-id" class="form-control" placeholder="ID du badge">
+                    </div>
+                    <button class="btn btn-primary" onclick="awardBadge()">Attribuer le badge</button>
+                </div>
+                
+                <hr style="margin: 20px 0">
+                
+                <div id="revoke-badge-form">
+                    <h4>Révoquer un badge</h4>
+                    <div class="form-group">
+                        <label for="revoke-user-id">ID de l'utilisateur</label>
+                        <input type="text" id="revoke-user-id" class="form-control" placeholder="ID de l'utilisateur">
+                    </div>
+                    <div class="form-group">
+                        <label for="revoke-badge-id">ID du badge</label>
+                        <input type="text" id="revoke-badge-id" class="form-control" placeholder="ID du badge">
+                    </div>
+                    <button class="btn btn-danger" onclick="revokeBadge()">Révoquer le badge</button>
+                </div>
+            </div>
+        </div>
+    </section>
+    
+    <!-- Community Module -->
+    <section id="community-module" class="module-container">
+        <div class="card-grid">
+            <div class="card">
+                <div class="card-header">Publications</div>
+                <div class="card-body">
+                    <div class="form-inline" style="margin-bottom: 15px;">
+                        <div class="form-group">
+                            <label for="posts-page" style="margin-right: 10px;">Page:</label>
+                            <input type="number" id="posts-page" class="form-control" min="1" value="1" style="width: 70px;">
+                        </div>
+                        <div class="form-group" style="margin-left: 15px;">
+                            <label for="posts-limit" style="margin-right: 10px;">Par page:</label>
+                            <input type="number" id="posts-limit" class="form-control" min="5" max="50" value="10" style="width: 70px;">
+                        </div>
+                        <div class="form-group" style="margin-left: 15px;">
+                            <label for="posts-sort" style="margin-right: 10px;">Trier par:</label>
+                            <select id="posts-sort" class="form-control" style="width: 120px;">
+                                <option value="createdAt">Date création</option>
+                                <option value="updatedAt">Date mise à jour</option>
+                                <option value="title">Titre</option>
+                            </select>
+                        </div>
+                        <div class="form-group" style="margin-left: 15px;">
+                            <label for="posts-order" style="margin-right: 10px;">Ordre:</label>
+                            <select id="posts-order" class="form-control" style="width: 80px;">
+                                <option value="desc">Décroissant</option>
+                                <option value="asc">Croissant</option>
+                            </select>
+                        </div>
+                    </div>
+                    
+                    <div class="form-group">
+                        <button class="btn btn-primary" onclick="getPosts()">Afficher les publications</button>
+                        
+                        <div class="input-group" style="margin-top: 10px;">
+                            <input type="text" id="post-search-input" class="form-control" placeholder="Rechercher des publications...">
+                            <div class="input-group-append">
+                                <button class="btn btn-primary" onclick="searchPosts()">Rechercher</button>
+                            </div>
+                        </div>
+                    </div>
+                    
+                    <div class="form-group" style="margin-top: 15px;">
+                        <label for="post-user-id">Publications d'un utilisateur spécifique:</label>
+                        <div class="input-group">
+                            <input type="text" id="post-user-id" class="form-control" placeholder="ID de l'utilisateur">
+                            <div class="input-group-append">
+                                <button class="btn btn-secondary" onclick="getUserPosts()">Afficher</button>
+                            </div>
+                        </div>
+                    </div>
+                    
+                    <div id="posts-container" class="scroll-container" style="margin-top: 20px; display: none;">
+                        <!-- Publications affichées dynamiquement -->
+                    </div>
+                </div>
+            </div>
+            
+            <div class="card">
+                <div class="card-header">Créer une publication</div>
+                <div class="card-body">
+                    <div class="form-group">
+                        <label for="post-title">Titre</label>
+                        <input type="text" id="post-title" class="form-control" placeholder="Titre de la publication">
+                    </div>
+                    <div class="form-group">
+                        <label for="post-content">Contenu</label>
+                        <textarea id="post-content" class="form-control form-control-textarea" placeholder="Contenu de la publication..."></textarea>
+                    </div>
+                    <div class="form-group">
+                        <label for="post-media-urls">URLs des médias (une par ligne)</label>
+                        <textarea id="post-media-urls" class="form-control" placeholder="https://example.com/image.jpg"></textarea>
+                    </div>
+                    <button class="btn btn-primary" onclick="createPost()">Publier</button>
+                </div>
+            </div>
+        </div>
+        
+        <div class="card" style="margin-top: 20px;">
+            <div class="card-header">Détails de la publication</div>
+            <div class="card-body">
+                <div class="form-group">
+                    <label for="post-id-input">ID de la publication</label>
+                    <input type="text" id="post-id-input" class="form-control" placeholder="ID de la publication">
+                </div>
+                <button class="btn btn-primary" onclick="getPostDetails()">Afficher les détails</button>
+                
+                <div id="post-details-container" style="margin-top: 20px; display: none;">
+                    <!-- Détails de la publication affichés dynamiquement -->
+                </div>
+                
+                <div id="post-likes-container" style="margin-top: 20px; display: none;">
+                    <!-- Liste des utilisateurs qui ont aimé la publication -->
+                </div>
+            </div>
+        </div>
+    </section>
+
+    <!-- Notifications Module -->
+    <section id="notifications-module" class="module-container">
+        <div class="card-grid">
+            <div class="card">
+                <div class="card-header">
+                    <span>Notifications</span>
+                    <span id="notification-count" class="badge badge-primary" style="display: none;">0</span>
+                </div>
+                <div class="card-body">
+                    <div class="form-inline" style="margin-bottom: 15px;">
+                        <div class="form-group">
+                            <label for="notification-page" style="margin-right: 10px;">Page:</label>
+                            <input type="number" id="notification-page" class="form-control" min="1" value="1" style="width: 70px;">
+                        </div>
+                        <div class="form-group" style="margin-left: 15px;">
+                            <label for="notification-limit" style="margin-right: 10px;">Nombre par page:</label>
+                            <input type="number" id="notification-limit" class="form-control" min="5" max="50" value="20" style="width: 70px;">
+                        </div>
+                        <div class="form-group" style="margin-left: 15px;">
+                            <div class="form-check">
+                                <input type="checkbox" id="include-read-checkbox" class="form-check-input" checked>
+                                <label for="include-read-checkbox" class="form-check-label">Inclure lues</label>
+                            </div>
+                        </div>
+                        <button class="btn btn-primary" onclick="getUserNotifications()" style="margin-left: 15px;">Rafraîchir</button>
+                    </div>
+                    
+                    <div class="form-group">
+                        <button class="btn btn-primary" onclick="getUserNotifications()">Afficher mes notifications</button>
+                        <button class="btn btn-secondary" onclick="getUnreadCount()">Vérifier non lues</button>
+                        <button class="btn btn-secondary" onclick="markAllAsRead()">Tout marquer comme lu</button>
+                        <button class="btn btn-danger" onclick="deleteAllNotifications()">Supprimer toutes</button>
+                    </div>
+                    
+                    <div id="notifications-container" class="scroll-container" style="margin-top: 20px; display: none;">
+                        <!-- Notifications affichées dynamiquement -->
+                    </div>
+                </div>
+            </div>
+            
+            <div class="card">
+                <div class="card-header">Administration (Admin seulement)</div>
+                <div class="card-body">
+                    <div class="form-group">
+                        <label for="cleanup-days">Supprimer les notifications lues plus anciennes que (jours):</label>
+                        <input type="number" id="cleanup-days" class="form-control" min="1" value="30">
+                    </div>
+                    <button class="btn btn-danger" onclick="cleanupOldNotifications()">Nettoyer les anciennes notifications</button>
+                </div>
+            </div>
+        </div>
+    </section>
+
+    <!-- Competencies Module -->
+    <section id="competencies-module" class="module-container">
+        <div class="card-grid">
+            <div class="card">
+                <div class="card-header">Liste des compétences</div>
+                <div class="card-body">
+                    <div class="form-group">
+                        <label for="competency-phase-filter">Filtrer par phase</label>
+                        <select id="competency-phase-filter" class="form-control">
+                            <option value="">Toutes les phases</option>
+                            <option value="PHASE1">Phase 1 - Bases</option>
+                            <option value="PHASE2">Phase 2 - Environnement routier simple</option>
+                            <option value="PHASE3">Phase 3 - Situations complexes</option>
+                            <option value="PHASE4">Phase 4 - Conditions spéciales</option>
+                            <option value="PHASE5">Phase 5 - Autonomie</option>
+                        </select>
+                    </div>
+                    <div class="form-group">
+                        <label for="competency-category-filter">Filtrer par catégorie</label>
+                        <select id="competency-category-filter" class="form-control">
+                            <option value="">Toutes les catégories</option>
+                            <option value="CONTROL">Contrôle du véhicule</option>
+                            <option value="MANEUVERING">Manœuvres</option>
+                            <option value="TRAFFIC_RULES">Règles de circulation</option>
+                            <option value="RISK_PERCEPTION">Perception des risques</option>
+                            <option value="ECOFRIENDLY_DRIVING">Conduite écologique</option>
+                            <option value="SPECIAL_CONDITIONS">Conditions spéciales</option>
+                            <option value="SAFETY">Sécurité</option>
+                        </select>
+                    </div>
+                    <button class="btn btn-primary" onclick="getAllCompetencies()">Rechercher les compétences</button>
+                    
+                    <div id="competencies-list-container" class="scroll-container" style="margin-top: 20px; display: none;">
+                        <!-- Liste des compétences affichée dynamiquement -->
+                    </div>
+                </div>
+            </div>
+
+            <div class="card">
+                <div class="card-header">Détails d'une compétence</div>
+                <div class="card-body">
+                    <div class="form-group">
+                        <label for="competency-id-input">ID de la compétence</label>
+                        <input type="text" id="competency-id-input" class="form-control" placeholder="ID de la compétence">
+                    </div>
+                    <button class="btn btn-primary" onclick="getCompetencyById()">Afficher les détails</button>
+                    
+                    <div id="competency-details-container" style="margin-top: 20px; display: none;">
+                        <!-- Détails de la compétence affichés dynamiquement -->
+                    </div>
+                </div>
+            </div>
+            
+            <div class="card">
+                <div class="card-header">Progression des compétences</div>
+                <div class="card-body">
+                    <div class="form-group">
+                        <label for="roadbook-id-input">ID du RoadBook</label>
+                        <input type="text" id="roadbook-id-input" class="form-control" placeholder="ID du RoadBook">
+                    </div>
+                    <button class="btn btn-primary" onclick="getCompetencyProgressForRoadbook()">Afficher la progression</button>
+                    
+                    <div id="competency-progress-container" style="margin-top: 20px; display: none;">
+                        <!-- Progression des compétences affichée dynamiquement -->
+                    </div>
+                </div>
+            </div>
+        </div>
+        
+        <div class="card" style="margin-top: 20px;">
+            <div class="card-header">Mettre à jour une compétence</div>
+            <div class="card-body">
+                <div id="update-competency-form">
+                    <div class="form-group">
+                        <label for="update-roadbook-id">ID du RoadBook</label>
+                        <input type="text" id="update-roadbook-id" class="form-control" placeholder="ID du RoadBook">
+                    </div>
+                    <div class="form-group">
+                        <label for="update-competency-id">ID de la compétence</label>
+                        <input type="text" id="update-competency-id" class="form-control" placeholder="ID de la compétence">
+                    </div>
+                    <div class="form-group">
+                        <label for="update-status">Statut</label>
+                        <select id="update-status" class="form-control">
+                            <option value="NOT_STARTED">Non débutée</option>
+                            <option value="IN_PROGRESS">En progression</option>
+                            <option value="MASTERED">Maîtrisée</option>
+                        </select>
+                    </div>
+                    <div class="form-group">
+                        <label for="update-notes">Notes</label>
+                        <textarea id="update-notes" class="form-control form-control-textarea" placeholder="Notes sur la progression..."></textarea>
+                    </div>
+                    <button class="btn btn-primary" onclick="updateCompetencyStatus()">Mettre à jour</button>
+                </div>
+            </div>
+        </div>
+        
+        <div class="card" style="margin-top: 20px;">
+            <div class="card-header">Valider des compétences en session</div>
+            <div class="card-body">
+                <div id="validation-form">
+                    <div class="form-group">
+                        <label for="validation-session-id">ID de la session</label>
+                        <input type="text" id="validation-session-id" class="form-control" placeholder="ID de la session">
+                    </div>
+                    
+                    <div class="alert alert-info">
+                        Pour valider des compétences, sélectionnez d'abord la session, puis utilisez le bouton "Sélectionner" 
+                        dans la liste des compétences pour ajouter des compétences à valider.
+                    </div>
+                    
+                    <div id="validation-competencies" class="scroll-container" style="margin-top: 20px;">
+                        <div class="validation-message">Sélectionnez des compétences dans la liste pour les valider</div>
+                        
+                        <!-- Les compétences à valider seront ajoutées dynamiquement ici -->
+                        <div class="competencies-to-validate">
+                            <!-- Exemple de structure (sera générée dynamiquement) -->
+                            <!-- 
+                            <div class="competency-validation-item">
+                                <input type="checkbox" name="validate-competency" value="comp-id-1" id="validate-comp-1">
+                                <label for="validate-comp-1">Nom de la compétence</label>
+                                <textarea id="validation-notes-comp-id-1" placeholder="Notes de validation..."></textarea>
+                            </div>
+                            -->
+                        </div>
+                    </div>
+                    
+                    <button class="btn btn-primary" onclick="validateCompetencies()">Valider les compétences</button>
+                </div>
+            </div>
+        </div>
+        
+        <div class="card" style="margin-top: 20px;">
+            <div class="card-header">Statistiques des compétences</div>
+            <div class="card-body">
+                <div class="form-group">
+                    <label for="apprentice-id-input">ID de l'apprenti (laissez vide pour vous-même)</label>
+                    <input type="text" id="apprentice-id-input" class="form-control" placeholder="ID de l'apprenti (optionnel)">
+                </div>
+                <button class="btn btn-primary" onclick="getApprenticeCompetencyStats()">Afficher les statistiques</button>
+                
+                <div id="competency-stats-container" style="margin-top: 20px; display: none;">
+                    <!-- Statistiques affichées dynamiquement -->
+                </div>
+            </div>
+        </div>
+    </section>
+
+    <!-- Debug Module -->
+    <section id="debug-module" class="module-container">
+        <div class="card">
+            <div class="card-header">Console API</div>
+            <div class="card-body">
+                <textarea id="response-output" readonly placeholder="Les réponses API apparaîtront ici..."></textarea>
+            </div>
+        </div>
+    </section>
+
+    <!-- Charger les fichiers modulaires -->
+    <!-- Configuration et utilitaires -->
+    <script src="js/api.js"></script>
+    <script src="js/ui.js"></script>
+    
+    <!-- Modules fonctionnels -->
+    <script src="js/modules/auth.js"></script>
+    <script src="js/modules/users.js"></script>
+    <script src="js/modules/roadbooks.js"></script>
+    <script src="js/modules/sessions.js"></script>
+    <script src="js/modules/competencies.js"></script>
+    
+    <!-- Configuration globale et point d'entrée principal -->
+    <script src="js/config.js"></script>
+    <script src="js/app.js"></script>
+    
+    <!-- Informations sur les routes disponibles (injectées par le serveur) -->
+    <script>
+        // Ces données sont injectées dynamiquement par le serveur
+        const availableRoutes = <!-- ROUTE_LIST --> || [];
+        
+        // Log pour le débogage
+        if (availableRoutes.length > 0) {
+            console.log('Routes API disponibles:', availableRoutes);
+        }
+    </script>
+</body>
 </html>