--- conflicted
+++ resolved
@@ -1,2422 +1,1210 @@
-<<<<<<< HEAD
-/**
- * RoadBook API Tester
- * Application JavaScript pour tester les APIs modulaires RoadBook
- */
-
-// API base URL - adaptable selon l'environnement
-const API_URL = window.location.port === '4001' ? 'http://localhost:4001/api' : '/api';
-
-// Variables d'état
-let accessToken = localStorage.getItem('accessToken') || null;
-let userRefreshToken = localStorage.getItem('refreshToken') || null;
-let currentUser = null;
-
-// ======== INITIALISATION ========
-
-// Initialiser l'application au chargement
-document.addEventListener('DOMContentLoaded', function() {
-    updateTokenStatus();
-    updateAuthStatusDisplay();
-    
-    // Auto-vérification du token si présent
-    if (accessToken) {
-        verifyToken(true);
-    }
-    
-    // Initialiser les écouteurs d'événements pour les éléments dynamiques
-    setupDynamicEventListeners();
-});
-
-// ======== GESTION DES TOKENS ========
-
-// Configuration des écouteurs d'événements pour les éléments dynamiques
-function setupDynamicEventListeners() {
-    // Exemple: mettre en place des écouteurs pour des éléments qui seront générés dynamiquement
-    document.addEventListener('click', function(event) {
-        // Gestion des boutons "Utiliser ID" pour les roadbooks
-        if (event.target.matches('[data-action="use-roadbook-id"]')) {
-            const roadbookId = event.target.getAttribute('data-id');
-            fillRoadbookId(roadbookId);
-        }
-        
-        // Gestion des boutons "Voir détails" pour les roadbooks
-        if (event.target.matches('[data-action="view-roadbook-details"]')) {
-            const roadbookId = event.target.getAttribute('data-id');
-            getRoadbookById(roadbookId);
-        }
-    });
-}
-
-// Mettre à jour l'affichage des status de token
-function updateTokenStatus() {
-    const accessTokenStatus = document.getElementById('access-token-status');
-    const refreshTokenStatus = document.getElementById('refresh-token-status');
-    
-    if (accessTokenStatus && refreshTokenStatus) {
-        accessTokenStatus.innerText = accessToken ? 'Présent' : 'Non présent';
-        refreshTokenStatus.innerText = userRefreshToken ? 'Présent' : 'Non présent';
-        
-        accessTokenStatus.className = accessToken ? 'text-success' : 'text-danger';
-        refreshTokenStatus.className = userRefreshToken ? 'text-success' : 'text-danger';
-    }
-}
-
-// Mettre à jour l'affichage du statut d'authentification
-function updateAuthStatusDisplay() {
-    const statusIndicator = document.getElementById('status-indicator');
-    const statusText = document.getElementById('auth-status-text');
-    
-    if (statusIndicator && statusText) {
-        if (accessToken) {
-            statusText.innerText = currentUser ? 
-                `Connecté (${currentUser.displayName || currentUser.email})` : 
-                'Connecté';
-            statusIndicator.className = 'status-indicator status-connected';
-        } else {
-            statusText.innerText = 'Non connecté';
-            statusIndicator.className = 'status-indicator status-disconnected';
-        }
-    }
-}
-
-// ======== GESTION DES RÉPONSES API ========
-
-// Afficher la réponse dans la zone de sortie
-function showResponse(response) {
-    const output = document.getElementById('response-output');
-    if (output) {
-        if (typeof response === 'object') {
-            output.value = JSON.stringify(response, null, 2);
-        } else {
-            output.value = response;
-        }
-    }
-}
-
-// Gérer les erreurs API
-function handleApiError(error) {
-    console.error('API Error:', error);
-    showResponse({
-        status: 'error',
-        message: error.message || 'Une erreur est survenue',
-        details: error.toString()
-    });
-    
-    // Si l'erreur est liée à l'authentification, nettoyer les tokens
-    if (error.message && (
-        error.message.includes('token') || 
-        error.message.includes('Token') || 
-        error.message.includes('auth') || 
-        error.message.includes('Auth')
-    )) {
-        clearAuthTokens();
-    }
-}
-
-// Utilitaire pour afficher les détails de la requête
-function logRequest(endpoint, method, data) {
-    console.log(`API Request: ${method} ${API_URL}${endpoint}`);
-    if (data) console.log('Request Data:', data);
-    
-    // Afficher la requête pour le débogage
-    showResponse({
-        debug: true,
-        timestamp: new Date().toISOString(),
-        endpoint: `${API_URL}${endpoint}`,
-        method,
-        data,
-        headers: accessToken ? {'Authorization': `Bearer ${accessToken}`} : {}
-    });
-}
-
-// ======== REQUÊTES API ========
-
-// Effectuer une requête API avec authentification
-async function apiRequest(endpoint, method = 'GET', data = null, silent = false) {
-    try {
-        // Journaliser la requête si non silencieuse
-        if (!silent) {
-            logRequest(endpoint, method, data);
-        }
-        
-        // Configurer les en-têtes
-        const headers = {
-            'Content-Type': 'application/json'
-        };
-        
-        if (accessToken) {
-            headers['Authorization'] = `Bearer ${accessToken}`;
-        }
-        
-        // Options de la requête
-        const fetchOptions = {
-            method,
-            headers,
-            credentials: 'include'
-        };
-        
-        // Ajouter le corps de la requête pour les méthodes non-GET
-        if (data && (method === 'POST' || method === 'PUT' || method === 'PATCH')) {
-            fetchOptions.body = JSON.stringify(data);
-        }
-        
-        // Effectuer la requête
-        const response = await fetch(`${API_URL}${endpoint}`, fetchOptions);
-        
-        // Traiter la réponse
-        try {
-            const responseData = await response.json();
-            
-            // Afficher la réponse si la requête n'est pas silencieuse
-            if (!silent) {
-                console.log('Response:', responseData);
-                showResponse(responseData);
-            }
-            
-            // Gérer les erreurs HTTP
-            if (!response.ok) {
-                const error = new Error(responseData.message || `HTTP error ${response.status}`);
-                error.statusCode = response.status;
-                error.response = responseData;
-                throw error;
-            }
-            
-            return responseData;
-        } catch (jsonError) {
-            // Erreur de parsing JSON
-            console.error('Error parsing JSON response:', jsonError);
-            const errorData = {
-                status: 'error',
-                message: 'Error parsing server response',
-                httpStatus: response.status,
-                text: await response.text()
-            };
-            
-            if (!silent) {
-                showResponse(errorData);
-            }
-            
-            throw new Error(`Failed to parse JSON: ${errorData.text.substring(0, 100)}...`);
-        }
-    } catch (error) {
-        // Ne pas afficher l'erreur pour les requêtes silencieuses
-        if (!silent) {
-            handleApiError(error);
-        }
-        throw error;
-    }
-}
-
-// ======== FONCTIONS D'AUTHENTIFICATION ========
-
-// Inscription d'un nouvel utilisateur
-async function register() {
-    try {
-        const email = document.getElementById('register-email').value;
-        const password = document.getElementById('register-password').value;
-        const displayName = document.getElementById('register-display-name').value;
-        const role = document.getElementById('register-role').value;
-        
-        if (!email || !password || !displayName) {
-            alert('Tous les champs sont requis');
-            return;
-        }
-        
-        const result = await apiRequest('/auth/register', 'POST', {
-            email,
-            password,
-            displayName,
-            role
-        });
-        
-        if (result.status === 'success') {
-            // Stocker les tokens
-            accessToken = result.accessToken;
-            userRefreshToken = result.refreshToken;
-            currentUser = result.user;
-            
-            localStorage.setItem('accessToken', accessToken);
-            localStorage.setItem('refreshToken', userRefreshToken);
-            
-            updateTokenStatus();
-            updateAuthStatusDisplay();
-            
-            alert('Inscription réussie!');
-        }
-    } catch (error) {
-        console.error('Registration error:', error);
-    }
-}
-
-// Connexion
-async function login() {
-    try {
-        const email = document.getElementById('login-email').value;
-        const password = document.getElementById('login-password').value;
-        
-        if (!email || !password) {
-            alert('Email et mot de passe sont requis');
-            return;
-        }
-        
-        const result = await apiRequest('/auth/login', 'POST', {
-            email,
-            password
-        });
-        
-        if (result.status === 'success') {
-            // Stocker les tokens
-            accessToken = result.accessToken;
-            userRefreshToken = result.refreshToken;
-            currentUser = result.user;
-            
-            localStorage.setItem('accessToken', accessToken);
-            localStorage.setItem('refreshToken', userRefreshToken);
-            
-            updateTokenStatus();
-            updateAuthStatusDisplay();
-            
-            alert('Connexion réussie!');
-        }
-    } catch (error) {
-        console.error('Login error:', error);
-    }
-}
-
-// Rafraîchir le token
-async function refreshToken() {
-    try {
-        if (!userRefreshToken) {
-            alert('Pas de refresh token disponible');
-            return;
-        }
-        
-        const result = await apiRequest('/auth/refresh-token', 'POST', {
-            refreshToken: userRefreshToken
-        });
-        
-        if (result.status === 'success') {
-            // Mettre à jour l'access token (et le refresh token si présent)
-            accessToken = result.accessToken;
-            localStorage.setItem('accessToken', accessToken);
-            
-            if (result.refreshToken) {
-                userRefreshToken = result.refreshToken;
-                localStorage.setItem('refreshToken', userRefreshToken);
-            }
-            
-            updateTokenStatus();
-            
-            alert('Token rafraîchi avec succès!');
-        }
-    } catch (error) {
-        console.error('Token refresh error:', error);
-        clearAuthTokens();
-    }
-}
-
-// Vérifier la validité du token
-async function verifyToken(silent = false) {
-    try {
-        if (!accessToken) {
-            if (!silent) alert('Pas d\'access token disponible');
-            return false;
-        }
-        
-        const result = await apiRequest('/auth/verify', 'GET', null, silent);
-        
-        if (result.status === 'success' && result.valid) {
-            if (!silent) alert('Token valide!');
-            
-            // Mettre à jour currentUser si disponible
-            if (result.user) {
-                currentUser = result.user;
-                updateAuthStatusDisplay();
-            }
-            
-            return true;
-        } else {
-            if (!silent) alert('Token invalide ou expiré!');
-            
-            // Effacer le token invalide
-            if (!result.valid) {
-                clearAuthTokens();
-            }
-            
-            return false;
-        }
-    } catch (error) {
-        console.error('Token verification error:', error);
-        clearAuthTokens();
-        return false;
-    }
-}
-
-// Déconnexion
-async function logout() {
-    try {
-        if (!userRefreshToken) {
-            alert('Pas de refresh token disponible');
-            clearAuthTokens();
-            return;
-        }
-        
-        const result = await apiRequest('/auth/logout', 'POST', {
-            refreshToken: userRefreshToken
-        });
-        
-        // Effacer les tokens quelle que soit la réponse
-        clearAuthTokens();
-        
-        if (result.status === 'success') {
-            alert('Déconnexion réussie!');
-        }
-    } catch (error) {
-        console.error('Logout error:', error);
-        clearAuthTokens();
-    }
-}
-
-// Nettoyer les tokens d'authentification
-function clearAuthTokens() {
-    accessToken = null;
-    userRefreshToken = null;
-    currentUser = null;
-    
-    localStorage.removeItem('accessToken');
-    localStorage.removeItem('refreshToken');
-    
-    updateTokenStatus();
-    updateAuthStatusDisplay();
-}
-
-// Demande de réinitialisation de mot de passe
-async function forgotPassword() {
-    try {
-        const email = document.getElementById('forgot-email').value;
-        
-        if (!email) {
-            alert('Email requis');
-            return;
-        }
-        
-        const result = await apiRequest('/auth/forgot-password', 'POST', { email });
-        
-        if (result.status === 'success') {
-            alert('Si cet email existe dans notre système, un lien de réinitialisation a été envoyé.');
-        }
-    } catch (error) {
-        console.error('Forgot password error:', error);
-        // Même en cas d'erreur, afficher un message neutre pour éviter les fuites d'information
-        alert('Si cet email existe dans notre système, un lien de réinitialisation a été envoyé.');
-    }
-}
-
-// Réinitialisation de mot de passe
-async function resetPassword() {
-    try {
-        const token = document.getElementById('reset-token').value;
-        const newPassword = document.getElementById('reset-password').value;
-        const confirmPassword = document.getElementById('reset-confirm-password').value;
-        
-        if (!token || !newPassword || !confirmPassword) {
-            alert('Tous les champs sont requis');
-            return;
-        }
-        
-        if (newPassword !== confirmPassword) {
-            alert('Les mots de passe ne correspondent pas');
-            return;
-        }
-        
-        const result = await apiRequest('/auth/reset-password', 'POST', {
-            token,
-            newPassword,
-            confirmPassword
-        });
-        
-        if (result.status === 'success') {
-            alert('Mot de passe réinitialisé avec succès!');
-            // Effacer les champs après succès
-            document.getElementById('reset-token').value = '';
-            document.getElementById('reset-password').value = '';
-            document.getElementById('reset-confirm-password').value = '';
-        }
-    } catch (error) {
-        console.error('Reset password error:', error);
-    }
-}
-
-// ======== FONCTIONS UTILISATEUR ========
-
-// Récupérer le profil de l'utilisateur courant
-async function getCurrentUser() {
-    try {
-        if (!accessToken) {
-            alert('Veuillez vous connecter d\'abord');
-            return;
-        }
-        
-        const result = await apiRequest('/users/me', 'GET');
-        
-        if (result.status === 'success') {
-            currentUser = result.data;
-            updateAuthStatusDisplay();
-            
-            // Afficher les détails du profil
-            const profileContainer = document.getElementById('current-user-profile');
-            const profileDetails = document.getElementById('profile-details');
-            
-            if (profileContainer && profileDetails) {
-                profileContainer.style.display = 'block';
-                
-                // Formater les dates
-                const createdAt = new Date(currentUser.createdAt).toLocaleString();
-                const updatedAt = new Date(currentUser.updatedAt).toLocaleString();
-                
-                let profileHTML = `
-                    <table style="width: 100%; border-collapse: collapse;">
-                        <tr>
-                            <td style="padding: 8px; border: 1px solid #dee2e6; font-weight: bold;">ID</td>
-                            <td style="padding: 8px; border: 1px solid #dee2e6;">${currentUser.id}</td>
-                        </tr>
-                        <tr>
-                            <td style="padding: 8px; border: 1px solid #dee2e6; font-weight: bold;">Email</td>
-                            <td style="padding: 8px; border: 1px solid #dee2e6;">${currentUser.email}</td>
-                        </tr>
-                        <tr>
-                            <td style="padding: 8px; border: 1px solid #dee2e6; font-weight: bold;">Nom d'affichage</td>
-                            <td style="padding: 8px; border: 1px solid #dee2e6;">${currentUser.displayName || '-'}</td>
-                        </tr>
-                        <tr>
-                            <td style="padding: 8px; border: 1px solid #dee2e6; font-weight: bold;">Prénom</td>
-                            <td style="padding: 8px; border: 1px solid #dee2e6;">${currentUser.firstName || '-'}</td>
-                        </tr>
-                        <tr>
-                            <td style="padding: 8px; border: 1px solid #dee2e6; font-weight: bold;">Nom</td>
-                            <td style="padding: 8px; border: 1px solid #dee2e6;">${currentUser.lastName || '-'}</td>
-                        </tr>
-                        <tr>
-                            <td style="padding: 8px; border: 1px solid #dee2e6; font-weight: bold;">Rôle</td>
-                            <td style="padding: 8px; border: 1px solid #dee2e6;">${currentUser.role}</td>
-                        </tr>
-                        <tr>
-                            <td style="padding: 8px; border: 1px solid #dee2e6; font-weight: bold;">Bio</td>
-                            <td style="padding: 8px; border: 1px solid #dee2e6;">${currentUser.bio || '-'}</td>
-                        </tr>
-                        <tr>
-                            <td style="padding: 8px; border: 1px solid #dee2e6; font-weight: bold;">Créé le</td>
-                            <td style="padding: 8px; border: 1px solid #dee2e6;">${createdAt}</td>
-                        </tr>
-                        <tr>
-                            <td style="padding: 8px; border: 1px solid #dee2e6; font-weight: bold;">Mis à jour le</td>
-                            <td style="padding: 8px; border: 1px solid #dee2e6;">${updatedAt}</td>
-                        </tr>
-                    </table>
-                `;
-                
-                profileDetails.innerHTML = profileHTML;
-            }
-        }
-    } catch (error) {
-        console.error('Get user error:', error);
-    }
-}
-
-// Mettre à jour le profil utilisateur
-async function updateProfile() {
-    try {
-        if (!accessToken) {
-            alert('Veuillez vous connecter d\'abord');
-            return;
-        }
-        
-        const displayName = document.getElementById('update-display-name').value;
-        const firstName = document.getElementById('update-first-name').value;
-        const lastName = document.getElementById('update-last-name').value;
-        const bio = document.getElementById('update-bio').value;
-        
-        const data = {};
-        if (displayName) data.displayName = displayName;
-        if (firstName) data.firstName = firstName;
-        if (lastName) data.lastName = lastName;
-        if (bio) data.bio = bio;
-        
-        if (Object.keys(data).length === 0) {
-            alert('Aucune donnée à mettre à jour');
-            return;
-        }
-        
-        const result = await apiRequest('/users/me', 'PUT', data);
-        
-        if (result.status === 'success') {
-            alert('Profil mis à jour avec succès!');
-            currentUser = result.data;
-            updateAuthStatusDisplay();
-            
-            // Effacer les champs après mise à jour
-            document.getElementById('update-display-name').value = '';
-            document.getElementById('update-first-name').value = '';
-            document.getElementById('update-last-name').value = '';
-            document.getElementById('update-bio').value = '';
-        }
-    } catch (error) {
-        console.error('Update profile error:', error);
-    }
-}
-
-// Changer le mot de passe
-async function changePassword() {
-    try {
-        if (!accessToken) {
-            alert('Veuillez vous connecter d\'abord');
-            return;
-        }
-        
-        const currentPassword = document.getElementById('current-password').value;
-        const newPassword = document.getElementById('new-password').value;
-        const confirmNewPassword = document.getElementById('confirm-new-password').value;
-        
-        if (!currentPassword || !newPassword || !confirmNewPassword) {
-            alert('Tous les champs sont requis');
-            return;
-        }
-        
-        if (newPassword !== confirmNewPassword) {
-            alert('Les nouveaux mots de passe ne correspondent pas');
-            return;
-        }
-        
-        const result = await apiRequest('/users/me/password', 'PUT', {
-            currentPassword,
-            newPassword,
-            confirmPassword: confirmNewPassword
-        });
-        
-        if (result.status === 'success') {
-            alert('Mot de passe changé avec succès!');
-            
-            // Effacer les champs après succès
-            document.getElementById('current-password').value = '';
-            document.getElementById('new-password').value = '';
-            document.getElementById('confirm-new-password').value = '';
-        }
-    } catch (error) {
-        console.error('Change password error:', error);
-    }
-}
-
-// Récupérer tous les utilisateurs (admin seulement)
-async function getAllUsers() {
-    try {
-        if (!accessToken) {
-            alert('Veuillez vous connecter d\'abord');
-            return;
-        }
-        
-        const result = await apiRequest('/users', 'GET');
-        
-        if (result.status === 'success' && result.data) {
-            // Afficher la liste des utilisateurs
-            const usersContainer = document.getElementById('all-users-container');
-            
-            if (usersContainer) {
-                usersContainer.style.display = 'block';
-                
-                if (!result.data.length) {
-                    usersContainer.innerHTML = '<p>Aucun utilisateur trouvé</p>';
-                    return;
-                }
-                
-                let usersHTML = '<div class="list-group">';
-                
-                result.data.forEach(user => {
-                    // Formater la date de création
-                    const createdDate = new Date(user.createdAt).toLocaleDateString();
-                    
-                    // Créer un badge pour le rôle
-                    let roleBadgeClass = 'badge-primary';
-                    if (user.role === 'ADMIN') roleBadgeClass = 'badge-danger';
-                    else if (user.role === 'INSTRUCTOR') roleBadgeClass = 'badge-success';
-                    else if (user.role === 'GUIDE') roleBadgeClass = 'badge-warning';
-                    
-                    usersHTML += `
-                        <div class="list-item">
-                            <div class="list-item-title">
-                                ${user.displayName || user.email}
-                                <span class="badge ${roleBadgeClass}">${user.role}</span>
-                            </div>
-                            <div>
-                                <small>ID: ${user.id}</small> | 
-                                <small>Email: ${user.email}</small> | 
-                                <small>Créé le: ${createdDate}</small>
-                            </div>
-                            <div style="margin-top: 10px;">
-                                <button class="btn btn-sm btn-secondary" onclick="fillUserId('${user.id}')">Utiliser ID</button>
-                            </div>
-                        </div>
-                    `;
-                });
-                
-                usersHTML += '</div>';
-                usersContainer.innerHTML = usersHTML;
-            }
-        }
-    } catch (error) {
-        console.error('Get all users error:', error);
-    }
-}
-
-// Remplir l'ID utilisateur dans le formulaire
-function fillUserId(id) {
-    const field = document.getElementById('user-id');
-    if (field) field.value = id;
-}
-
-// Récupérer un utilisateur par ID
-async function getUserById() {
-    try {
-        if (!accessToken) {
-            alert('Veuillez vous connecter d\'abord');
-            return;
-        }
-        
-        const userId = document.getElementById('user-id').value;
-        
-        if (!userId) {
-            alert('ID utilisateur requis');
-            return;
-        }
-        
-        await apiRequest(`/users/${userId}`, 'GET');
-    } catch (error) {
-        console.error('Get user by ID error:', error);
-    }
-}
-
-// ======== FONCTIONS ROADBOOK ========
-
-// Créer un nouveau roadbook
-async function createRoadbook() {
-    try {
-        if (!accessToken) {
-            alert('Veuillez vous connecter d\'abord');
-            return;
-        }
-        
-        const title = document.getElementById('roadbook-title').value;
-        const description = document.getElementById('roadbook-description').value;
-        const targetHours = document.getElementById('roadbook-target-hours').value;
-        
-        if (!title) {
-            alert('Titre requis');
-            return;
-        }
-        
-        const data = {
-            title,
-            description,
-            targetHours: parseInt(targetHours) || 30
-        };
-        
-        const result = await apiRequest('/roadbooks', 'POST', data);
-        
-        if (result.status === 'success') {
-            alert('RoadBook créé avec succès!');
-            getMyRoadbooks(); // Rafraîchir la liste
-        }
-    } catch (error) {
-        console.error('Create roadbook error:', error);
-    }
-}
-
-// Récupérer mes roadbooks
-async function getMyRoadbooks() {
-    try {
-        if (!accessToken) {
-            alert('Veuillez vous connecter d\'abord');
-            return;
-        }
-        
-        const result = await apiRequest('/roadbooks', 'GET');
-        
-        if (result.status === 'success' && result.data) {
-            renderRoadbookList(result.data);
-        }
-    } catch (error) {
-        console.error('Get roadbooks error:', error);
-    }
-}
-
-// Récupérer roadbooks où je suis guide
-async function getGuidedRoadbooks() {
-    try {
-        if (!accessToken) {
-            alert('Veuillez vous connecter d\'abord');
-            return;
-        }
-        
-        const result = await apiRequest('/roadbooks/guided', 'GET');
-        
-        if (result.status === 'success' && result.data) {
-            renderRoadbookList(result.data);
-        }
-    } catch (error) {
-        console.error('Get guided roadbooks error:', error);
-    }
-}
-
-// Afficher la liste des roadbooks
-function renderRoadbookList(roadbooks) {
-    const container = document.getElementById('roadbook-list');
-    if (!container) return;
-    
-    container.innerHTML = '';
-    
-    if (!roadbooks || roadbooks.length === 0) {
-        container.innerHTML = '<p>Aucun roadbook trouvé</p>';
-        return;
-    }
-    
-    let html = '';
-    
-    roadbooks.forEach(roadbook => {
-        // Formater la date de création
-        const createdDate = new Date(roadbook.createdAt).toLocaleDateString();
-        
-        // Définir la classe de statut
-        let statusBadgeClass = 'badge-primary';
-        if (roadbook.status === 'ACTIVE') statusBadgeClass = 'badge-success';
-        else if (roadbook.status === 'COMPLETED') statusBadgeClass = 'badge-primary';
-        else if (roadbook.status === 'ARCHIVED') statusBadgeClass = 'badge-danger';
-        
-        html += `
-            <div class="list-item">
-                <div class="list-item-title">
-                    ${roadbook.title}
-                    <span class="badge ${statusBadgeClass}">${roadbook.status}</span>
-                </div>
-                <p>${roadbook.description || 'Pas de description'}</p>
-                <div style="margin-top: 5px;">
-                    <span class="badge badge-primary">Heures cibles: ${roadbook.targetHours}h</span>
-                    <span class="badge">Créé le: ${createdDate}</span>
-                    ${roadbook._count ? `<span class="badge">Sessions: ${roadbook._count.sessions}</span>` : ''}
-                </div>
-                <div style="margin-top: 10px;">
-                    <button class="btn btn-sm btn-primary" onclick="fillRoadbookId('${roadbook.id}')">Utiliser ID</button>
-                    <button class="btn btn-sm btn-secondary" onclick="getRoadbookById('${roadbook.id}')">Détails</button>
-                </div>
-            </div>
-        `;
-    });
-    
-    container.innerHTML = `<div class="list-group">${html}</div>`;
-}
-
-// Utiliser l'ID d'un roadbook dans les champs
-function fillRoadbookId(id) {
-    // Remplir tous les champs d'ID roadbook sur la page
-    const idFields = [
-        'roadbook-id',
-        'session-roadbook-id',
-        'sessions-roadbook-id',
-        'competencies-roadbook-id',
-        'competency-roadbook-id'
-    ];
-    
-    idFields.forEach(fieldId => {
-        const field = document.getElementById(fieldId);
-        if (field) field.value = id;
-    });
-}
-
-// Récupérer un roadbook par ID
-async function getRoadbookById(id) {
-    try {
-        if (!accessToken) {
-            alert('Veuillez vous connecter d\'abord');
-            return;
-        }
-        
-        // Utiliser l'ID passé en paramètre ou récupérer du champ
-        const roadbookId = id || document.getElementById('roadbook-id').value;
-        
-        if (!roadbookId) {
-            alert('ID du roadbook requis');
-            return;
-        }
-        
-        await apiRequest(`/roadbooks/${roadbookId}`, 'GET');
-    } catch (error) {
-        console.error('Get roadbook error:', error);
-    }
-}
-
-// Récupérer les statistiques d'un roadbook
-async function getRoadbookStatistics() {
-    try {
-        if (!accessToken) {
-            alert('Veuillez vous connecter d\'abord');
-            return;
-        }
-        
-        const roadbookId = document.getElementById('roadbook-id').value;
-        
-        if (!roadbookId) {
-            alert('ID du roadbook requis');
-            return;
-        }
-        
-        await apiRequest(`/roadbooks/${roadbookId}/statistics`, 'GET');
-    } catch (error) {
-        console.error('Get roadbook statistics error:', error);
-    }
-}
-
-// Exporter un roadbook (JSON/PDF)
-async function exportRoadbook() {
-    try {
-        if (!accessToken) {
-            alert('Veuillez vous connecter d\'abord');
-            return;
-        }
-        
-        const roadbookId = document.getElementById('roadbook-id').value;
-        
-        if (!roadbookId) {
-            alert('ID du roadbook requis');
-            return;
-        }
-        
-        await apiRequest(`/roadbooks/${roadbookId}/export?format=json`, 'GET');
-    } catch (error) {
-        console.error('Export roadbook error:', error);
-    }
-}
-
-// Mettre à jour le statut d'un roadbook
-async function updateRoadbookStatus() {
-    try {
-        if (!accessToken) {
-            alert('Veuillez vous connecter d\'abord');
-            return;
-        }
-        
-        const roadbookId = document.getElementById('roadbook-id').value;
-        const status = document.getElementById('roadbook-status').value;
-        
-        if (!roadbookId) {
-            alert('ID du roadbook requis');
-            return;
-        }
-        
-        const result = await apiRequest(`/roadbooks/${roadbookId}/status`, 'PATCH', {
-            status
-        });
-        
-        if (result.status === 'success') {
-            alert(`Statut du roadbook mis à jour: ${status}`);
-            getMyRoadbooks(); // Rafraîchir la liste
-        }
-    } catch (error) {
-        console.error('Update roadbook status error:', error);
-    }
-}
-
-// Assigner un guide à un roadbook
-async function assignGuide() {
-    try {
-        if (!accessToken) {
-            alert('Veuillez vous connecter d\'abord');
-            return;
-        }
-        
-        const roadbookId = document.getElementById('roadbook-id').value;
-        const guideId = document.getElementById('guide-id').value;
-        
-        if (!roadbookId || !guideId) {
-            alert('ID du roadbook et ID du guide requis');
-            return;
-        }
-        
-        const result = await apiRequest(`/roadbooks/${roadbookId}/guide`, 'POST', {
-            guideId
-        });
-        
-        if (result.status === 'success') {
-            alert('Guide assigné avec succès!');
-        }
-    } catch (error) {
-        console.error('Assign guide error:', error);
-    }
-}
-
-// ======== FONCTIONS SESSIONS ========
-
-// Récupérer les sessions d'un roadbook
-async function getRoadbookSessions() {
-    try {
-        if (!accessToken) {
-            alert('Veuillez vous connecter d\'abord');
-            return;
-        }
-        
-        const roadbookId = document.getElementById('sessions-roadbook-id').value;
-        
-        if (!roadbookId) {
-            alert('ID du roadbook requis');
-            return;
-        }
-        
-        const result = await apiRequest(`/roadbooks/${roadbookId}/sessions`, 'GET');
-        
-        if (result.status === 'success' && result.data) {
-            renderSessionsList(result.data);
-        }
-    } catch (error) {
-        console.error('Get sessions error:', error);
-    }
-}
-
-// Afficher la liste des sessions
-function renderSessionsList(sessions) {
-    const container = document.getElementById('sessions-list');
-    if (!container) return;
-    
-    container.innerHTML = '';
-    
-    if (!sessions || sessions.length === 0) {
-        container.innerHTML = '<p>Aucune session trouvée</p>';
-        return;
-    }
-    
-    let html = '';
-    
-    sessions.forEach(session => {
-        // Formater la date
-        const sessionDate = new Date(session.date).toLocaleDateString();
-        
-        // Formater l'heure de début/fin
-        const startTime = new Date(session.startTime).toLocaleTimeString([], { hour: '2-digit', minute: '2-digit' });
-        const endTime = session.endTime ? new Date(session.endTime).toLocaleTimeString([], { hour: '2-digit', minute: '2-digit' }) : 'N/A';
-        
-        // Formater la durée
-        const duration = session.duration ? `${Math.floor(session.duration / 60)}h${(session.duration % 60).toString().padStart(2, '0')}` : 'N/A';
-        
-        html += `
-            <div class="list-item">
-                <div class="list-item-title">
-                    Session du ${sessionDate}
-                    ${session.validatorId ? '<span class="badge badge-success">Validée</span>' : ''}
-                </div>
-                <div>
-                    <span class="badge badge-primary">Début: ${startTime}</span>
-                    <span class="badge">${endTime !== 'N/A' ? `Fin: ${endTime}` : ''}</span>
-                    <span class="badge">${duration !== 'N/A' ? `Durée: ${duration}` : ''}</span>
-                    ${session.distance ? `<span class="badge">Distance: ${session.distance}km</span>` : ''}
-                </div>
-                <div style="margin-top: 5px;">
-                    ${session.weather ? `<span class="badge">Météo: ${session.weather}</span>` : ''}
-                    ${session.daylight ? `<span class="badge">Luminosité: ${session.daylight}</span>` : ''}
-                </div>
-                ${session.notes ? `<p style="margin-top: 10px;"><small>Notes:</small> ${session.notes}</p>` : ''}
-            </div>
-        `;
-    });
-    
-    container.innerHTML = `<div class="list-group">${html}</div>`;
-}
-
-// Créer une nouvelle session
-async function createSession() {
-    try {
-        if (!accessToken) {
-            alert('Veuillez vous connecter d\'abord');
-            return;
-        }
-        
-        const roadbookId = document.getElementById('session-roadbook-id').value;
-        const date = document.getElementById('session-date').value;
-        const startTime = document.getElementById('session-start-time').value;
-        const endTime = document.getElementById('session-end-time').value;
-        const duration = document.getElementById('session-duration').value;
-        const startLocation = document.getElementById('session-start-location').value;
-        const endLocation = document.getElementById('session-end-location').value;
-        const distance = document.getElementById('session-distance').value;
-        const weather = document.getElementById('session-weather').value;
-        const daylight = document.getElementById('session-daylight').value;
-        const notes = document.getElementById('session-notes').value;
-        
-        if (!roadbookId || !date || !startTime) {
-            alert('Roadbook ID, date et heure de début sont requis');
-            return;
-        }
-        
-        // Construire les dates complètes
-        const datePart = new Date(date).toISOString().split('T')[0];
-        
-        const startDateTime = `${datePart}T${startTime}:00`;
-        const endDateTime = endTime ? `${datePart}T${endTime}:00` : null;
-        
-        const data = {
-            roadbookId,
-            date: new Date(date).toISOString(),
-            startTime: new Date(startDateTime).toISOString(),
-            endTime: endDateTime ? new Date(endDateTime).toISOString() : null,
-            duration: duration ? parseInt(duration) : null,
-            startLocation,
-            endLocation,
-            distance: distance ? parseFloat(distance) : null,
-            weather,
-            daylight,
-            notes,
-            // La route définira l'apprentice comme l'utilisateur actuel
-        };
-        
-        const result = await apiRequest(`/roadbooks/${roadbookId}/sessions`, 'POST', data);
-        
-        if (result.status === 'success') {
-            alert('Session créée avec succès!');
-            
-            // Mettre à jour la liste des sessions si on est sur la même page
-            if (document.getElementById('sessions-roadbook-id').value === roadbookId) {
-                getRoadbookSessions();
-            }
-        }
-    } catch (error) {
-        console.error('Create session error:', error);
-    }
-}
-
-// ======== FONCTIONS COMPÉTENCES ========
-
-// Récupérer la progression des compétences
-async function getCompetencyProgress() {
-    try {
-        if (!accessToken) {
-            alert('Veuillez vous connecter d\'abord');
-            return;
-        }
-        
-        const roadbookId = document.getElementById('competencies-roadbook-id').value;
-        
-        if (!roadbookId) {
-            alert('ID du roadbook requis');
-            return;
-        }
-        
-        const result = await apiRequest(`/roadbooks/${roadbookId}/competencies`, 'GET');
-        
-        if (result.status === 'success') {
-            renderCompetencyList(result.data || []);
-        }
-    } catch (error) {
-        console.error('Get competency progress error:', error);
-    }
-}
-
-// Afficher la liste des compétences
-function renderCompetencyList(competencies) {
-    const container = document.getElementById('competency-list');
-    if (!container) return;
-    
-    container.innerHTML = '';
-    
-    if (!competencies || competencies.length === 0) {
-        container.innerHTML = '<p>Aucune compétence trouvée</p>';
-        return;
-    }
-    
-    let html = '';
-    
-    competencies.forEach(competency => {
-        // Déterminer le style en fonction du statut
-        let statusBadgeClass = 'badge-primary';
-        let statusText = competency.status || 'NOT_STARTED';
-        
-        if (statusText === 'MASTERED') {
-            statusBadgeClass = 'badge-success';
-        } else if (statusText === 'IN_PROGRESS') {
-            statusBadgeClass = 'badge-warning';
-        } else {
-            statusBadgeClass = 'badge-secondary';
-        }
-        
-        // Utiliser le statut localisé
-        const statusMap = {
-            'NOT_STARTED': 'Non commencé',
-            'IN_PROGRESS': 'En cours',
-            'MASTERED': 'Maîtrisé'
-        };
-        
-        html += `
-            <div class="list-item">
-                <div class="list-item-title">
-                    ${competency.competency?.name || 'Compétence'} 
-                    <span class="badge ${statusBadgeClass}">${statusMap[statusText] || statusText}</span>
-                </div>
-                <p>${competency.competency?.description || ''}</p>
-                ${competency.notes ? `<p style="margin-top: 10px;"><small>Notes:</small> ${competency.notes}</p>` : ''}
-                <div style="margin-top: 10px;">
-                    <button class="btn btn-sm btn-primary" onclick="fillCompetencyId('${competency.competencyId || competency.id}')">Modifier</button>
-                </div>
-            </div>
-        `;
-    });
-    
-    container.innerHTML = `<div class="list-group">${html}</div>`;
-}
-
-// Remplir l'ID de compétence dans le formulaire
-function fillCompetencyId(id) {
-    const field = document.getElementById('competency-id');
-    if (field) field.value = id;
-}
-
-// Mettre à jour le statut d'une compétence
-async function updateCompetencyStatus() {
-    try {
-        if (!accessToken) {
-            alert('Veuillez vous connecter d\'abord');
-            return;
-        }
-        
-        const roadbookId = document.getElementById('competency-roadbook-id').value;
-        const competencyId = document.getElementById('competency-id').value;
-        const status = document.getElementById('competency-status').value;
-        const notes = document.getElementById('competency-notes').value;
-        
-        if (!roadbookId || !competencyId || !status) {
-            alert('ID du roadbook, ID de la compétence et statut sont requis');
-            return;
-        }
-        
-        const result = await apiRequest(`/roadbooks/${roadbookId}/competencies/${competencyId}`, 'PATCH', {
-            status,
-            notes
-        });
-        
-        if (result.status === 'success') {
-            alert('Statut de la compétence mis à jour avec succès!');
-            
-            // Mettre à jour la liste si sur la même page
-            if (document.getElementById('competencies-roadbook-id').value === roadbookId) {
-                getCompetencyProgress();
-            }
-        }
-    } catch (error) {
-        console.error('Update competency status error:', error);
-    }
-=======
-/**
- * RoadBook API Tester
- * Application JavaScript pour tester les APIs modulaires RoadBook
- */
-
-// API base URL - adaptable selon l'environnement
-const API_URL = window.location.port === '4001' ? 'http://localhost:4001/api' : '/api';
-
-// Variables d'état
-let accessToken = localStorage.getItem('accessToken') || null;
-let userRefreshToken = localStorage.getItem('refreshToken') || null;
-let currentUser = null;
-
-// ======== INITIALISATION ========
-
-// Initialiser l'application au chargement
-document.addEventListener('DOMContentLoaded', function() {
-    updateTokenStatus();
-    updateAuthStatusDisplay();
-    
-    // Auto-vérification du token si présent
-    if (accessToken) {
-        verifyToken(true);
-    }
-    
-    // Initialiser les écouteurs d'événements pour les éléments dynamiques
-    setupDynamicEventListeners();
-});
-
-// ======== GESTION DES TOKENS ========
-
-// Configuration des écouteurs d'événements pour les éléments dynamiques
-function setupDynamicEventListeners() {
-    // Exemple: mettre en place des écouteurs pour des éléments qui seront générés dynamiquement
-    document.addEventListener('click', function(event) {
-        // Gestion des boutons "Utiliser ID" pour les roadbooks
-        if (event.target.matches('[data-action="use-roadbook-id"]')) {
-            const roadbookId = event.target.getAttribute('data-id');
-            fillRoadbookId(roadbookId);
-        }
-        
-        // Gestion des boutons "Voir détails" pour les roadbooks
-        if (event.target.matches('[data-action="view-roadbook-details"]')) {
-            const roadbookId = event.target.getAttribute('data-id');
-            getRoadbookById(roadbookId);
-        }
-    });
-}
-
-// Mettre à jour l'affichage des status de token
-function updateTokenStatus() {
-    const accessTokenStatus = document.getElementById('access-token-status');
-    const refreshTokenStatus = document.getElementById('refresh-token-status');
-    
-    if (accessTokenStatus && refreshTokenStatus) {
-        accessTokenStatus.innerText = accessToken ? 'Présent' : 'Non présent';
-        refreshTokenStatus.innerText = userRefreshToken ? 'Présent' : 'Non présent';
-        
-        accessTokenStatus.className = accessToken ? 'text-success' : 'text-danger';
-        refreshTokenStatus.className = userRefreshToken ? 'text-success' : 'text-danger';
-    }
-}
-
-// Mettre à jour l'affichage du statut d'authentification
-function updateAuthStatusDisplay() {
-    const statusIndicator = document.getElementById('status-indicator');
-    const statusText = document.getElementById('auth-status-text');
-    
-    if (statusIndicator && statusText) {
-        if (accessToken) {
-            statusText.innerText = currentUser ? 
-                `Connecté (${currentUser.displayName || currentUser.email})` : 
-                'Connecté';
-            statusIndicator.className = 'status-indicator status-connected';
-        } else {
-            statusText.innerText = 'Non connecté';
-            statusIndicator.className = 'status-indicator status-disconnected';
-        }
-    }
-}
-
-// ======== GESTION DES RÉPONSES API ========
-
-// Afficher la réponse dans la zone de sortie
-function showResponse(response) {
-    const output = document.getElementById('response-output');
-    if (output) {
-        if (typeof response === 'object') {
-            output.value = JSON.stringify(response, null, 2);
-        } else {
-            output.value = response;
-        }
-    }
-}
-
-// Gérer les erreurs API
-function handleApiError(error) {
-    console.error('API Error:', error);
-    showResponse({
-        status: 'error',
-        message: error.message || 'Une erreur est survenue',
-        details: error.toString()
-    });
-    
-    // Si l'erreur est liée à l'authentification, nettoyer les tokens
-    if (error.message && (
-        error.message.includes('token') || 
-        error.message.includes('Token') || 
-        error.message.includes('auth') || 
-        error.message.includes('Auth')
-    )) {
-        clearAuthTokens();
-    }
-}
-
-// Utilitaire pour afficher les détails de la requête
-function logRequest(endpoint, method, data) {
-    console.log(`API Request: ${method} ${API_URL}${endpoint}`);
-    if (data) console.log('Request Data:', data);
-    
-    // Afficher la requête pour le débogage
-    showResponse({
-        debug: true,
-        timestamp: new Date().toISOString(),
-        endpoint: `${API_URL}${endpoint}`,
-        method,
-        data,
-        headers: accessToken ? {'Authorization': `Bearer ${accessToken}`} : {}
-    });
-}
-
-// ======== REQUÊTES API ========
-
-// Effectuer une requête API avec authentification
-async function apiRequest(endpoint, method = 'GET', data = null, silent = false) {
-    try {
-        // Journaliser la requête si non silencieuse
-        if (!silent) {
-            logRequest(endpoint, method, data);
-        }
-        
-        // Configurer les en-têtes
-        const headers = {
-            'Content-Type': 'application/json'
-        };
-        
-        if (accessToken) {
-            headers['Authorization'] = `Bearer ${accessToken}`;
-        }
-        
-        // Options de la requête
-        const fetchOptions = {
-            method,
-            headers,
-            credentials: 'include'
-        };
-        
-        // Ajouter le corps de la requête pour les méthodes non-GET
-        if (data && (method === 'POST' || method === 'PUT' || method === 'PATCH')) {
-            fetchOptions.body = JSON.stringify(data);
-        }
-        
-        // Effectuer la requête
-        const response = await fetch(`${API_URL}${endpoint}`, fetchOptions);
-        
-        // Traiter la réponse
-        try {
-            const responseData = await response.json();
-            
-            // Afficher la réponse si la requête n'est pas silencieuse
-            if (!silent) {
-                console.log('Response:', responseData);
-                showResponse(responseData);
-            }
-            
-            // Gérer les erreurs HTTP
-            if (!response.ok) {
-                const error = new Error(responseData.message || `HTTP error ${response.status}`);
-                error.statusCode = response.status;
-                error.response = responseData;
-                throw error;
-            }
-            
-            return responseData;
-        } catch (jsonError) {
-            // Erreur de parsing JSON
-            console.error('Error parsing JSON response:', jsonError);
-            const errorData = {
-                status: 'error',
-                message: 'Error parsing server response',
-                httpStatus: response.status,
-                text: await response.text()
-            };
-            
-            if (!silent) {
-                showResponse(errorData);
-            }
-            
-            throw new Error(`Failed to parse JSON: ${errorData.text.substring(0, 100)}...`);
-        }
-    } catch (error) {
-        // Ne pas afficher l'erreur pour les requêtes silencieuses
-        if (!silent) {
-            handleApiError(error);
-        }
-        throw error;
-    }
-}
-
-// ======== FONCTIONS D'AUTHENTIFICATION ========
-
-// Inscription d'un nouvel utilisateur
-async function register() {
-    try {
-        const email = document.getElementById('register-email').value;
-        const password = document.getElementById('register-password').value;
-        const displayName = document.getElementById('register-display-name').value;
-        const role = document.getElementById('register-role').value;
-        
-        if (!email || !password || !displayName) {
-            alert('Tous les champs sont requis');
-            return;
-        }
-        
-        const result = await apiRequest('/auth/register', 'POST', {
-            email,
-            password,
-            displayName,
-            role
-        });
-        
-        if (result.status === 'success') {
-            // Stocker les tokens
-            accessToken = result.accessToken;
-            userRefreshToken = result.refreshToken;
-            currentUser = result.user;
-            
-            localStorage.setItem('accessToken', accessToken);
-            localStorage.setItem('refreshToken', userRefreshToken);
-            
-            updateTokenStatus();
-            updateAuthStatusDisplay();
-            
-            alert('Inscription réussie!');
-        }
-    } catch (error) {
-        console.error('Registration error:', error);
-    }
-}
-
-// Connexion
-async function login() {
-    try {
-        const email = document.getElementById('login-email').value;
-        const password = document.getElementById('login-password').value;
-        
-        if (!email || !password) {
-            alert('Email et mot de passe sont requis');
-            return;
-        }
-        
-        const result = await apiRequest('/auth/login', 'POST', {
-            email,
-            password
-        });
-        
-        if (result.status === 'success') {
-            // Stocker les tokens
-            accessToken = result.accessToken;
-            userRefreshToken = result.refreshToken;
-            currentUser = result.user;
-            
-            localStorage.setItem('accessToken', accessToken);
-            localStorage.setItem('refreshToken', userRefreshToken);
-            
-            updateTokenStatus();
-            updateAuthStatusDisplay();
-            
-            alert('Connexion réussie!');
-        }
-    } catch (error) {
-        console.error('Login error:', error);
-    }
-}
-
-// Rafraîchir le token
-async function refreshToken() {
-    try {
-        if (!userRefreshToken) {
-            alert('Pas de refresh token disponible');
-            return;
-        }
-        
-        const result = await apiRequest('/auth/refresh-token', 'POST', {
-            refreshToken: userRefreshToken
-        });
-        
-        if (result.status === 'success') {
-            // Mettre à jour l'access token (et le refresh token si présent)
-            accessToken = result.accessToken;
-            localStorage.setItem('accessToken', accessToken);
-            
-            if (result.refreshToken) {
-                userRefreshToken = result.refreshToken;
-                localStorage.setItem('refreshToken', userRefreshToken);
-            }
-            
-            updateTokenStatus();
-            
-            alert('Token rafraîchi avec succès!');
-        }
-    } catch (error) {
-        console.error('Token refresh error:', error);
-        clearAuthTokens();
-    }
-}
-
-// Vérifier la validité du token
-async function verifyToken(silent = false) {
-    try {
-        if (!accessToken) {
-            if (!silent) alert('Pas d\'access token disponible');
-            return false;
-        }
-        
-        const result = await apiRequest('/auth/verify', 'GET', null, silent);
-        
-        if (result.status === 'success' && result.valid) {
-            if (!silent) alert('Token valide!');
-            
-            // Mettre à jour currentUser si disponible
-            if (result.user) {
-                currentUser = result.user;
-                updateAuthStatusDisplay();
-            }
-            
-            return true;
-        } else {
-            if (!silent) alert('Token invalide ou expiré!');
-            
-            // Effacer le token invalide
-            if (!result.valid) {
-                clearAuthTokens();
-            }
-            
-            return false;
-        }
-    } catch (error) {
-        console.error('Token verification error:', error);
-        clearAuthTokens();
-        return false;
-    }
-}
-
-// Déconnexion
-async function logout() {
-    try {
-        if (!userRefreshToken) {
-            alert('Pas de refresh token disponible');
-            clearAuthTokens();
-            return;
-        }
-        
-        const result = await apiRequest('/auth/logout', 'POST', {
-            refreshToken: userRefreshToken
-        });
-        
-        // Effacer les tokens quelle que soit la réponse
-        clearAuthTokens();
-        
-        if (result.status === 'success') {
-            alert('Déconnexion réussie!');
-        }
-    } catch (error) {
-        console.error('Logout error:', error);
-        clearAuthTokens();
-    }
-}
-
-// Nettoyer les tokens d'authentification
-function clearAuthTokens() {
-    accessToken = null;
-    userRefreshToken = null;
-    currentUser = null;
-    
-    localStorage.removeItem('accessToken');
-    localStorage.removeItem('refreshToken');
-    
-    updateTokenStatus();
-    updateAuthStatusDisplay();
-}
-
-// Demande de réinitialisation de mot de passe
-async function forgotPassword() {
-    try {
-        const email = document.getElementById('forgot-email').value;
-        
-        if (!email) {
-            alert('Email requis');
-            return;
-        }
-        
-        const result = await apiRequest('/auth/forgot-password', 'POST', { email });
-        
-        if (result.status === 'success') {
-            alert('Si cet email existe dans notre système, un lien de réinitialisation a été envoyé.');
-        }
-    } catch (error) {
-        console.error('Forgot password error:', error);
-        // Même en cas d'erreur, afficher un message neutre pour éviter les fuites d'information
-        alert('Si cet email existe dans notre système, un lien de réinitialisation a été envoyé.');
-    }
-}
-
-// Réinitialisation de mot de passe
-async function resetPassword() {
-    try {
-        const token = document.getElementById('reset-token').value;
-        const newPassword = document.getElementById('reset-password').value;
-        const confirmPassword = document.getElementById('reset-confirm-password').value;
-        
-        if (!token || !newPassword || !confirmPassword) {
-            alert('Tous les champs sont requis');
-            return;
-        }
-        
-        if (newPassword !== confirmPassword) {
-            alert('Les mots de passe ne correspondent pas');
-            return;
-        }
-        
-        const result = await apiRequest('/auth/reset-password', 'POST', {
-            token,
-            newPassword,
-            confirmPassword
-        });
-        
-        if (result.status === 'success') {
-            alert('Mot de passe réinitialisé avec succès!');
-            // Effacer les champs après succès
-            document.getElementById('reset-token').value = '';
-            document.getElementById('reset-password').value = '';
-            document.getElementById('reset-confirm-password').value = '';
-        }
-    } catch (error) {
-        console.error('Reset password error:', error);
-    }
-}
-
-// ======== FONCTIONS UTILISATEUR ========
-
-// Récupérer le profil de l'utilisateur courant
-async function getCurrentUser() {
-    try {
-        if (!accessToken) {
-            alert('Veuillez vous connecter d\'abord');
-            return;
-        }
-        
-        const result = await apiRequest('/users/me', 'GET');
-        
-        if (result.status === 'success') {
-            currentUser = result.data;
-            updateAuthStatusDisplay();
-            
-            // Afficher les détails du profil
-            const profileContainer = document.getElementById('current-user-profile');
-            const profileDetails = document.getElementById('profile-details');
-            
-            if (profileContainer && profileDetails) {
-                profileContainer.style.display = 'block';
-                
-                // Formater les dates
-                const createdAt = new Date(currentUser.createdAt).toLocaleString();
-                const updatedAt = new Date(currentUser.updatedAt).toLocaleString();
-                
-                let profileHTML = `
-                    <table style="width: 100%; border-collapse: collapse;">
-                        <tr>
-                            <td style="padding: 8px; border: 1px solid #dee2e6; font-weight: bold;">ID</td>
-                            <td style="padding: 8px; border: 1px solid #dee2e6;">${currentUser.id}</td>
-                        </tr>
-                        <tr>
-                            <td style="padding: 8px; border: 1px solid #dee2e6; font-weight: bold;">Email</td>
-                            <td style="padding: 8px; border: 1px solid #dee2e6;">${currentUser.email}</td>
-                        </tr>
-                        <tr>
-                            <td style="padding: 8px; border: 1px solid #dee2e6; font-weight: bold;">Nom d'affichage</td>
-                            <td style="padding: 8px; border: 1px solid #dee2e6;">${currentUser.displayName || '-'}</td>
-                        </tr>
-                        <tr>
-                            <td style="padding: 8px; border: 1px solid #dee2e6; font-weight: bold;">Prénom</td>
-                            <td style="padding: 8px; border: 1px solid #dee2e6;">${currentUser.firstName || '-'}</td>
-                        </tr>
-                        <tr>
-                            <td style="padding: 8px; border: 1px solid #dee2e6; font-weight: bold;">Nom</td>
-                            <td style="padding: 8px; border: 1px solid #dee2e6;">${currentUser.lastName || '-'}</td>
-                        </tr>
-                        <tr>
-                            <td style="padding: 8px; border: 1px solid #dee2e6; font-weight: bold;">Rôle</td>
-                            <td style="padding: 8px; border: 1px solid #dee2e6;">${currentUser.role}</td>
-                        </tr>
-                        <tr>
-                            <td style="padding: 8px; border: 1px solid #dee2e6; font-weight: bold;">Bio</td>
-                            <td style="padding: 8px; border: 1px solid #dee2e6;">${currentUser.bio || '-'}</td>
-                        </tr>
-                        <tr>
-                            <td style="padding: 8px; border: 1px solid #dee2e6; font-weight: bold;">Créé le</td>
-                            <td style="padding: 8px; border: 1px solid #dee2e6;">${createdAt}</td>
-                        </tr>
-                        <tr>
-                            <td style="padding: 8px; border: 1px solid #dee2e6; font-weight: bold;">Mis à jour le</td>
-                            <td style="padding: 8px; border: 1px solid #dee2e6;">${updatedAt}</td>
-                        </tr>
-                    </table>
-                `;
-                
-                profileDetails.innerHTML = profileHTML;
-            }
-        }
-    } catch (error) {
-        console.error('Get user error:', error);
-    }
-}
-
-// Mettre à jour le profil utilisateur
-async function updateProfile() {
-    try {
-        if (!accessToken) {
-            alert('Veuillez vous connecter d\'abord');
-            return;
-        }
-        
-        const displayName = document.getElementById('update-display-name').value;
-        const firstName = document.getElementById('update-first-name').value;
-        const lastName = document.getElementById('update-last-name').value;
-        const bio = document.getElementById('update-bio').value;
-        
-        const data = {};
-        if (displayName) data.displayName = displayName;
-        if (firstName) data.firstName = firstName;
-        if (lastName) data.lastName = lastName;
-        if (bio) data.bio = bio;
-        
-        if (Object.keys(data).length === 0) {
-            alert('Aucune donnée à mettre à jour');
-            return;
-        }
-        
-        const result = await apiRequest('/users/me', 'PUT', data);
-        
-        if (result.status === 'success') {
-            alert('Profil mis à jour avec succès!');
-            currentUser = result.data;
-            updateAuthStatusDisplay();
-            
-            // Effacer les champs après mise à jour
-            document.getElementById('update-display-name').value = '';
-            document.getElementById('update-first-name').value = '';
-            document.getElementById('update-last-name').value = '';
-            document.getElementById('update-bio').value = '';
-        }
-    } catch (error) {
-        console.error('Update profile error:', error);
-    }
-}
-
-// Changer le mot de passe
-async function changePassword() {
-    try {
-        if (!accessToken) {
-            alert('Veuillez vous connecter d\'abord');
-            return;
-        }
-        
-        const currentPassword = document.getElementById('current-password').value;
-        const newPassword = document.getElementById('new-password').value;
-        const confirmNewPassword = document.getElementById('confirm-new-password').value;
-        
-        if (!currentPassword || !newPassword || !confirmNewPassword) {
-            alert('Tous les champs sont requis');
-            return;
-        }
-        
-        if (newPassword !== confirmNewPassword) {
-            alert('Les nouveaux mots de passe ne correspondent pas');
-            return;
-        }
-        
-        const result = await apiRequest('/users/me/password', 'PUT', {
-            currentPassword,
-            newPassword,
-            confirmPassword: confirmNewPassword
-        });
-        
-        if (result.status === 'success') {
-            alert('Mot de passe changé avec succès!');
-            
-            // Effacer les champs après succès
-            document.getElementById('current-password').value = '';
-            document.getElementById('new-password').value = '';
-            document.getElementById('confirm-new-password').value = '';
-        }
-    } catch (error) {
-        console.error('Change password error:', error);
-    }
-}
-
-// Récupérer tous les utilisateurs (admin seulement)
-async function getAllUsers() {
-    try {
-        if (!accessToken) {
-            alert('Veuillez vous connecter d\'abord');
-            return;
-        }
-        
-        const result = await apiRequest('/users', 'GET');
-        
-        if (result.status === 'success' && result.data) {
-            // Afficher la liste des utilisateurs
-            const usersContainer = document.getElementById('all-users-container');
-            
-            if (usersContainer) {
-                usersContainer.style.display = 'block';
-                
-                if (!result.data.length) {
-                    usersContainer.innerHTML = '<p>Aucun utilisateur trouvé</p>';
-                    return;
-                }
-                
-                let usersHTML = '<div class="list-group">';
-                
-                result.data.forEach(user => {
-                    // Formater la date de création
-                    const createdDate = new Date(user.createdAt).toLocaleDateString();
-                    
-                    // Créer un badge pour le rôle
-                    let roleBadgeClass = 'badge-primary';
-                    if (user.role === 'ADMIN') roleBadgeClass = 'badge-danger';
-                    else if (user.role === 'INSTRUCTOR') roleBadgeClass = 'badge-success';
-                    else if (user.role === 'GUIDE') roleBadgeClass = 'badge-warning';
-                    
-                    usersHTML += `
-                        <div class="list-item">
-                            <div class="list-item-title">
-                                ${user.displayName || user.email}
-                                <span class="badge ${roleBadgeClass}">${user.role}</span>
-                            </div>
-                            <div>
-                                <small>ID: ${user.id}</small> | 
-                                <small>Email: ${user.email}</small> | 
-                                <small>Créé le: ${createdDate}</small>
-                            </div>
-                            <div style="margin-top: 10px;">
-                                <button class="btn btn-sm btn-secondary" onclick="fillUserId('${user.id}')">Utiliser ID</button>
-                            </div>
-                        </div>
-                    `;
-                });
-                
-                usersHTML += '</div>';
-                usersContainer.innerHTML = usersHTML;
-            }
-        }
-    } catch (error) {
-        console.error('Get all users error:', error);
-    }
-}
-
-// Remplir l'ID utilisateur dans le formulaire
-function fillUserId(id) {
-    const field = document.getElementById('user-id');
-    if (field) field.value = id;
-}
-
-// Récupérer un utilisateur par ID
-async function getUserById() {
-    try {
-        if (!accessToken) {
-            alert('Veuillez vous connecter d\'abord');
-            return;
-        }
-        
-        const userId = document.getElementById('user-id').value;
-        
-        if (!userId) {
-            alert('ID utilisateur requis');
-            return;
-        }
-        
-        await apiRequest(`/users/${userId}`, 'GET');
-    } catch (error) {
-        console.error('Get user by ID error:', error);
-    }
-}
-
-// ======== FONCTIONS ROADBOOK ========
-
-// Créer un nouveau roadbook
-async function createRoadbook() {
-    try {
-        if (!accessToken) {
-            alert('Veuillez vous connecter d\'abord');
-            return;
-        }
-        
-        const title = document.getElementById('roadbook-title').value;
-        const description = document.getElementById('roadbook-description').value;
-        const targetHours = document.getElementById('roadbook-target-hours').value;
-        
-        if (!title) {
-            alert('Titre requis');
-            return;
-        }
-        
-        const data = {
-            title,
-            description,
-            targetHours: parseInt(targetHours) || 30
-        };
-        
-        const result = await apiRequest('/roadbooks', 'POST', data);
-        
-        if (result.status === 'success') {
-            alert('RoadBook créé avec succès!');
-            getMyRoadbooks(); // Rafraîchir la liste
-        }
-    } catch (error) {
-        console.error('Create roadbook error:', error);
-    }
-}
-
-// Récupérer mes roadbooks
-async function getMyRoadbooks() {
-    try {
-        if (!accessToken) {
-            alert('Veuillez vous connecter d\'abord');
-            return;
-        }
-        
-        const result = await apiRequest('/roadbooks', 'GET');
-        
-        if (result.status === 'success' && result.data) {
-            renderRoadbookList(result.data);
-        }
-    } catch (error) {
-        console.error('Get roadbooks error:', error);
-    }
-}
-
-// Récupérer roadbooks où je suis guide
-async function getGuidedRoadbooks() {
-    try {
-        if (!accessToken) {
-            alert('Veuillez vous connecter d\'abord');
-            return;
-        }
-        
-        const result = await apiRequest('/roadbooks/guided', 'GET');
-        
-        if (result.status === 'success' && result.data) {
-            renderRoadbookList(result.data);
-        }
-    } catch (error) {
-        console.error('Get guided roadbooks error:', error);
-    }
-}
-
-// Afficher la liste des roadbooks
-function renderRoadbookList(roadbooks) {
-    const container = document.getElementById('roadbook-list');
-    if (!container) return;
-    
-    container.innerHTML = '';
-    
-    if (!roadbooks || roadbooks.length === 0) {
-        container.innerHTML = '<p>Aucun roadbook trouvé</p>';
-        return;
-    }
-    
-    let html = '';
-    
-    roadbooks.forEach(roadbook => {
-        // Formater la date de création
-        const createdDate = new Date(roadbook.createdAt).toLocaleDateString();
-        
-        // Définir la classe de statut
-        let statusBadgeClass = 'badge-primary';
-        if (roadbook.status === 'ACTIVE') statusBadgeClass = 'badge-success';
-        else if (roadbook.status === 'COMPLETED') statusBadgeClass = 'badge-primary';
-        else if (roadbook.status === 'ARCHIVED') statusBadgeClass = 'badge-danger';
-        
-        html += `
-            <div class="list-item">
-                <div class="list-item-title">
-                    ${roadbook.title}
-                    <span class="badge ${statusBadgeClass}">${roadbook.status}</span>
-                </div>
-                <p>${roadbook.description || 'Pas de description'}</p>
-                <div style="margin-top: 5px;">
-                    <span class="badge badge-primary">Heures cibles: ${roadbook.targetHours}h</span>
-                    <span class="badge">Créé le: ${createdDate}</span>
-                    ${roadbook._count ? `<span class="badge">Sessions: ${roadbook._count.sessions}</span>` : ''}
-                </div>
-                <div style="margin-top: 10px;">
-                    <button class="btn btn-sm btn-primary" onclick="fillRoadbookId('${roadbook.id}')">Utiliser ID</button>
-                    <button class="btn btn-sm btn-secondary" onclick="getRoadbookById('${roadbook.id}')">Détails</button>
-                </div>
-            </div>
-        `;
-    });
-    
-    container.innerHTML = `<div class="list-group">${html}</div>`;
-}
-
-// Utiliser l'ID d'un roadbook dans les champs
-function fillRoadbookId(id) {
-    // Remplir tous les champs d'ID roadbook sur la page
-    const idFields = [
-        'roadbook-id',
-        'session-roadbook-id',
-        'sessions-roadbook-id',
-        'competencies-roadbook-id',
-        'competency-roadbook-id'
-    ];
-    
-    idFields.forEach(fieldId => {
-        const field = document.getElementById(fieldId);
-        if (field) field.value = id;
-    });
-}
-
-// Récupérer un roadbook par ID
-async function getRoadbookById(id) {
-    try {
-        if (!accessToken) {
-            alert('Veuillez vous connecter d\'abord');
-            return;
-        }
-        
-        // Utiliser l'ID passé en paramètre ou récupérer du champ
-        const roadbookId = id || document.getElementById('roadbook-id').value;
-        
-        if (!roadbookId) {
-            alert('ID du roadbook requis');
-            return;
-        }
-        
-        await apiRequest(`/roadbooks/${roadbookId}`, 'GET');
-    } catch (error) {
-        console.error('Get roadbook error:', error);
-    }
-}
-
-// Récupérer les statistiques d'un roadbook
-async function getRoadbookStatistics() {
-    try {
-        if (!accessToken) {
-            alert('Veuillez vous connecter d\'abord');
-            return;
-        }
-        
-        const roadbookId = document.getElementById('roadbook-id').value;
-        
-        if (!roadbookId) {
-            alert('ID du roadbook requis');
-            return;
-        }
-        
-        await apiRequest(`/roadbooks/${roadbookId}/statistics`, 'GET');
-    } catch (error) {
-        console.error('Get roadbook statistics error:', error);
-    }
-}
-
-// Exporter un roadbook (JSON/PDF)
-async function exportRoadbook() {
-    try {
-        if (!accessToken) {
-            alert('Veuillez vous connecter d\'abord');
-            return;
-        }
-        
-        const roadbookId = document.getElementById('roadbook-id').value;
-        
-        if (!roadbookId) {
-            alert('ID du roadbook requis');
-            return;
-        }
-        
-        await apiRequest(`/roadbooks/${roadbookId}/export?format=json`, 'GET');
-    } catch (error) {
-        console.error('Export roadbook error:', error);
-    }
-}
-
-// Mettre à jour le statut d'un roadbook
-async function updateRoadbookStatus() {
-    try {
-        if (!accessToken) {
-            alert('Veuillez vous connecter d\'abord');
-            return;
-        }
-        
-        const roadbookId = document.getElementById('roadbook-id').value;
-        const status = document.getElementById('roadbook-status').value;
-        
-        if (!roadbookId) {
-            alert('ID du roadbook requis');
-            return;
-        }
-        
-        const result = await apiRequest(`/roadbooks/${roadbookId}/status`, 'PATCH', {
-            status
-        });
-        
-        if (result.status === 'success') {
-            alert(`Statut du roadbook mis à jour: ${status}`);
-            getMyRoadbooks(); // Rafraîchir la liste
-        }
-    } catch (error) {
-        console.error('Update roadbook status error:', error);
-    }
-}
-
-// Assigner un guide à un roadbook
-async function assignGuide() {
-    try {
-        if (!accessToken) {
-            alert('Veuillez vous connecter d\'abord');
-            return;
-        }
-        
-        const roadbookId = document.getElementById('roadbook-id').value;
-        const guideId = document.getElementById('guide-id').value;
-        
-        if (!roadbookId || !guideId) {
-            alert('ID du roadbook et ID du guide requis');
-            return;
-        }
-        
-        const result = await apiRequest(`/roadbooks/${roadbookId}/guide`, 'POST', {
-            guideId
-        });
-        
-        if (result.status === 'success') {
-            alert('Guide assigné avec succès!');
-        }
-    } catch (error) {
-        console.error('Assign guide error:', error);
-    }
-}
-
-// ======== FONCTIONS SESSIONS ========
-
-// Récupérer les sessions d'un roadbook
-async function getRoadbookSessions() {
-    try {
-        if (!accessToken) {
-            alert('Veuillez vous connecter d\'abord');
-            return;
-        }
-        
-        const roadbookId = document.getElementById('sessions-roadbook-id').value;
-        
-        if (!roadbookId) {
-            alert('ID du roadbook requis');
-            return;
-        }
-        
-        const result = await apiRequest(`/roadbooks/${roadbookId}/sessions`, 'GET');
-        
-        if (result.status === 'success' && result.data) {
-            renderSessionsList(result.data);
-        }
-    } catch (error) {
-        console.error('Get sessions error:', error);
-    }
-}
-
-// Afficher la liste des sessions
-function renderSessionsList(sessions) {
-    const container = document.getElementById('sessions-list');
-    if (!container) return;
-    
-    container.innerHTML = '';
-    
-    if (!sessions || sessions.length === 0) {
-        container.innerHTML = '<p>Aucune session trouvée</p>';
-        return;
-    }
-    
-    let html = '';
-    
-    sessions.forEach(session => {
-        // Formater la date
-        const sessionDate = new Date(session.date).toLocaleDateString();
-        
-        // Formater l'heure de début/fin
-        const startTime = new Date(session.startTime).toLocaleTimeString([], { hour: '2-digit', minute: '2-digit' });
-        const endTime = session.endTime ? new Date(session.endTime).toLocaleTimeString([], { hour: '2-digit', minute: '2-digit' }) : 'N/A';
-        
-        // Formater la durée
-        const duration = session.duration ? `${Math.floor(session.duration / 60)}h${(session.duration % 60).toString().padStart(2, '0')}` : 'N/A';
-        
-        html += `
-            <div class="list-item">
-                <div class="list-item-title">
-                    Session du ${sessionDate}
-                    ${session.validatorId ? '<span class="badge badge-success">Validée</span>' : ''}
-                </div>
-                <div>
-                    <span class="badge badge-primary">Début: ${startTime}</span>
-                    <span class="badge">${endTime !== 'N/A' ? `Fin: ${endTime}` : ''}</span>
-                    <span class="badge">${duration !== 'N/A' ? `Durée: ${duration}` : ''}</span>
-                    ${session.distance ? `<span class="badge">Distance: ${session.distance}km</span>` : ''}
-                </div>
-                <div style="margin-top: 5px;">
-                    ${session.weather ? `<span class="badge">Météo: ${session.weather}</span>` : ''}
-                    ${session.daylight ? `<span class="badge">Luminosité: ${session.daylight}</span>` : ''}
-                </div>
-                ${session.notes ? `<p style="margin-top: 10px;"><small>Notes:</small> ${session.notes}</p>` : ''}
-            </div>
-        `;
-    });
-    
-    container.innerHTML = `<div class="list-group">${html}</div>`;
-}
-
-// Créer une nouvelle session
-async function createSession() {
-    try {
-        if (!accessToken) {
-            alert('Veuillez vous connecter d\'abord');
-            return;
-        }
-        
-        const roadbookId = document.getElementById('session-roadbook-id').value;
-        const date = document.getElementById('session-date').value;
-        const startTime = document.getElementById('session-start-time').value;
-        const endTime = document.getElementById('session-end-time').value;
-        const duration = document.getElementById('session-duration').value;
-        const startLocation = document.getElementById('session-start-location').value;
-        const endLocation = document.getElementById('session-end-location').value;
-        const distance = document.getElementById('session-distance').value;
-        const weather = document.getElementById('session-weather').value;
-        const daylight = document.getElementById('session-daylight').value;
-        const notes = document.getElementById('session-notes').value;
-        
-        if (!roadbookId || !date || !startTime) {
-            alert('Roadbook ID, date et heure de début sont requis');
-            return;
-        }
-        
-        // Construire les dates complètes
-        const datePart = new Date(date).toISOString().split('T')[0];
-        
-        const startDateTime = `${datePart}T${startTime}:00`;
-        const endDateTime = endTime ? `${datePart}T${endTime}:00` : null;
-        
-        const data = {
-            roadbookId,
-            date: new Date(date).toISOString(),
-            startTime: new Date(startDateTime).toISOString(),
-            endTime: endDateTime ? new Date(endDateTime).toISOString() : null,
-            duration: duration ? parseInt(duration) : null,
-            startLocation,
-            endLocation,
-            distance: distance ? parseFloat(distance) : null,
-            weather,
-            daylight,
-            notes,
-            // La route définira l'apprentice comme l'utilisateur actuel
-        };
-        
-        const result = await apiRequest(`/roadbooks/${roadbookId}/sessions`, 'POST', data);
-        
-        if (result.status === 'success') {
-            alert('Session créée avec succès!');
-            
-            // Mettre à jour la liste des sessions si on est sur la même page
-            if (document.getElementById('sessions-roadbook-id').value === roadbookId) {
-                getRoadbookSessions();
-            }
-        }
-    } catch (error) {
-        console.error('Create session error:', error);
-    }
-}
-
-// ======== FONCTIONS COMPÉTENCES ========
-
-// Récupérer la progression des compétences
-async function getCompetencyProgress() {
-    try {
-        if (!accessToken) {
-            alert('Veuillez vous connecter d\'abord');
-            return;
-        }
-        
-        const roadbookId = document.getElementById('competencies-roadbook-id').value;
-        
-        if (!roadbookId) {
-            alert('ID du roadbook requis');
-            return;
-        }
-        
-        const result = await apiRequest(`/roadbooks/${roadbookId}/competencies`, 'GET');
-        
-        if (result.status === 'success') {
-            renderCompetencyList(result.data || []);
-        }
-    } catch (error) {
-        console.error('Get competency progress error:', error);
-    }
-}
-
-// Afficher la liste des compétences
-function renderCompetencyList(competencies) {
-    const container = document.getElementById('competency-list');
-    if (!container) return;
-    
-    container.innerHTML = '';
-    
-    if (!competencies || competencies.length === 0) {
-        container.innerHTML = '<p>Aucune compétence trouvée</p>';
-        return;
-    }
-    
-    let html = '';
-    
-    competencies.forEach(competency => {
-        // Déterminer le style en fonction du statut
-        let statusBadgeClass = 'badge-primary';
-        let statusText = competency.status || 'NOT_STARTED';
-        
-        if (statusText === 'MASTERED') {
-            statusBadgeClass = 'badge-success';
-        } else if (statusText === 'IN_PROGRESS') {
-            statusBadgeClass = 'badge-warning';
-        } else {
-            statusBadgeClass = 'badge-secondary';
-        }
-        
-        // Utiliser le statut localisé
-        const statusMap = {
-            'NOT_STARTED': 'Non commencé',
-            'IN_PROGRESS': 'En cours',
-            'MASTERED': 'Maîtrisé'
-        };
-        
-        html += `
-            <div class="list-item">
-                <div class="list-item-title">
-                    ${competency.competency?.name || 'Compétence'} 
-                    <span class="badge ${statusBadgeClass}">${statusMap[statusText] || statusText}</span>
-                </div>
-                <p>${competency.competency?.description || ''}</p>
-                ${competency.notes ? `<p style="margin-top: 10px;"><small>Notes:</small> ${competency.notes}</p>` : ''}
-                <div style="margin-top: 10px;">
-                    <button class="btn btn-sm btn-primary" onclick="fillCompetencyId('${competency.competencyId || competency.id}')">Modifier</button>
-                </div>
-            </div>
-        `;
-    });
-    
-    container.innerHTML = `<div class="list-group">${html}</div>`;
-}
-
-// Remplir l'ID de compétence dans le formulaire
-function fillCompetencyId(id) {
-    const field = document.getElementById('competency-id');
-    if (field) field.value = id;
-}
-
-// Mettre à jour le statut d'une compétence
-async function updateCompetencyStatus() {
-    try {
-        if (!accessToken) {
-            alert('Veuillez vous connecter d\'abord');
-            return;
-        }
-        
-        const roadbookId = document.getElementById('competency-roadbook-id').value;
-        const competencyId = document.getElementById('competency-id').value;
-        const status = document.getElementById('competency-status').value;
-        const notes = document.getElementById('competency-notes').value;
-        
-        if (!roadbookId || !competencyId || !status) {
-            alert('ID du roadbook, ID de la compétence et statut sont requis');
-            return;
-        }
-        
-        const result = await apiRequest(`/roadbooks/${roadbookId}/competencies/${competencyId}`, 'PATCH', {
-            status,
-            notes
-        });
-        
-        if (result.status === 'success') {
-            alert('Statut de la compétence mis à jour avec succès!');
-            
-            // Mettre à jour la liste si sur la même page
-            if (document.getElementById('competencies-roadbook-id').value === roadbookId) {
-                getCompetencyProgress();
-            }
-        }
-    } catch (error) {
-        console.error('Update competency status error:', error);
-    }
->>>>>>> 96214de1
+/**
+ * RoadBook API Tester
+ * Application JavaScript pour tester les APIs modulaires RoadBook
+ */
+
+// API base URL - adaptable selon l'environnement
+const API_URL = window.location.port === '4001' ? 'http://localhost:4001/api' : '/api';
+
+// Variables d'état
+let accessToken = localStorage.getItem('accessToken') || null;
+let userRefreshToken = localStorage.getItem('refreshToken') || null;
+let currentUser = null;
+
+// ======== INITIALISATION ========
+
+// Initialiser l'application au chargement
+document.addEventListener('DOMContentLoaded', function() {
+    updateTokenStatus();
+    updateAuthStatusDisplay();
+    
+    // Auto-vérification du token si présent
+    if (accessToken) {
+        verifyToken(true);
+    }
+    
+    // Initialiser les écouteurs d'événements pour les éléments dynamiques
+    setupDynamicEventListeners();
+});
+
+// ======== GESTION DES TOKENS ========
+
+// Configuration des écouteurs d'événements pour les éléments dynamiques
+function setupDynamicEventListeners() {
+    // Exemple: mettre en place des écouteurs pour des éléments qui seront générés dynamiquement
+    document.addEventListener('click', function(event) {
+        // Gestion des boutons "Utiliser ID" pour les roadbooks
+        if (event.target.matches('[data-action="use-roadbook-id"]')) {
+            const roadbookId = event.target.getAttribute('data-id');
+            fillRoadbookId(roadbookId);
+        }
+        
+        // Gestion des boutons "Voir détails" pour les roadbooks
+        if (event.target.matches('[data-action="view-roadbook-details"]')) {
+            const roadbookId = event.target.getAttribute('data-id');
+            getRoadbookById(roadbookId);
+        }
+    });
+}
+
+// Mettre à jour l'affichage des status de token
+function updateTokenStatus() {
+    const accessTokenStatus = document.getElementById('access-token-status');
+    const refreshTokenStatus = document.getElementById('refresh-token-status');
+    
+    if (accessTokenStatus && refreshTokenStatus) {
+        accessTokenStatus.innerText = accessToken ? 'Présent' : 'Non présent';
+        refreshTokenStatus.innerText = userRefreshToken ? 'Présent' : 'Non présent';
+        
+        accessTokenStatus.className = accessToken ? 'text-success' : 'text-danger';
+        refreshTokenStatus.className = userRefreshToken ? 'text-success' : 'text-danger';
+    }
+}
+
+// Mettre à jour l'affichage du statut d'authentification
+function updateAuthStatusDisplay() {
+    const statusIndicator = document.getElementById('status-indicator');
+    const statusText = document.getElementById('auth-status-text');
+    
+    if (statusIndicator && statusText) {
+        if (accessToken) {
+            statusText.innerText = currentUser ? 
+                `Connecté (${currentUser.displayName || currentUser.email})` : 
+                'Connecté';
+            statusIndicator.className = 'status-indicator status-connected';
+        } else {
+            statusText.innerText = 'Non connecté';
+            statusIndicator.className = 'status-indicator status-disconnected';
+        }
+    }
+}
+
+// ======== GESTION DES RÉPONSES API ========
+
+// Afficher la réponse dans la zone de sortie
+function showResponse(response) {
+    const output = document.getElementById('response-output');
+    if (output) {
+        if (typeof response === 'object') {
+            output.value = JSON.stringify(response, null, 2);
+        } else {
+            output.value = response;
+        }
+    }
+}
+
+// Gérer les erreurs API
+function handleApiError(error) {
+    console.error('API Error:', error);
+    showResponse({
+        status: 'error',
+        message: error.message || 'Une erreur est survenue',
+        details: error.toString()
+    });
+    
+    // Si l'erreur est liée à l'authentification, nettoyer les tokens
+    if (error.message && (
+        error.message.includes('token') || 
+        error.message.includes('Token') || 
+        error.message.includes('auth') || 
+        error.message.includes('Auth')
+    )) {
+        clearAuthTokens();
+    }
+}
+
+// Utilitaire pour afficher les détails de la requête
+function logRequest(endpoint, method, data) {
+    console.log(`API Request: ${method} ${API_URL}${endpoint}`);
+    if (data) console.log('Request Data:', data);
+    
+    // Afficher la requête pour le débogage
+    showResponse({
+        debug: true,
+        timestamp: new Date().toISOString(),
+        endpoint: `${API_URL}${endpoint}`,
+        method,
+        data,
+        headers: accessToken ? {'Authorization': `Bearer ${accessToken}`} : {}
+    });
+}
+
+// ======== REQUÊTES API ========
+
+// Effectuer une requête API avec authentification
+async function apiRequest(endpoint, method = 'GET', data = null, silent = false) {
+    try {
+        // Journaliser la requête si non silencieuse
+        if (!silent) {
+            logRequest(endpoint, method, data);
+        }
+        
+        // Configurer les en-têtes
+        const headers = {
+            'Content-Type': 'application/json'
+        };
+        
+        if (accessToken) {
+            headers['Authorization'] = `Bearer ${accessToken}`;
+        }
+        
+        // Options de la requête
+        const fetchOptions = {
+            method,
+            headers,
+            credentials: 'include'
+        };
+        
+        // Ajouter le corps de la requête pour les méthodes non-GET
+        if (data && (method === 'POST' || method === 'PUT' || method === 'PATCH')) {
+            fetchOptions.body = JSON.stringify(data);
+        }
+        
+        // Effectuer la requête
+        const response = await fetch(`${API_URL}${endpoint}`, fetchOptions);
+        
+        // Traiter la réponse
+        try {
+            const responseData = await response.json();
+            
+            // Afficher la réponse si la requête n'est pas silencieuse
+            if (!silent) {
+                console.log('Response:', responseData);
+                showResponse(responseData);
+            }
+            
+            // Gérer les erreurs HTTP
+            if (!response.ok) {
+                const error = new Error(responseData.message || `HTTP error ${response.status}`);
+                error.statusCode = response.status;
+                error.response = responseData;
+                throw error;
+            }
+            
+            return responseData;
+        } catch (jsonError) {
+            // Erreur de parsing JSON
+            console.error('Error parsing JSON response:', jsonError);
+            const errorData = {
+                status: 'error',
+                message: 'Error parsing server response',
+                httpStatus: response.status,
+                text: await response.text()
+            };
+            
+            if (!silent) {
+                showResponse(errorData);
+            }
+            
+            throw new Error(`Failed to parse JSON: ${errorData.text.substring(0, 100)}...`);
+        }
+    } catch (error) {
+        // Ne pas afficher l'erreur pour les requêtes silencieuses
+        if (!silent) {
+            handleApiError(error);
+        }
+        throw error;
+    }
+}
+
+// ======== FONCTIONS D'AUTHENTIFICATION ========
+
+// Inscription d'un nouvel utilisateur
+async function register() {
+    try {
+        const email = document.getElementById('register-email').value;
+        const password = document.getElementById('register-password').value;
+        const displayName = document.getElementById('register-display-name').value;
+        const role = document.getElementById('register-role').value;
+        
+        if (!email || !password || !displayName) {
+            alert('Tous les champs sont requis');
+            return;
+        }
+        
+        const result = await apiRequest('/auth/register', 'POST', {
+            email,
+            password,
+            displayName,
+            role
+        });
+        
+        if (result.status === 'success') {
+            // Stocker les tokens
+            accessToken = result.accessToken;
+            userRefreshToken = result.refreshToken;
+            currentUser = result.user;
+            
+            localStorage.setItem('accessToken', accessToken);
+            localStorage.setItem('refreshToken', userRefreshToken);
+            
+            updateTokenStatus();
+            updateAuthStatusDisplay();
+            
+            alert('Inscription réussie!');
+        }
+    } catch (error) {
+        console.error('Registration error:', error);
+    }
+}
+
+// Connexion
+async function login() {
+    try {
+        const email = document.getElementById('login-email').value;
+        const password = document.getElementById('login-password').value;
+        
+        if (!email || !password) {
+            alert('Email et mot de passe sont requis');
+            return;
+        }
+        
+        const result = await apiRequest('/auth/login', 'POST', {
+            email,
+            password
+        });
+        
+        if (result.status === 'success') {
+            // Stocker les tokens
+            accessToken = result.accessToken;
+            userRefreshToken = result.refreshToken;
+            currentUser = result.user;
+            
+            localStorage.setItem('accessToken', accessToken);
+            localStorage.setItem('refreshToken', userRefreshToken);
+            
+            updateTokenStatus();
+            updateAuthStatusDisplay();
+            
+            alert('Connexion réussie!');
+        }
+    } catch (error) {
+        console.error('Login error:', error);
+    }
+}
+
+// Rafraîchir le token
+async function refreshToken() {
+    try {
+        if (!userRefreshToken) {
+            alert('Pas de refresh token disponible');
+            return;
+        }
+        
+        const result = await apiRequest('/auth/refresh-token', 'POST', {
+            refreshToken: userRefreshToken
+        });
+        
+        if (result.status === 'success') {
+            // Mettre à jour l'access token (et le refresh token si présent)
+            accessToken = result.accessToken;
+            localStorage.setItem('accessToken', accessToken);
+            
+            if (result.refreshToken) {
+                userRefreshToken = result.refreshToken;
+                localStorage.setItem('refreshToken', userRefreshToken);
+            }
+            
+            updateTokenStatus();
+            
+            alert('Token rafraîchi avec succès!');
+        }
+    } catch (error) {
+        console.error('Token refresh error:', error);
+        clearAuthTokens();
+    }
+}
+
+// Vérifier la validité du token
+async function verifyToken(silent = false) {
+    try {
+        if (!accessToken) {
+            if (!silent) alert('Pas d\'access token disponible');
+            return false;
+        }
+        
+        const result = await apiRequest('/auth/verify', 'GET', null, silent);
+        
+        if (result.status === 'success' && result.valid) {
+            if (!silent) alert('Token valide!');
+            
+            // Mettre à jour currentUser si disponible
+            if (result.user) {
+                currentUser = result.user;
+                updateAuthStatusDisplay();
+            }
+            
+            return true;
+        } else {
+            if (!silent) alert('Token invalide ou expiré!');
+            
+            // Effacer le token invalide
+            if (!result.valid) {
+                clearAuthTokens();
+            }
+            
+            return false;
+        }
+    } catch (error) {
+        console.error('Token verification error:', error);
+        clearAuthTokens();
+        return false;
+    }
+}
+
+// Déconnexion
+async function logout() {
+    try {
+        if (!userRefreshToken) {
+            alert('Pas de refresh token disponible');
+            clearAuthTokens();
+            return;
+        }
+        
+        const result = await apiRequest('/auth/logout', 'POST', {
+            refreshToken: userRefreshToken
+        });
+        
+        // Effacer les tokens quelle que soit la réponse
+        clearAuthTokens();
+        
+        if (result.status === 'success') {
+            alert('Déconnexion réussie!');
+        }
+    } catch (error) {
+        console.error('Logout error:', error);
+        clearAuthTokens();
+    }
+}
+
+// Nettoyer les tokens d'authentification
+function clearAuthTokens() {
+    accessToken = null;
+    userRefreshToken = null;
+    currentUser = null;
+    
+    localStorage.removeItem('accessToken');
+    localStorage.removeItem('refreshToken');
+    
+    updateTokenStatus();
+    updateAuthStatusDisplay();
+}
+
+// Demande de réinitialisation de mot de passe
+async function forgotPassword() {
+    try {
+        const email = document.getElementById('forgot-email').value;
+        
+        if (!email) {
+            alert('Email requis');
+            return;
+        }
+        
+        const result = await apiRequest('/auth/forgot-password', 'POST', { email });
+        
+        if (result.status === 'success') {
+            alert('Si cet email existe dans notre système, un lien de réinitialisation a été envoyé.');
+        }
+    } catch (error) {
+        console.error('Forgot password error:', error);
+        // Même en cas d'erreur, afficher un message neutre pour éviter les fuites d'information
+        alert('Si cet email existe dans notre système, un lien de réinitialisation a été envoyé.');
+    }
+}
+
+// Réinitialisation de mot de passe
+async function resetPassword() {
+    try {
+        const token = document.getElementById('reset-token').value;
+        const newPassword = document.getElementById('reset-password').value;
+        const confirmPassword = document.getElementById('reset-confirm-password').value;
+        
+        if (!token || !newPassword || !confirmPassword) {
+            alert('Tous les champs sont requis');
+            return;
+        }
+        
+        if (newPassword !== confirmPassword) {
+            alert('Les mots de passe ne correspondent pas');
+            return;
+        }
+        
+        const result = await apiRequest('/auth/reset-password', 'POST', {
+            token,
+            newPassword,
+            confirmPassword
+        });
+        
+        if (result.status === 'success') {
+            alert('Mot de passe réinitialisé avec succès!');
+            // Effacer les champs après succès
+            document.getElementById('reset-token').value = '';
+            document.getElementById('reset-password').value = '';
+            document.getElementById('reset-confirm-password').value = '';
+        }
+    } catch (error) {
+        console.error('Reset password error:', error);
+    }
+}
+
+// ======== FONCTIONS UTILISATEUR ========
+
+// Récupérer le profil de l'utilisateur courant
+async function getCurrentUser() {
+    try {
+        if (!accessToken) {
+            alert('Veuillez vous connecter d\'abord');
+            return;
+        }
+        
+        const result = await apiRequest('/users/me', 'GET');
+        
+        if (result.status === 'success') {
+            currentUser = result.data;
+            updateAuthStatusDisplay();
+            
+            // Afficher les détails du profil
+            const profileContainer = document.getElementById('current-user-profile');
+            const profileDetails = document.getElementById('profile-details');
+            
+            if (profileContainer && profileDetails) {
+                profileContainer.style.display = 'block';
+                
+                // Formater les dates
+                const createdAt = new Date(currentUser.createdAt).toLocaleString();
+                const updatedAt = new Date(currentUser.updatedAt).toLocaleString();
+                
+                let profileHTML = `
+                    <table style="width: 100%; border-collapse: collapse;">
+                        <tr>
+                            <td style="padding: 8px; border: 1px solid #dee2e6; font-weight: bold;">ID</td>
+                            <td style="padding: 8px; border: 1px solid #dee2e6;">${currentUser.id}</td>
+                        </tr>
+                        <tr>
+                            <td style="padding: 8px; border: 1px solid #dee2e6; font-weight: bold;">Email</td>
+                            <td style="padding: 8px; border: 1px solid #dee2e6;">${currentUser.email}</td>
+                        </tr>
+                        <tr>
+                            <td style="padding: 8px; border: 1px solid #dee2e6; font-weight: bold;">Nom d'affichage</td>
+                            <td style="padding: 8px; border: 1px solid #dee2e6;">${currentUser.displayName || '-'}</td>
+                        </tr>
+                        <tr>
+                            <td style="padding: 8px; border: 1px solid #dee2e6; font-weight: bold;">Prénom</td>
+                            <td style="padding: 8px; border: 1px solid #dee2e6;">${currentUser.firstName || '-'}</td>
+                        </tr>
+                        <tr>
+                            <td style="padding: 8px; border: 1px solid #dee2e6; font-weight: bold;">Nom</td>
+                            <td style="padding: 8px; border: 1px solid #dee2e6;">${currentUser.lastName || '-'}</td>
+                        </tr>
+                        <tr>
+                            <td style="padding: 8px; border: 1px solid #dee2e6; font-weight: bold;">Rôle</td>
+                            <td style="padding: 8px; border: 1px solid #dee2e6;">${currentUser.role}</td>
+                        </tr>
+                        <tr>
+                            <td style="padding: 8px; border: 1px solid #dee2e6; font-weight: bold;">Bio</td>
+                            <td style="padding: 8px; border: 1px solid #dee2e6;">${currentUser.bio || '-'}</td>
+                        </tr>
+                        <tr>
+                            <td style="padding: 8px; border: 1px solid #dee2e6; font-weight: bold;">Créé le</td>
+                            <td style="padding: 8px; border: 1px solid #dee2e6;">${createdAt}</td>
+                        </tr>
+                        <tr>
+                            <td style="padding: 8px; border: 1px solid #dee2e6; font-weight: bold;">Mis à jour le</td>
+                            <td style="padding: 8px; border: 1px solid #dee2e6;">${updatedAt}</td>
+                        </tr>
+                    </table>
+                `;
+                
+                profileDetails.innerHTML = profileHTML;
+            }
+        }
+    } catch (error) {
+        console.error('Get user error:', error);
+    }
+}
+
+// Mettre à jour le profil utilisateur
+async function updateProfile() {
+    try {
+        if (!accessToken) {
+            alert('Veuillez vous connecter d\'abord');
+            return;
+        }
+        
+        const displayName = document.getElementById('update-display-name').value;
+        const firstName = document.getElementById('update-first-name').value;
+        const lastName = document.getElementById('update-last-name').value;
+        const bio = document.getElementById('update-bio').value;
+        
+        const data = {};
+        if (displayName) data.displayName = displayName;
+        if (firstName) data.firstName = firstName;
+        if (lastName) data.lastName = lastName;
+        if (bio) data.bio = bio;
+        
+        if (Object.keys(data).length === 0) {
+            alert('Aucune donnée à mettre à jour');
+            return;
+        }
+        
+        const result = await apiRequest('/users/me', 'PUT', data);
+        
+        if (result.status === 'success') {
+            alert('Profil mis à jour avec succès!');
+            currentUser = result.data;
+            updateAuthStatusDisplay();
+            
+            // Effacer les champs après mise à jour
+            document.getElementById('update-display-name').value = '';
+            document.getElementById('update-first-name').value = '';
+            document.getElementById('update-last-name').value = '';
+            document.getElementById('update-bio').value = '';
+        }
+    } catch (error) {
+        console.error('Update profile error:', error);
+    }
+}
+
+// Changer le mot de passe
+async function changePassword() {
+    try {
+        if (!accessToken) {
+            alert('Veuillez vous connecter d\'abord');
+            return;
+        }
+        
+        const currentPassword = document.getElementById('current-password').value;
+        const newPassword = document.getElementById('new-password').value;
+        const confirmNewPassword = document.getElementById('confirm-new-password').value;
+        
+        if (!currentPassword || !newPassword || !confirmNewPassword) {
+            alert('Tous les champs sont requis');
+            return;
+        }
+        
+        if (newPassword !== confirmNewPassword) {
+            alert('Les nouveaux mots de passe ne correspondent pas');
+            return;
+        }
+        
+        const result = await apiRequest('/users/me/password', 'PUT', {
+            currentPassword,
+            newPassword,
+            confirmPassword: confirmNewPassword
+        });
+        
+        if (result.status === 'success') {
+            alert('Mot de passe changé avec succès!');
+            
+            // Effacer les champs après succès
+            document.getElementById('current-password').value = '';
+            document.getElementById('new-password').value = '';
+            document.getElementById('confirm-new-password').value = '';
+        }
+    } catch (error) {
+        console.error('Change password error:', error);
+    }
+}
+
+// Récupérer tous les utilisateurs (admin seulement)
+async function getAllUsers() {
+    try {
+        if (!accessToken) {
+            alert('Veuillez vous connecter d\'abord');
+            return;
+        }
+        
+        const result = await apiRequest('/users', 'GET');
+        
+        if (result.status === 'success' && result.data) {
+            // Afficher la liste des utilisateurs
+            const usersContainer = document.getElementById('all-users-container');
+            
+            if (usersContainer) {
+                usersContainer.style.display = 'block';
+                
+                if (!result.data.length) {
+                    usersContainer.innerHTML = '<p>Aucun utilisateur trouvé</p>';
+                    return;
+                }
+                
+                let usersHTML = '<div class="list-group">';
+                
+                result.data.forEach(user => {
+                    // Formater la date de création
+                    const createdDate = new Date(user.createdAt).toLocaleDateString();
+                    
+                    // Créer un badge pour le rôle
+                    let roleBadgeClass = 'badge-primary';
+                    if (user.role === 'ADMIN') roleBadgeClass = 'badge-danger';
+                    else if (user.role === 'INSTRUCTOR') roleBadgeClass = 'badge-success';
+                    else if (user.role === 'GUIDE') roleBadgeClass = 'badge-warning';
+                    
+                    usersHTML += `
+                        <div class="list-item">
+                            <div class="list-item-title">
+                                ${user.displayName || user.email}
+                                <span class="badge ${roleBadgeClass}">${user.role}</span>
+                            </div>
+                            <div>
+                                <small>ID: ${user.id}</small> | 
+                                <small>Email: ${user.email}</small> | 
+                                <small>Créé le: ${createdDate}</small>
+                            </div>
+                            <div style="margin-top: 10px;">
+                                <button class="btn btn-sm btn-secondary" onclick="fillUserId('${user.id}')">Utiliser ID</button>
+                            </div>
+                        </div>
+                    `;
+                });
+                
+                usersHTML += '</div>';
+                usersContainer.innerHTML = usersHTML;
+            }
+        }
+    } catch (error) {
+        console.error('Get all users error:', error);
+    }
+}
+
+// Remplir l'ID utilisateur dans le formulaire
+function fillUserId(id) {
+    const field = document.getElementById('user-id');
+    if (field) field.value = id;
+}
+
+// Récupérer un utilisateur par ID
+async function getUserById() {
+    try {
+        if (!accessToken) {
+            alert('Veuillez vous connecter d\'abord');
+            return;
+        }
+        
+        const userId = document.getElementById('user-id').value;
+        
+        if (!userId) {
+            alert('ID utilisateur requis');
+            return;
+        }
+        
+        await apiRequest(`/users/${userId}`, 'GET');
+    } catch (error) {
+        console.error('Get user by ID error:', error);
+    }
+}
+
+// ======== FONCTIONS ROADBOOK ========
+
+// Créer un nouveau roadbook
+async function createRoadbook() {
+    try {
+        if (!accessToken) {
+            alert('Veuillez vous connecter d\'abord');
+            return;
+        }
+        
+        const title = document.getElementById('roadbook-title').value;
+        const description = document.getElementById('roadbook-description').value;
+        const targetHours = document.getElementById('roadbook-target-hours').value;
+        
+        if (!title) {
+            alert('Titre requis');
+            return;
+        }
+        
+        const data = {
+            title,
+            description,
+            targetHours: parseInt(targetHours) || 30
+        };
+        
+        const result = await apiRequest('/roadbooks', 'POST', data);
+        
+        if (result.status === 'success') {
+            alert('RoadBook créé avec succès!');
+            getMyRoadbooks(); // Rafraîchir la liste
+        }
+    } catch (error) {
+        console.error('Create roadbook error:', error);
+    }
+}
+
+// Récupérer mes roadbooks
+async function getMyRoadbooks() {
+    try {
+        if (!accessToken) {
+            alert('Veuillez vous connecter d\'abord');
+            return;
+        }
+        
+        const result = await apiRequest('/roadbooks', 'GET');
+        
+        if (result.status === 'success' && result.data) {
+            renderRoadbookList(result.data);
+        }
+    } catch (error) {
+        console.error('Get roadbooks error:', error);
+    }
+}
+
+// Récupérer roadbooks où je suis guide
+async function getGuidedRoadbooks() {
+    try {
+        if (!accessToken) {
+            alert('Veuillez vous connecter d\'abord');
+            return;
+        }
+        
+        const result = await apiRequest('/roadbooks/guided', 'GET');
+        
+        if (result.status === 'success' && result.data) {
+            renderRoadbookList(result.data);
+        }
+    } catch (error) {
+        console.error('Get guided roadbooks error:', error);
+    }
+}
+
+// Afficher la liste des roadbooks
+function renderRoadbookList(roadbooks) {
+    const container = document.getElementById('roadbook-list');
+    if (!container) return;
+    
+    container.innerHTML = '';
+    
+    if (!roadbooks || roadbooks.length === 0) {
+        container.innerHTML = '<p>Aucun roadbook trouvé</p>';
+        return;
+    }
+    
+    let html = '';
+    
+    roadbooks.forEach(roadbook => {
+        // Formater la date de création
+        const createdDate = new Date(roadbook.createdAt).toLocaleDateString();
+        
+        // Définir la classe de statut
+        let statusBadgeClass = 'badge-primary';
+        if (roadbook.status === 'ACTIVE') statusBadgeClass = 'badge-success';
+        else if (roadbook.status === 'COMPLETED') statusBadgeClass = 'badge-primary';
+        else if (roadbook.status === 'ARCHIVED') statusBadgeClass = 'badge-danger';
+        
+        html += `
+            <div class="list-item">
+                <div class="list-item-title">
+                    ${roadbook.title}
+                    <span class="badge ${statusBadgeClass}">${roadbook.status}</span>
+                </div>
+                <p>${roadbook.description || 'Pas de description'}</p>
+                <div style="margin-top: 5px;">
+                    <span class="badge badge-primary">Heures cibles: ${roadbook.targetHours}h</span>
+                    <span class="badge">Créé le: ${createdDate}</span>
+                    ${roadbook._count ? `<span class="badge">Sessions: ${roadbook._count.sessions}</span>` : ''}
+                </div>
+                <div style="margin-top: 10px;">
+                    <button class="btn btn-sm btn-primary" onclick="fillRoadbookId('${roadbook.id}')">Utiliser ID</button>
+                    <button class="btn btn-sm btn-secondary" onclick="getRoadbookById('${roadbook.id}')">Détails</button>
+                </div>
+            </div>
+        `;
+    });
+    
+    container.innerHTML = `<div class="list-group">${html}</div>`;
+}
+
+// Utiliser l'ID d'un roadbook dans les champs
+function fillRoadbookId(id) {
+    // Remplir tous les champs d'ID roadbook sur la page
+    const idFields = [
+        'roadbook-id',
+        'session-roadbook-id',
+        'sessions-roadbook-id',
+        'competencies-roadbook-id',
+        'competency-roadbook-id'
+    ];
+    
+    idFields.forEach(fieldId => {
+        const field = document.getElementById(fieldId);
+        if (field) field.value = id;
+    });
+}
+
+// Récupérer un roadbook par ID
+async function getRoadbookById(id) {
+    try {
+        if (!accessToken) {
+            alert('Veuillez vous connecter d\'abord');
+            return;
+        }
+        
+        // Utiliser l'ID passé en paramètre ou récupérer du champ
+        const roadbookId = id || document.getElementById('roadbook-id').value;
+        
+        if (!roadbookId) {
+            alert('ID du roadbook requis');
+            return;
+        }
+        
+        await apiRequest(`/roadbooks/${roadbookId}`, 'GET');
+    } catch (error) {
+        console.error('Get roadbook error:', error);
+    }
+}
+
+// Récupérer les statistiques d'un roadbook
+async function getRoadbookStatistics() {
+    try {
+        if (!accessToken) {
+            alert('Veuillez vous connecter d\'abord');
+            return;
+        }
+        
+        const roadbookId = document.getElementById('roadbook-id').value;
+        
+        if (!roadbookId) {
+            alert('ID du roadbook requis');
+            return;
+        }
+        
+        await apiRequest(`/roadbooks/${roadbookId}/statistics`, 'GET');
+    } catch (error) {
+        console.error('Get roadbook statistics error:', error);
+    }
+}
+
+// Exporter un roadbook (JSON/PDF)
+async function exportRoadbook() {
+    try {
+        if (!accessToken) {
+            alert('Veuillez vous connecter d\'abord');
+            return;
+        }
+        
+        const roadbookId = document.getElementById('roadbook-id').value;
+        
+        if (!roadbookId) {
+            alert('ID du roadbook requis');
+            return;
+        }
+        
+        await apiRequest(`/roadbooks/${roadbookId}/export?format=json`, 'GET');
+    } catch (error) {
+        console.error('Export roadbook error:', error);
+    }
+}
+
+// Mettre à jour le statut d'un roadbook
+async function updateRoadbookStatus() {
+    try {
+        if (!accessToken) {
+            alert('Veuillez vous connecter d\'abord');
+            return;
+        }
+        
+        const roadbookId = document.getElementById('roadbook-id').value;
+        const status = document.getElementById('roadbook-status').value;
+        
+        if (!roadbookId) {
+            alert('ID du roadbook requis');
+            return;
+        }
+        
+        const result = await apiRequest(`/roadbooks/${roadbookId}/status`, 'PATCH', {
+            status
+        });
+        
+        if (result.status === 'success') {
+            alert(`Statut du roadbook mis à jour: ${status}`);
+            getMyRoadbooks(); // Rafraîchir la liste
+        }
+    } catch (error) {
+        console.error('Update roadbook status error:', error);
+    }
+}
+
+// Assigner un guide à un roadbook
+async function assignGuide() {
+    try {
+        if (!accessToken) {
+            alert('Veuillez vous connecter d\'abord');
+            return;
+        }
+        
+        const roadbookId = document.getElementById('roadbook-id').value;
+        const guideId = document.getElementById('guide-id').value;
+        
+        if (!roadbookId || !guideId) {
+            alert('ID du roadbook et ID du guide requis');
+            return;
+        }
+        
+        const result = await apiRequest(`/roadbooks/${roadbookId}/guide`, 'POST', {
+            guideId
+        });
+        
+        if (result.status === 'success') {
+            alert('Guide assigné avec succès!');
+        }
+    } catch (error) {
+        console.error('Assign guide error:', error);
+    }
+}
+
+// ======== FONCTIONS SESSIONS ========
+
+// Récupérer les sessions d'un roadbook
+async function getRoadbookSessions() {
+    try {
+        if (!accessToken) {
+            alert('Veuillez vous connecter d\'abord');
+            return;
+        }
+        
+        const roadbookId = document.getElementById('sessions-roadbook-id').value;
+        
+        if (!roadbookId) {
+            alert('ID du roadbook requis');
+            return;
+        }
+        
+        const result = await apiRequest(`/roadbooks/${roadbookId}/sessions`, 'GET');
+        
+        if (result.status === 'success' && result.data) {
+            renderSessionsList(result.data);
+        }
+    } catch (error) {
+        console.error('Get sessions error:', error);
+    }
+}
+
+// Afficher la liste des sessions
+function renderSessionsList(sessions) {
+    const container = document.getElementById('sessions-list');
+    if (!container) return;
+    
+    container.innerHTML = '';
+    
+    if (!sessions || sessions.length === 0) {
+        container.innerHTML = '<p>Aucune session trouvée</p>';
+        return;
+    }
+    
+    let html = '';
+    
+    sessions.forEach(session => {
+        // Formater la date
+        const sessionDate = new Date(session.date).toLocaleDateString();
+        
+        // Formater l'heure de début/fin
+        const startTime = new Date(session.startTime).toLocaleTimeString([], { hour: '2-digit', minute: '2-digit' });
+        const endTime = session.endTime ? new Date(session.endTime).toLocaleTimeString([], { hour: '2-digit', minute: '2-digit' }) : 'N/A';
+        
+        // Formater la durée
+        const duration = session.duration ? `${Math.floor(session.duration / 60)}h${(session.duration % 60).toString().padStart(2, '0')}` : 'N/A';
+        
+        html += `
+            <div class="list-item">
+                <div class="list-item-title">
+                    Session du ${sessionDate}
+                    ${session.validatorId ? '<span class="badge badge-success">Validée</span>' : ''}
+                </div>
+                <div>
+                    <span class="badge badge-primary">Début: ${startTime}</span>
+                    <span class="badge">${endTime !== 'N/A' ? `Fin: ${endTime}` : ''}</span>
+                    <span class="badge">${duration !== 'N/A' ? `Durée: ${duration}` : ''}</span>
+                    ${session.distance ? `<span class="badge">Distance: ${session.distance}km</span>` : ''}
+                </div>
+                <div style="margin-top: 5px;">
+                    ${session.weather ? `<span class="badge">Météo: ${session.weather}</span>` : ''}
+                    ${session.daylight ? `<span class="badge">Luminosité: ${session.daylight}</span>` : ''}
+                </div>
+                ${session.notes ? `<p style="margin-top: 10px;"><small>Notes:</small> ${session.notes}</p>` : ''}
+            </div>
+        `;
+    });
+    
+    container.innerHTML = `<div class="list-group">${html}</div>`;
+}
+
+// Créer une nouvelle session
+async function createSession() {
+    try {
+        if (!accessToken) {
+            alert('Veuillez vous connecter d\'abord');
+            return;
+        }
+        
+        const roadbookId = document.getElementById('session-roadbook-id').value;
+        const date = document.getElementById('session-date').value;
+        const startTime = document.getElementById('session-start-time').value;
+        const endTime = document.getElementById('session-end-time').value;
+        const duration = document.getElementById('session-duration').value;
+        const startLocation = document.getElementById('session-start-location').value;
+        const endLocation = document.getElementById('session-end-location').value;
+        const distance = document.getElementById('session-distance').value;
+        const weather = document.getElementById('session-weather').value;
+        const daylight = document.getElementById('session-daylight').value;
+        const notes = document.getElementById('session-notes').value;
+        
+        if (!roadbookId || !date || !startTime) {
+            alert('Roadbook ID, date et heure de début sont requis');
+            return;
+        }
+        
+        // Construire les dates complètes
+        const datePart = new Date(date).toISOString().split('T')[0];
+        
+        const startDateTime = `${datePart}T${startTime}:00`;
+        const endDateTime = endTime ? `${datePart}T${endTime}:00` : null;
+        
+        const data = {
+            roadbookId,
+            date: new Date(date).toISOString(),
+            startTime: new Date(startDateTime).toISOString(),
+            endTime: endDateTime ? new Date(endDateTime).toISOString() : null,
+            duration: duration ? parseInt(duration) : null,
+            startLocation,
+            endLocation,
+            distance: distance ? parseFloat(distance) : null,
+            weather,
+            daylight,
+            notes,
+            // La route définira l'apprentice comme l'utilisateur actuel
+        };
+        
+        const result = await apiRequest(`/roadbooks/${roadbookId}/sessions`, 'POST', data);
+        
+        if (result.status === 'success') {
+            alert('Session créée avec succès!');
+            
+            // Mettre à jour la liste des sessions si on est sur la même page
+            if (document.getElementById('sessions-roadbook-id').value === roadbookId) {
+                getRoadbookSessions();
+            }
+        }
+    } catch (error) {
+        console.error('Create session error:', error);
+    }
+}
+
+// ======== FONCTIONS COMPÉTENCES ========
+
+// Récupérer la progression des compétences
+async function getCompetencyProgress() {
+    try {
+        if (!accessToken) {
+            alert('Veuillez vous connecter d\'abord');
+            return;
+        }
+        
+        const roadbookId = document.getElementById('competencies-roadbook-id').value;
+        
+        if (!roadbookId) {
+            alert('ID du roadbook requis');
+            return;
+        }
+        
+        const result = await apiRequest(`/roadbooks/${roadbookId}/competencies`, 'GET');
+        
+        if (result.status === 'success') {
+            renderCompetencyList(result.data || []);
+        }
+    } catch (error) {
+        console.error('Get competency progress error:', error);
+    }
+}
+
+// Afficher la liste des compétences
+function renderCompetencyList(competencies) {
+    const container = document.getElementById('competency-list');
+    if (!container) return;
+    
+    container.innerHTML = '';
+    
+    if (!competencies || competencies.length === 0) {
+        container.innerHTML = '<p>Aucune compétence trouvée</p>';
+        return;
+    }
+    
+    let html = '';
+    
+    competencies.forEach(competency => {
+        // Déterminer le style en fonction du statut
+        let statusBadgeClass = 'badge-primary';
+        let statusText = competency.status || 'NOT_STARTED';
+        
+        if (statusText === 'MASTERED') {
+            statusBadgeClass = 'badge-success';
+        } else if (statusText === 'IN_PROGRESS') {
+            statusBadgeClass = 'badge-warning';
+        } else {
+            statusBadgeClass = 'badge-secondary';
+        }
+        
+        // Utiliser le statut localisé
+        const statusMap = {
+            'NOT_STARTED': 'Non commencé',
+            'IN_PROGRESS': 'En cours',
+            'MASTERED': 'Maîtrisé'
+        };
+        
+        html += `
+            <div class="list-item">
+                <div class="list-item-title">
+                    ${competency.competency?.name || 'Compétence'} 
+                    <span class="badge ${statusBadgeClass}">${statusMap[statusText] || statusText}</span>
+                </div>
+                <p>${competency.competency?.description || ''}</p>
+                ${competency.notes ? `<p style="margin-top: 10px;"><small>Notes:</small> ${competency.notes}</p>` : ''}
+                <div style="margin-top: 10px;">
+                    <button class="btn btn-sm btn-primary" onclick="fillCompetencyId('${competency.competencyId || competency.id}')">Modifier</button>
+                </div>
+            </div>
+        `;
+    });
+    
+    container.innerHTML = `<div class="list-group">${html}</div>`;
+}
+
+// Remplir l'ID de compétence dans le formulaire
+function fillCompetencyId(id) {
+    const field = document.getElementById('competency-id');
+    if (field) field.value = id;
+}
+
+// Mettre à jour le statut d'une compétence
+async function updateCompetencyStatus() {
+    try {
+        if (!accessToken) {
+            alert('Veuillez vous connecter d\'abord');
+            return;
+        }
+        
+        const roadbookId = document.getElementById('competency-roadbook-id').value;
+        const competencyId = document.getElementById('competency-id').value;
+        const status = document.getElementById('competency-status').value;
+        const notes = document.getElementById('competency-notes').value;
+        
+        if (!roadbookId || !competencyId || !status) {
+            alert('ID du roadbook, ID de la compétence et statut sont requis');
+            return;
+        }
+        
+        const result = await apiRequest(`/roadbooks/${roadbookId}/competencies/${competencyId}`, 'PATCH', {
+            status,
+            notes
+        });
+        
+        if (result.status === 'success') {
+            alert('Statut de la compétence mis à jour avec succès!');
+            
+            // Mettre à jour la liste si sur la même page
+            if (document.getElementById('competencies-roadbook-id').value === roadbookId) {
+                getCompetencyProgress();
+            }
+        }
+    } catch (error) {
+        console.error('Update competency status error:', error);
+    }
 }