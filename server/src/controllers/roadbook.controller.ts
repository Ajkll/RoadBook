--- conflicted
+++ resolved
@@ -1,1510 +1,754 @@
-<<<<<<< HEAD
-/**
- * RoadBook Controller
- * Handles all roadbook-related operations
- */
-import { Request, Response, NextFunction } from "express";
-import * as roadbookService from "../services/roadbook.service";
-
-// Define the JwtRequest interface locally since it's not exported from auth.middleware
-interface JwtRequest extends Request {
-  user?: {
-    userId: string;
-    id: string; // Alias for userId for compatibility
-    role: string;
-    email?: string;
-    displayName?: string;
-  };
-}
-
-/**
- * Get all roadbooks belonging to the logged-in user
- * 
- * @route GET /api/roadbooks
- * @access Private - Requires authentication
- * @returns {Array} - List of roadbooks owned by the user
- */
-export const getUserRoadbooks = async (req: JwtRequest, res: Response, next: NextFunction) => {
-  try {
-    // Extract user ID from the authenticated JWT token
-    const userId = req.user?.userId;
-    if (!userId) {
-      return res.status(401).json({ 
-        status: "error", 
-        message: "User ID not found in token" 
-      });
-    }
-
-    // Get the optional status filter from query params
-    const status = req.query.status as string;
-
-    // Get user's roadbooks with optional filters
-    const roadbooks = await roadbookService.getRoadbooksByUserId(userId, status);
-    
-    res.status(200).json({
-      status: "success",
-      data: roadbooks
-    });
-  } catch (error: any) {
-    console.error("Error fetching user roadbooks:", error);
-    next(error);
-  }
-};
-
-/**
- * Create a new roadbook
- * 
- * @route POST /api/roadbooks
- * @access Private - Requires authentication
- * @returns {Object} - Newly created roadbook
- */
-export const createRoadbook = async (req: JwtRequest, res: Response, next: NextFunction) => {
-  try {
-    // Extract user ID from the authenticated JWT token
-    const userId = req.user?.userId;
-    if (!userId) {
-      return res.status(401).json({ 
-        status: "error", 
-        message: "User ID not found in token" 
-      });
-    }
-
-    // Extract roadbook data from request body
-    const roadbookData = {
-      ...req.body,
-      apprenticeId: userId // Set the current user as the apprentice/owner
-    };
-
-    // Create the roadbook
-    const newRoadbook = await roadbookService.createRoadbook(roadbookData);
-    
-    res.status(201).json({
-      status: "success",
-      data: newRoadbook
-    });
-  } catch (error: any) {
-    console.error("Error creating roadbook:", error);
-    next(error);
-  }
-};
-
-/**
- * Get a specific roadbook by ID
- * 
- * @route GET /api/roadbooks/:id
- * @access Private - Requires authentication and ownership or guide role
- * @returns {Object} - Roadbook details with sessions and optional statistics
- */
-export const getRoadbookById = async (req: JwtRequest, res: Response, next: NextFunction) => {
-  try {
-    const { id } = req.params;
-    const userId = req.user?.userId;
-    
-    // Vérifier si des statistiques détaillées sont demandées
-    const includeStats = req.query.stats === 'true';
-    
-    if (!userId) {
-      return res.status(401).json({ 
-        status: "error", 
-        message: "User ID not found in token" 
-      });
-    }
-
-    // Get roadbook with access check and optional statistics
-    const roadbook = await roadbookService.getRoadbookById(id, userId, includeStats);
-    
-    res.status(200).json({
-      status: "success",
-      data: roadbook
-    });
-  } catch (error: any) {
-    console.error(`Error fetching roadbook ${req.params.id}:`, error);
-    
-    if (error.message === "Roadbook not found") {
-      return res.status(404).json({
-        status: "error",
-        message: "Roadbook not found"
-      });
-    }
-    
-    if (error.message === "Unauthorized access") {
-      return res.status(403).json({
-        status: "error",
-        message: "You don't have permission to access this roadbook"
-      });
-    }
-    
-    next(error);
-  }
-};
-
-/**
- * Update a roadbook
- * 
- * @route PUT /api/roadbooks/:id
- * @access Private - Requires authentication and ownership
- * @returns {Object} - Updated roadbook
- */
-export const updateRoadbook = async (req: JwtRequest, res: Response, next: NextFunction) => {
-  try {
-    const { id } = req.params;
-    const userId = req.user?.userId;
-    
-    if (!userId) {
-      return res.status(401).json({ 
-        status: "error", 
-        message: "User ID not found in token" 
-      });
-    }
-
-    // Update the roadbook with access check
-    const updatedRoadbook = await roadbookService.updateRoadbook(id, req.body, userId);
-    
-    res.status(200).json({
-      status: "success",
-      data: updatedRoadbook
-    });
-  } catch (error: any) {
-    console.error(`Error updating roadbook ${req.params.id}:`, error);
-    
-    if (error.message === "Roadbook not found") {
-      return res.status(404).json({
-        status: "error",
-        message: "Roadbook not found"
-      });
-    }
-    
-    if (error.message === "Unauthorized access") {
-      return res.status(403).json({
-        status: "error",
-        message: "You don't have permission to update this roadbook"
-      });
-    }
-    
-    next(error);
-  }
-};
-
-/**
- * Delete a roadbook
- * 
- * @route DELETE /api/roadbooks/:id
- * @access Private - Requires authentication and ownership
- * @returns {Object} - Success message
- */
-export const deleteRoadbook = async (req: JwtRequest, res: Response, next: NextFunction) => {
-  try {
-    const { id } = req.params;
-    const userId = req.user?.userId;
-    
-    if (!userId) {
-      return res.status(401).json({ 
-        status: "error", 
-        message: "User ID not found in token" 
-      });
-    }
-
-    // Delete the roadbook with access check
-    await roadbookService.deleteRoadbook(id, userId);
-    
-    res.status(200).json({
-      status: "success",
-      message: "Roadbook deleted successfully"
-    });
-  } catch (error: any) {
-    console.error(`Error deleting roadbook ${req.params.id}:`, error);
-    
-    if (error.message === "Roadbook not found") {
-      return res.status(404).json({
-        status: "error",
-        message: "Roadbook not found"
-      });
-    }
-    
-    if (error.message === "Unauthorized access") {
-      return res.status(403).json({
-        status: "error",
-        message: "You don't have permission to delete this roadbook"
-      });
-    }
-    
-    next(error);
-  }
-};
-
-/**
- * Assign a guide to a roadbook
- * 
- * @route POST /api/roadbooks/:id/guide
- * @access Private - Requires authentication and ownership
- * @returns {Object} - Updated roadbook with guide information
- */
-export const assignGuide = async (req: JwtRequest, res: Response, next: NextFunction) => {
-  try {
-    const { id } = req.params;
-    const { guideId } = req.body;
-    const userId = req.user?.userId;
-    
-    if (!userId) {
-      return res.status(401).json({ 
-        status: "error", 
-        message: "User ID not found in token" 
-      });
-    }
-
-    if (!guideId) {
-      return res.status(400).json({
-        status: "error",
-        message: "Guide ID is required"
-      });
-    }
-
-    // Assign guide to roadbook with access check
-    const updatedRoadbook = await roadbookService.assignGuide(id, guideId, userId);
-    
-    res.status(200).json({
-      status: "success",
-      data: updatedRoadbook
-    });
-  } catch (error: any) {
-    console.error(`Error assigning guide to roadbook ${req.params.id}:`, error);
-    
-    if (error.message === "Roadbook not found") {
-      return res.status(404).json({
-        status: "error",
-        message: "Roadbook not found"
-      });
-    }
-    
-    if (error.message === "Unauthorized access") {
-      return res.status(403).json({
-        status: "error",
-        message: "You don't have permission to update this roadbook"
-      });
-    }
-    
-    if (error.message === "Guide not found") {
-      return res.status(404).json({
-        status: "error",
-        message: "Guide user not found"
-      });
-    }
-    
-    if (error.message === "Invalid guide role") {
-      return res.status(400).json({
-        status: "error",
-        message: "Selected user does not have the GUIDE role"
-      });
-    }
-    
-    next(error);
-  }
-};
-
-/**
- * Get guided roadbooks (for guides only)
- * 
- * @route GET /api/roadbooks/guided
- * @access Private - Requires authentication and GUIDE role
- * @returns {Array} - List of roadbooks where user is a guide
- */
-export const getGuidedRoadbooks = async (req: JwtRequest, res: Response, next: NextFunction) => {
-  try {
-    const userId = req.user?.userId;
-    const userRole = req.user?.role;
-    
-    if (!userId) {
-      return res.status(401).json({ 
-        status: "error", 
-        message: "User ID not found in token" 
-      });
-    }
-
-    // Check if user has guide role
-    if (userRole !== "GUIDE" && userRole !== "INSTRUCTOR" && userRole !== "ADMIN") {
-      return res.status(403).json({
-        status: "error",
-        message: "Only guides, instructors and admins can access this endpoint"
-      });
-    }
-
-    // Get optional status filter from query params
-    const status = req.query.status as string;
-
-    // Get list of roadbooks where user is a guide
-    const guidedRoadbooks = await roadbookService.getGuidedRoadbooks(userId, status);
-    
-    res.status(200).json({
-      status: "success",
-      data: guidedRoadbooks
-    });
-  } catch (error: any) {
-    console.error("Error fetching guided roadbooks:", error);
-    next(error);
-  }
-};
-
-/**
- * Create a new session in a roadbook
- * 
- * @route POST /api/roadbooks/:id/sessions
- * @access Private - Requires authentication and ownership or guide role
- * @returns {Object} - Newly created session
- */
-export const createSession = async (req: JwtRequest, res: Response, next: NextFunction) => {
-  try {
-    const { id } = req.params;
-    const userId = req.user?.userId;
-    
-    if (!userId) {
-      return res.status(401).json({ 
-        status: "error", 
-        message: "User ID not found in token" 
-      });
-    }
-
-    // Create session data with the current user as apprentice
-    const sessionData = {
-      ...req.body,
-      roadbookId: id,
-      apprenticeId: userId
-    };
-
-    // Create the session with access check
-    const newSession = await roadbookService.createSession(sessionData, userId);
-    
-    res.status(201).json({
-      status: "success",
-      data: newSession
-    });
-  } catch (error: any) {
-    console.error(`Error creating session for roadbook ${req.params.id}:`, error);
-    
-    if (error.message === "Roadbook not found") {
-      return res.status(404).json({
-        status: "error",
-        message: "Roadbook not found"
-      });
-    }
-    
-    if (error.message === "Unauthorized access") {
-      return res.status(403).json({
-        status: "error",
-        message: "You don't have permission to add sessions to this roadbook"
-      });
-    }
-    
-    next(error);
-  }
-};
-
-/**
- * Update roadbook status (active, completed, archived)
- * 
- * @route PATCH /api/roadbooks/:id/status
- * @access Private - Requires authentication and ownership or guide role
- * @returns {Object} - Updated roadbook
- */
-export const updateRoadbookStatus = async (req: JwtRequest, res: Response, next: NextFunction) => {
-  try {
-    const { id } = req.params;
-    const { status } = req.body;
-    const userId = req.user?.userId;
-    
-    if (!userId) {
-      return res.status(401).json({ 
-        status: "error", 
-        message: "User ID not found in token" 
-      });
-    }
-
-    if (!status || !["ACTIVE", "COMPLETED", "ARCHIVED"].includes(status)) {
-      return res.status(400).json({
-        status: "error",
-        message: "Valid status is required (ACTIVE, COMPLETED, or ARCHIVED)"
-      });
-    }
-
-    // Update roadbook status with access check
-    const updatedRoadbook = await roadbookService.updateRoadbookStatus(id, status, userId);
-    
-    res.status(200).json({
-      status: "success",
-      data: updatedRoadbook
-    });
-  } catch (error: any) {
-    console.error(`Error updating roadbook status ${req.params.id}:`, error);
-    
-    if (error.message === "Roadbook not found") {
-      return res.status(404).json({
-        status: "error",
-        message: "Roadbook not found"
-      });
-    }
-    
-    if (error.message === "Unauthorized access") {
-      return res.status(403).json({
-        status: "error",
-        message: "You don't have permission to update this roadbook"
-      });
-    }
-    
-    next(error);
-  }
-};
-
-/**
- * Get all sessions for a roadbook
- * 
- * @route GET /api/roadbooks/:id/sessions
- * @access Private - Requires authentication and ownership or guide role
- * @returns {Array} - List of sessions in the roadbook
- */
-export const getRoadbookSessions = async (req: JwtRequest, res: Response, next: NextFunction) => {
-  try {
-    const { id } = req.params;
-    const userId = req.user?.userId;
-    
-    if (!userId) {
-      return res.status(401).json({ 
-        status: "error", 
-        message: "User ID not found in token" 
-      });
-    }
-
-    // Get sessions with access check
-    const sessions = await roadbookService.getRoadbookSessions(id, userId);
-    
-    res.status(200).json({
-      status: "success",
-      data: sessions
-    });
-  } catch (error: any) {
-    console.error(`Error fetching sessions for roadbook ${req.params.id}:`, error);
-    
-    if (error.message === "Roadbook not found") {
-      return res.status(404).json({
-        status: "error",
-        message: "Roadbook not found"
-      });
-    }
-    
-    if (error.message === "Unauthorized access") {
-      return res.status(403).json({
-        status: "error",
-        message: "You don't have permission to view this roadbook's sessions"
-      });
-    }
-    
-    next(error);
-  }
-};
-
-/**
- * Get competency progress for a roadbook
- * 
- * @route GET /api/roadbooks/:id/competencies
- * @access Private - Requires authentication and ownership or guide role
- * @returns {Array} - List of competency progress records
- */
-export const getCompetencyProgress = async (req: JwtRequest, res: Response, next: NextFunction) => {
-  try {
-    const { id } = req.params;
-    const userId = req.user?.userId;
-    
-    if (!userId) {
-      return res.status(401).json({ 
-        status: "error", 
-        message: "User ID not found in token" 
-      });
-    }
-
-    // Get competency progress with access check
-    const progress = await roadbookService.getCompetencyProgress(id, userId);
-    
-    res.status(200).json({
-      status: "success",
-      data: progress
-    });
-  } catch (error: any) {
-    console.error(`Error fetching competency progress for roadbook ${req.params.id}:`, error);
-    
-    if (error.message === "Roadbook not found") {
-      return res.status(404).json({
-        status: "error",
-        message: "Roadbook not found"
-      });
-    }
-    
-    if (error.message === "Unauthorized access") {
-      return res.status(403).json({
-        status: "error",
-        message: "You don't have permission to view this roadbook's competency progress"
-      });
-    }
-    
-    next(error);
-  }
-};
-
-/**
- * Update competency progress status
- * 
- * @route PATCH /api/roadbooks/:id/competencies/:competencyId
- * @access Private - Requires authentication and guide role
- * @returns {Object} - Updated competency progress
- */
-export const updateCompetencyStatus = async (req: JwtRequest, res: Response, next: NextFunction) => {
-  try {
-    const { id, competencyId } = req.params;
-    const { status, notes } = req.body;
-    const userId = req.user?.userId;
-    const userRole = req.user?.role;
-    
-    if (!userId) {
-      return res.status(401).json({ 
-        status: "error", 
-        message: "User ID not found in token" 
-      });
-    }
-
-    // Only guides, instructors and admins can update competency status
-    if (userRole !== "GUIDE" && userRole !== "INSTRUCTOR" && userRole !== "ADMIN") {
-      return res.status(403).json({
-        status: "error",
-        message: "Only guides, instructors and admins can update competency status"
-      });
-    }
-
-    if (!status || !["NOT_STARTED", "IN_PROGRESS", "MASTERED"].includes(status)) {
-      return res.status(400).json({
-        status: "error",
-        message: "Valid status is required (NOT_STARTED, IN_PROGRESS, or MASTERED)"
-      });
-    }
-
-    // Update competency status with access check
-    const updatedProgress = await roadbookService.updateCompetencyStatus(
-      id, 
-      competencyId, 
-      status, 
-      notes || null, 
-      userId
-    );
-    
-    res.status(200).json({
-      status: "success",
-      data: updatedProgress
-    });
-  } catch (error: any) {
-    console.error(`Error updating competency status for roadbook ${req.params.id}:`, error);
-    
-    if (error.message === "Roadbook not found" || error.message === "Competency not found") {
-      return res.status(404).json({
-        status: "error",
-        message: error.message
-      });
-    }
-    
-    if (error.message === "Unauthorized access") {
-      return res.status(403).json({
-        status: "error",
-        message: "You don't have permission to update competencies in this roadbook"
-      });
-    }
-    
-    next(error);
-  }
-};
-
-/**
- * Export roadbook data for PDF generation
- * 
- * @route GET /api/roadbooks/:id/export
- * @access Private - Requires authentication and ownership or guide role
- * @returns {Object} - Complete roadbook data for PDF export
- */
-export const exportRoadbook = async (req: JwtRequest, res: Response, next: NextFunction) => {
-  try {
-    const { id } = req.params;
-    const userId = req.user?.userId;
-    
-    if (!userId) {
-      return res.status(401).json({ 
-        status: "error", 
-        message: "User ID not found in token" 
-      });
-    }
-    
-    // Récupérer le format demandé (json ou directement pdf)
-    const format = (req.query.format as string)?.toLowerCase() || 'json';
-    
-    if (!['json', 'pdf'].includes(format)) {
-      return res.status(400).json({
-        status: "error",
-        message: "Invalid format requested. Use 'json' or 'pdf'"
-      });
-    }
-    
-    // Préparer les données d'exportation avec vérification d'accès
-    const exportData = await roadbookService.prepareRoadbookExportData(id, userId);
-    
-    // Selon le format demandé, renvoyer les données brutes ou générer un PDF
-    if (format === 'json') {
-      res.status(200).json({
-        status: "success",
-        data: exportData
-      });
-    } else {
-      // Pour le format PDF, on prépare un téléchargement
-      // Note: Cette partie nécessiterait une bibliothèque de génération PDF
-      // comme PDFKit, mais est simplifiée ici pour démonstration
-      
-      // Préparer un nom de fichier basé sur le roadbook
-      const fileName = `roadbook-${id}-export.pdf`;
-      
-      // En l'absence d'une vraie génération PDF, on renvoie les données JSON
-      // avec des en-têtes indiquant qu'un PDF aurait dû être renvoyé
-      res.setHeader('Content-Disposition', `attachment; filename="${fileName}"`);
-      res.setHeader('Content-Type', 'application/json'); // Serait 'application/pdf' dans l'implémentation réelle
-      
-      res.status(200).json({
-        status: "success",
-        message: "PDF export is not implemented in this demo version",
-        data: exportData
-      });
-    }
-  } catch (error: any) {
-    console.error(`Error exporting roadbook ${req.params.id}:`, error);
-    
-    if (error.message === "Roadbook not found") {
-      return res.status(404).json({
-        status: "error",
-        message: "Roadbook not found"
-      });
-    }
-    
-    if (error.message === "Unauthorized access") {
-      return res.status(403).json({
-        status: "error",
-        message: "You don't have permission to export this roadbook"
-      });
-    }
-    
-    next(error);
-  }
-};
-
-/**
- * Get roadbook statistics summary
- * 
- * @route GET /api/roadbooks/:id/statistics
- * @access Private - Requires authentication and ownership or guide role
- * @returns {Object} - Roadbook statistics
- */
-export const getRoadbookStatistics = async (req: JwtRequest, res: Response, next: NextFunction) => {
-  try {
-    const { id } = req.params;
-    const userId = req.user?.userId;
-    
-    if (!userId) {
-      return res.status(401).json({ 
-        status: "error", 
-        message: "User ID not found in token" 
-      });
-    }
-    
-    // Vérifier les permissions en calculant les statistiques
-    // (la fonction calculateRoadbookStatistics ne fait pas de vérification d'accès)
-    // D'abord, vérifions si l'utilisateur a accès au roadbook
-    const roadbook = await roadbookService.getRoadbookById(id, userId, false);
-    
-    if (!roadbook) {
-      return res.status(404).json({
-        status: "error",
-        message: "Roadbook not found"
-      });
-    }
-    
-    // Si on arrive ici, l'utilisateur a bien les permissions nécessaires
-    const statistics = await roadbookService.calculateRoadbookStatistics(id);
-    
-    res.status(200).json({
-      status: "success",
-      data: statistics
-    });
-  } catch (error: any) {
-    console.error(`Error getting roadbook statistics for ${req.params.id}:`, error);
-    
-    if (error.message === "Roadbook not found") {
-      return res.status(404).json({
-        status: "error",
-        message: "Roadbook not found"
-      });
-    }
-    
-    if (error.message === "Unauthorized access") {
-      return res.status(403).json({
-        status: "error",
-        message: "You don't have permission to access this roadbook's statistics"
-      });
-    }
-    
-    next(error);
-  }
-=======
-/**
- * RoadBook Controller
- * Handles all roadbook-related operations
- */
-import { Request, Response, NextFunction } from "express";
-import * as roadbookService from "../services/roadbook.service";
-
-// Define the JwtRequest interface locally since it's not exported from auth.middleware
-interface JwtRequest extends Request {
-  user?: {
-    userId: string;
-    id: string; // Alias for userId for compatibility
-    role: string;
-    email?: string;
-    displayName?: string;
-  };
-}
-
-/**
- * Get all roadbooks belonging to the logged-in user
- * 
- * @route GET /api/roadbooks
- * @access Private - Requires authentication
- * @returns {Array} - List of roadbooks owned by the user
- */
-export const getUserRoadbooks = async (req: JwtRequest, res: Response, next: NextFunction) => {
-  try {
-    // Extract user ID from the authenticated JWT token
-    const userId = req.user?.userId;
-    if (!userId) {
-      return res.status(401).json({ 
-        status: "error", 
-        message: "User ID not found in token" 
-      });
-    }
-
-    // Get the optional status filter from query params
-    const status = req.query.status as string;
-
-    // Get user's roadbooks with optional filters
-    const roadbooks = await roadbookService.getRoadbooksByUserId(userId, status);
-    
-    res.status(200).json({
-      status: "success",
-      data: roadbooks
-    });
-  } catch (error: any) {
-    console.error("Error fetching user roadbooks:", error);
-    next(error);
-  }
-};
-
-/**
- * Create a new roadbook
- * 
- * @route POST /api/roadbooks
- * @access Private - Requires authentication
- * @returns {Object} - Newly created roadbook
- */
-export const createRoadbook = async (req: JwtRequest, res: Response, next: NextFunction) => {
-  try {
-    // Extract user ID from the authenticated JWT token
-    const userId = req.user?.userId;
-    if (!userId) {
-      return res.status(401).json({ 
-        status: "error", 
-        message: "User ID not found in token" 
-      });
-    }
-
-    // Extract roadbook data from request body
-    const roadbookData = {
-      ...req.body,
-      apprenticeId: userId // Set the current user as the apprentice/owner
-    };
-
-    // Create the roadbook
-    const newRoadbook = await roadbookService.createRoadbook(roadbookData);
-    
-    res.status(201).json({
-      status: "success",
-      data: newRoadbook
-    });
-  } catch (error: any) {
-    console.error("Error creating roadbook:", error);
-    next(error);
-  }
-};
-
-/**
- * Get a specific roadbook by ID
- * 
- * @route GET /api/roadbooks/:id
- * @access Private - Requires authentication and ownership or guide role
- * @returns {Object} - Roadbook details with sessions and optional statistics
- */
-export const getRoadbookById = async (req: JwtRequest, res: Response, next: NextFunction) => {
-  try {
-    const { id } = req.params;
-    const userId = req.user?.userId;
-    
-    // Vérifier si des statistiques détaillées sont demandées
-    const includeStats = req.query.stats === 'true';
-    
-    if (!userId) {
-      return res.status(401).json({ 
-        status: "error", 
-        message: "User ID not found in token" 
-      });
-    }
-
-    // Get roadbook with access check and optional statistics
-    const roadbook = await roadbookService.getRoadbookById(id, userId, includeStats);
-    
-    res.status(200).json({
-      status: "success",
-      data: roadbook
-    });
-  } catch (error: any) {
-    console.error(`Error fetching roadbook ${req.params.id}:`, error);
-    
-    if (error.message === "Roadbook not found") {
-      return res.status(404).json({
-        status: "error",
-        message: "Roadbook not found"
-      });
-    }
-    
-    if (error.message === "Unauthorized access") {
-      return res.status(403).json({
-        status: "error",
-        message: "You don't have permission to access this roadbook"
-      });
-    }
-    
-    next(error);
-  }
-};
-
-/**
- * Update a roadbook
- * 
- * @route PUT /api/roadbooks/:id
- * @access Private - Requires authentication and ownership
- * @returns {Object} - Updated roadbook
- */
-export const updateRoadbook = async (req: JwtRequest, res: Response, next: NextFunction) => {
-  try {
-    const { id } = req.params;
-    const userId = req.user?.userId;
-    
-    if (!userId) {
-      return res.status(401).json({ 
-        status: "error", 
-        message: "User ID not found in token" 
-      });
-    }
-
-    // Update the roadbook with access check
-    const updatedRoadbook = await roadbookService.updateRoadbook(id, req.body, userId);
-    
-    res.status(200).json({
-      status: "success",
-      data: updatedRoadbook
-    });
-  } catch (error: any) {
-    console.error(`Error updating roadbook ${req.params.id}:`, error);
-    
-    if (error.message === "Roadbook not found") {
-      return res.status(404).json({
-        status: "error",
-        message: "Roadbook not found"
-      });
-    }
-    
-    if (error.message === "Unauthorized access") {
-      return res.status(403).json({
-        status: "error",
-        message: "You don't have permission to update this roadbook"
-      });
-    }
-    
-    next(error);
-  }
-};
-
-/**
- * Delete a roadbook
- * 
- * @route DELETE /api/roadbooks/:id
- * @access Private - Requires authentication and ownership
- * @returns {Object} - Success message
- */
-export const deleteRoadbook = async (req: JwtRequest, res: Response, next: NextFunction) => {
-  try {
-    const { id } = req.params;
-    const userId = req.user?.userId;
-    
-    if (!userId) {
-      return res.status(401).json({ 
-        status: "error", 
-        message: "User ID not found in token" 
-      });
-    }
-
-    // Delete the roadbook with access check
-    await roadbookService.deleteRoadbook(id, userId);
-    
-    res.status(200).json({
-      status: "success",
-      message: "Roadbook deleted successfully"
-    });
-  } catch (error: any) {
-    console.error(`Error deleting roadbook ${req.params.id}:`, error);
-    
-    if (error.message === "Roadbook not found") {
-      return res.status(404).json({
-        status: "error",
-        message: "Roadbook not found"
-      });
-    }
-    
-    if (error.message === "Unauthorized access") {
-      return res.status(403).json({
-        status: "error",
-        message: "You don't have permission to delete this roadbook"
-      });
-    }
-    
-    next(error);
-  }
-};
-
-/**
- * Assign a guide to a roadbook
- * 
- * @route POST /api/roadbooks/:id/guide
- * @access Private - Requires authentication and ownership
- * @returns {Object} - Updated roadbook with guide information
- */
-export const assignGuide = async (req: JwtRequest, res: Response, next: NextFunction) => {
-  try {
-    const { id } = req.params;
-    const { guideId } = req.body;
-    const userId = req.user?.userId;
-    
-    if (!userId) {
-      return res.status(401).json({ 
-        status: "error", 
-        message: "User ID not found in token" 
-      });
-    }
-
-    if (!guideId) {
-      return res.status(400).json({
-        status: "error",
-        message: "Guide ID is required"
-      });
-    }
-
-    // Assign guide to roadbook with access check
-    const updatedRoadbook = await roadbookService.assignGuide(id, guideId, userId);
-    
-    res.status(200).json({
-      status: "success",
-      data: updatedRoadbook
-    });
-  } catch (error: any) {
-    console.error(`Error assigning guide to roadbook ${req.params.id}:`, error);
-    
-    if (error.message === "Roadbook not found") {
-      return res.status(404).json({
-        status: "error",
-        message: "Roadbook not found"
-      });
-    }
-    
-    if (error.message === "Unauthorized access") {
-      return res.status(403).json({
-        status: "error",
-        message: "You don't have permission to update this roadbook"
-      });
-    }
-    
-    if (error.message === "Guide not found") {
-      return res.status(404).json({
-        status: "error",
-        message: "Guide user not found"
-      });
-    }
-    
-    if (error.message === "Invalid guide role") {
-      return res.status(400).json({
-        status: "error",
-        message: "Selected user does not have the GUIDE role"
-      });
-    }
-    
-    next(error);
-  }
-};
-
-/**
- * Get guided roadbooks (for guides only)
- * 
- * @route GET /api/roadbooks/guided
- * @access Private - Requires authentication and GUIDE role
- * @returns {Array} - List of roadbooks where user is a guide
- */
-export const getGuidedRoadbooks = async (req: JwtRequest, res: Response, next: NextFunction) => {
-  try {
-    const userId = req.user?.userId;
-    const userRole = req.user?.role;
-    
-    if (!userId) {
-      return res.status(401).json({ 
-        status: "error", 
-        message: "User ID not found in token" 
-      });
-    }
-
-    // Check if user has guide role
-    if (userRole !== "GUIDE" && userRole !== "INSTRUCTOR" && userRole !== "ADMIN") {
-      return res.status(403).json({
-        status: "error",
-        message: "Only guides, instructors and admins can access this endpoint"
-      });
-    }
-
-    // Get optional status filter from query params
-    const status = req.query.status as string;
-
-    // Get list of roadbooks where user is a guide
-    const guidedRoadbooks = await roadbookService.getGuidedRoadbooks(userId, status);
-    
-    res.status(200).json({
-      status: "success",
-      data: guidedRoadbooks
-    });
-  } catch (error: any) {
-    console.error("Error fetching guided roadbooks:", error);
-    next(error);
-  }
-};
-
-/**
- * Create a new session in a roadbook
- * 
- * @route POST /api/roadbooks/:id/sessions
- * @access Private - Requires authentication and ownership or guide role
- * @returns {Object} - Newly created session
- */
-export const createSession = async (req: JwtRequest, res: Response, next: NextFunction) => {
-  try {
-    const { id } = req.params;
-    const userId = req.user?.userId;
-    
-    if (!userId) {
-      return res.status(401).json({ 
-        status: "error", 
-        message: "User ID not found in token" 
-      });
-    }
-
-    // Create session data with the current user as apprentice
-    const sessionData = {
-      ...req.body,
-      roadbookId: id,
-      apprenticeId: userId
-    };
-
-    // Create the session with access check
-    const newSession = await roadbookService.createSession(sessionData, userId);
-    
-    res.status(201).json({
-      status: "success",
-      data: newSession
-    });
-  } catch (error: any) {
-    console.error(`Error creating session for roadbook ${req.params.id}:`, error);
-    
-    if (error.message === "Roadbook not found") {
-      return res.status(404).json({
-        status: "error",
-        message: "Roadbook not found"
-      });
-    }
-    
-    if (error.message === "Unauthorized access") {
-      return res.status(403).json({
-        status: "error",
-        message: "You don't have permission to add sessions to this roadbook"
-      });
-    }
-    
-    next(error);
-  }
-};
-
-/**
- * Update roadbook status (active, completed, archived)
- * 
- * @route PATCH /api/roadbooks/:id/status
- * @access Private - Requires authentication and ownership or guide role
- * @returns {Object} - Updated roadbook
- */
-export const updateRoadbookStatus = async (req: JwtRequest, res: Response, next: NextFunction) => {
-  try {
-    const { id } = req.params;
-    const { status } = req.body;
-    const userId = req.user?.userId;
-    
-    if (!userId) {
-      return res.status(401).json({ 
-        status: "error", 
-        message: "User ID not found in token" 
-      });
-    }
-
-    if (!status || !["ACTIVE", "COMPLETED", "ARCHIVED"].includes(status)) {
-      return res.status(400).json({
-        status: "error",
-        message: "Valid status is required (ACTIVE, COMPLETED, or ARCHIVED)"
-      });
-    }
-
-    // Update roadbook status with access check
-    const updatedRoadbook = await roadbookService.updateRoadbookStatus(id, status, userId);
-    
-    res.status(200).json({
-      status: "success",
-      data: updatedRoadbook
-    });
-  } catch (error: any) {
-    console.error(`Error updating roadbook status ${req.params.id}:`, error);
-    
-    if (error.message === "Roadbook not found") {
-      return res.status(404).json({
-        status: "error",
-        message: "Roadbook not found"
-      });
-    }
-    
-    if (error.message === "Unauthorized access") {
-      return res.status(403).json({
-        status: "error",
-        message: "You don't have permission to update this roadbook"
-      });
-    }
-    
-    next(error);
-  }
-};
-
-/**
- * Get all sessions for a roadbook
- * 
- * @route GET /api/roadbooks/:id/sessions
- * @access Private - Requires authentication and ownership or guide role
- * @returns {Array} - List of sessions in the roadbook
- */
-export const getRoadbookSessions = async (req: JwtRequest, res: Response, next: NextFunction) => {
-  try {
-    const { id } = req.params;
-    const userId = req.user?.userId;
-    
-    if (!userId) {
-      return res.status(401).json({ 
-        status: "error", 
-        message: "User ID not found in token" 
-      });
-    }
-
-    // Get sessions with access check
-    const sessions = await roadbookService.getRoadbookSessions(id, userId);
-    
-    res.status(200).json({
-      status: "success",
-      data: sessions
-    });
-  } catch (error: any) {
-    console.error(`Error fetching sessions for roadbook ${req.params.id}:`, error);
-    
-    if (error.message === "Roadbook not found") {
-      return res.status(404).json({
-        status: "error",
-        message: "Roadbook not found"
-      });
-    }
-    
-    if (error.message === "Unauthorized access") {
-      return res.status(403).json({
-        status: "error",
-        message: "You don't have permission to view this roadbook's sessions"
-      });
-    }
-    
-    next(error);
-  }
-};
-
-/**
- * Get competency progress for a roadbook
- * 
- * @route GET /api/roadbooks/:id/competencies
- * @access Private - Requires authentication and ownership or guide role
- * @returns {Array} - List of competency progress records
- */
-export const getCompetencyProgress = async (req: JwtRequest, res: Response, next: NextFunction) => {
-  try {
-    const { id } = req.params;
-    const userId = req.user?.userId;
-    
-    if (!userId) {
-      return res.status(401).json({ 
-        status: "error", 
-        message: "User ID not found in token" 
-      });
-    }
-
-    // Get competency progress with access check
-    const progress = await roadbookService.getCompetencyProgress(id, userId);
-    
-    res.status(200).json({
-      status: "success",
-      data: progress
-    });
-  } catch (error: any) {
-    console.error(`Error fetching competency progress for roadbook ${req.params.id}:`, error);
-    
-    if (error.message === "Roadbook not found") {
-      return res.status(404).json({
-        status: "error",
-        message: "Roadbook not found"
-      });
-    }
-    
-    if (error.message === "Unauthorized access") {
-      return res.status(403).json({
-        status: "error",
-        message: "You don't have permission to view this roadbook's competency progress"
-      });
-    }
-    
-    next(error);
-  }
-};
-
-/**
- * Update competency progress status
- * 
- * @route PATCH /api/roadbooks/:id/competencies/:competencyId
- * @access Private - Requires authentication and guide role
- * @returns {Object} - Updated competency progress
- */
-export const updateCompetencyStatus = async (req: JwtRequest, res: Response, next: NextFunction) => {
-  try {
-    const { id, competencyId } = req.params;
-    const { status, notes } = req.body;
-    const userId = req.user?.userId;
-    const userRole = req.user?.role;
-    
-    if (!userId) {
-      return res.status(401).json({ 
-        status: "error", 
-        message: "User ID not found in token" 
-      });
-    }
-
-    // Only guides, instructors and admins can update competency status
-    if (userRole !== "GUIDE" && userRole !== "INSTRUCTOR" && userRole !== "ADMIN") {
-      return res.status(403).json({
-        status: "error",
-        message: "Only guides, instructors and admins can update competency status"
-      });
-    }
-
-    if (!status || !["NOT_STARTED", "IN_PROGRESS", "MASTERED"].includes(status)) {
-      return res.status(400).json({
-        status: "error",
-        message: "Valid status is required (NOT_STARTED, IN_PROGRESS, or MASTERED)"
-      });
-    }
-
-    // Update competency status with access check
-    const updatedProgress = await roadbookService.updateCompetencyStatus(
-      id, 
-      competencyId, 
-      status, 
-      notes || null, 
-      userId
-    );
-    
-    res.status(200).json({
-      status: "success",
-      data: updatedProgress
-    });
-  } catch (error: any) {
-    console.error(`Error updating competency status for roadbook ${req.params.id}:`, error);
-    
-    if (error.message === "Roadbook not found" || error.message === "Competency not found") {
-      return res.status(404).json({
-        status: "error",
-        message: error.message
-      });
-    }
-    
-    if (error.message === "Unauthorized access") {
-      return res.status(403).json({
-        status: "error",
-        message: "You don't have permission to update competencies in this roadbook"
-      });
-    }
-    
-    next(error);
-  }
-};
-
-/**
- * Export roadbook data for PDF generation
- * 
- * @route GET /api/roadbooks/:id/export
- * @access Private - Requires authentication and ownership or guide role
- * @returns {Object} - Complete roadbook data for PDF export
- */
-export const exportRoadbook = async (req: JwtRequest, res: Response, next: NextFunction) => {
-  try {
-    const { id } = req.params;
-    const userId = req.user?.userId;
-    
-    if (!userId) {
-      return res.status(401).json({ 
-        status: "error", 
-        message: "User ID not found in token" 
-      });
-    }
-    
-    // Récupérer le format demandé (json ou directement pdf)
-    const format = (req.query.format as string)?.toLowerCase() || 'json';
-    
-    if (!['json', 'pdf'].includes(format)) {
-      return res.status(400).json({
-        status: "error",
-        message: "Invalid format requested. Use 'json' or 'pdf'"
-      });
-    }
-    
-    // Préparer les données d'exportation avec vérification d'accès
-    const exportData = await roadbookService.prepareRoadbookExportData(id, userId);
-    
-    // Selon le format demandé, renvoyer les données brutes ou générer un PDF
-    if (format === 'json') {
-      res.status(200).json({
-        status: "success",
-        data: exportData
-      });
-    } else {
-      // Pour le format PDF, on prépare un téléchargement
-      // Note: Cette partie nécessiterait une bibliothèque de génération PDF
-      // comme PDFKit, mais est simplifiée ici pour démonstration
-      
-      // Préparer un nom de fichier basé sur le roadbook
-      const fileName = `roadbook-${id}-export.pdf`;
-      
-      // En l'absence d'une vraie génération PDF, on renvoie les données JSON
-      // avec des en-têtes indiquant qu'un PDF aurait dû être renvoyé
-      res.setHeader('Content-Disposition', `attachment; filename="${fileName}"`);
-      res.setHeader('Content-Type', 'application/json'); // Serait 'application/pdf' dans l'implémentation réelle
-      
-      res.status(200).json({
-        status: "success",
-        message: "PDF export is not implemented in this demo version",
-        data: exportData
-      });
-    }
-  } catch (error: any) {
-    console.error(`Error exporting roadbook ${req.params.id}:`, error);
-    
-    if (error.message === "Roadbook not found") {
-      return res.status(404).json({
-        status: "error",
-        message: "Roadbook not found"
-      });
-    }
-    
-    if (error.message === "Unauthorized access") {
-      return res.status(403).json({
-        status: "error",
-        message: "You don't have permission to export this roadbook"
-      });
-    }
-    
-    next(error);
-  }
-};
-
-/**
- * Get roadbook statistics summary
- * 
- * @route GET /api/roadbooks/:id/statistics
- * @access Private - Requires authentication and ownership or guide role
- * @returns {Object} - Roadbook statistics
- */
-export const getRoadbookStatistics = async (req: JwtRequest, res: Response, next: NextFunction) => {
-  try {
-    const { id } = req.params;
-    const userId = req.user?.userId;
-    
-    if (!userId) {
-      return res.status(401).json({ 
-        status: "error", 
-        message: "User ID not found in token" 
-      });
-    }
-    
-    // Vérifier les permissions en calculant les statistiques
-    // (la fonction calculateRoadbookStatistics ne fait pas de vérification d'accès)
-    // D'abord, vérifions si l'utilisateur a accès au roadbook
-    const roadbook = await roadbookService.getRoadbookById(id, userId, false);
-    
-    if (!roadbook) {
-      return res.status(404).json({
-        status: "error",
-        message: "Roadbook not found"
-      });
-    }
-    
-    // Si on arrive ici, l'utilisateur a bien les permissions nécessaires
-    const statistics = await roadbookService.calculateRoadbookStatistics(id);
-    
-    res.status(200).json({
-      status: "success",
-      data: statistics
-    });
-  } catch (error: any) {
-    console.error(`Error getting roadbook statistics for ${req.params.id}:`, error);
-    
-    if (error.message === "Roadbook not found") {
-      return res.status(404).json({
-        status: "error",
-        message: "Roadbook not found"
-      });
-    }
-    
-    if (error.message === "Unauthorized access") {
-      return res.status(403).json({
-        status: "error",
-        message: "You don't have permission to access this roadbook's statistics"
-      });
-    }
-    
-    next(error);
-  }
->>>>>>> 96214de1
+/**
+ * RoadBook Controller
+ * Handles all roadbook-related operations
+ */
+import { Request, Response, NextFunction } from "express";
+import * as roadbookService from "../services/roadbook.service";
+
+// Define the JwtRequest interface locally since it's not exported from auth.middleware
+interface JwtRequest extends Request {
+  user?: {
+    userId: string;
+    id: string; // Alias for userId for compatibility
+    role: string;
+    email?: string;
+    displayName?: string;
+  };
+}
+
+/**
+ * Get all roadbooks belonging to the logged-in user
+ * 
+ * @route GET /api/roadbooks
+ * @access Private - Requires authentication
+ * @returns {Array} - List of roadbooks owned by the user
+ */
+export const getUserRoadbooks = async (req: JwtRequest, res: Response, next: NextFunction) => {
+  try {
+    // Extract user ID from the authenticated JWT token
+    const userId = req.user?.userId;
+    if (!userId) {
+      return res.status(401).json({ 
+        status: "error", 
+        message: "User ID not found in token" 
+      });
+    }
+
+    // Get the optional status filter from query params
+    const status = req.query.status as string;
+
+    // Get user's roadbooks with optional filters
+    const roadbooks = await roadbookService.getRoadbooksByUserId(userId, status);
+    
+    res.status(200).json({
+      status: "success",
+      data: roadbooks
+    });
+  } catch (error: any) {
+    console.error("Error fetching user roadbooks:", error);
+    next(error);
+  }
+};
+
+/**
+ * Create a new roadbook
+ * 
+ * @route POST /api/roadbooks
+ * @access Private - Requires authentication
+ * @returns {Object} - Newly created roadbook
+ */
+export const createRoadbook = async (req: JwtRequest, res: Response, next: NextFunction) => {
+  try {
+    // Extract user ID from the authenticated JWT token
+    const userId = req.user?.userId;
+    if (!userId) {
+      return res.status(401).json({ 
+        status: "error", 
+        message: "User ID not found in token" 
+      });
+    }
+
+    // Extract roadbook data from request body
+    const roadbookData = {
+      ...req.body,
+      apprenticeId: userId // Set the current user as the apprentice/owner
+    };
+
+    // Create the roadbook
+    const newRoadbook = await roadbookService.createRoadbook(roadbookData);
+    
+    res.status(201).json({
+      status: "success",
+      data: newRoadbook
+    });
+  } catch (error: any) {
+    console.error("Error creating roadbook:", error);
+    next(error);
+  }
+};
+
+/**
+ * Get a specific roadbook by ID
+ * 
+ * @route GET /api/roadbooks/:id
+ * @access Private - Requires authentication and ownership or guide role
+ * @returns {Object} - Roadbook details with sessions and optional statistics
+ */
+export const getRoadbookById = async (req: JwtRequest, res: Response, next: NextFunction) => {
+  try {
+    const { id } = req.params;
+    const userId = req.user?.userId;
+    
+    // Vérifier si des statistiques détaillées sont demandées
+    const includeStats = req.query.stats === 'true';
+    
+    if (!userId) {
+      return res.status(401).json({ 
+        status: "error", 
+        message: "User ID not found in token" 
+      });
+    }
+
+    // Get roadbook with access check and optional statistics
+    const roadbook = await roadbookService.getRoadbookById(id, userId, includeStats);
+    
+    res.status(200).json({
+      status: "success",
+      data: roadbook
+    });
+  } catch (error: any) {
+    console.error(`Error fetching roadbook ${req.params.id}:`, error);
+    
+    if (error.message === "Roadbook not found") {
+      return res.status(404).json({
+        status: "error",
+        message: "Roadbook not found"
+      });
+    }
+    
+    if (error.message === "Unauthorized access") {
+      return res.status(403).json({
+        status: "error",
+        message: "You don't have permission to access this roadbook"
+      });
+    }
+    
+    next(error);
+  }
+};
+
+/**
+ * Update a roadbook
+ * 
+ * @route PUT /api/roadbooks/:id
+ * @access Private - Requires authentication and ownership
+ * @returns {Object} - Updated roadbook
+ */
+export const updateRoadbook = async (req: JwtRequest, res: Response, next: NextFunction) => {
+  try {
+    const { id } = req.params;
+    const userId = req.user?.userId;
+    
+    if (!userId) {
+      return res.status(401).json({ 
+        status: "error", 
+        message: "User ID not found in token" 
+      });
+    }
+
+    // Update the roadbook with access check
+    const updatedRoadbook = await roadbookService.updateRoadbook(id, req.body, userId);
+    
+    res.status(200).json({
+      status: "success",
+      data: updatedRoadbook
+    });
+  } catch (error: any) {
+    console.error(`Error updating roadbook ${req.params.id}:`, error);
+    
+    if (error.message === "Roadbook not found") {
+      return res.status(404).json({
+        status: "error",
+        message: "Roadbook not found"
+      });
+    }
+    
+    if (error.message === "Unauthorized access") {
+      return res.status(403).json({
+        status: "error",
+        message: "You don't have permission to update this roadbook"
+      });
+    }
+    
+    next(error);
+  }
+};
+
+/**
+ * Delete a roadbook
+ * 
+ * @route DELETE /api/roadbooks/:id
+ * @access Private - Requires authentication and ownership
+ * @returns {Object} - Success message
+ */
+export const deleteRoadbook = async (req: JwtRequest, res: Response, next: NextFunction) => {
+  try {
+    const { id } = req.params;
+    const userId = req.user?.userId;
+    
+    if (!userId) {
+      return res.status(401).json({ 
+        status: "error", 
+        message: "User ID not found in token" 
+      });
+    }
+
+    // Delete the roadbook with access check
+    await roadbookService.deleteRoadbook(id, userId);
+    
+    res.status(200).json({
+      status: "success",
+      message: "Roadbook deleted successfully"
+    });
+  } catch (error: any) {
+    console.error(`Error deleting roadbook ${req.params.id}:`, error);
+    
+    if (error.message === "Roadbook not found") {
+      return res.status(404).json({
+        status: "error",
+        message: "Roadbook not found"
+      });
+    }
+    
+    if (error.message === "Unauthorized access") {
+      return res.status(403).json({
+        status: "error",
+        message: "You don't have permission to delete this roadbook"
+      });
+    }
+    
+    next(error);
+  }
+};
+
+/**
+ * Assign a guide to a roadbook
+ * 
+ * @route POST /api/roadbooks/:id/guide
+ * @access Private - Requires authentication and ownership
+ * @returns {Object} - Updated roadbook with guide information
+ */
+export const assignGuide = async (req: JwtRequest, res: Response, next: NextFunction) => {
+  try {
+    const { id } = req.params;
+    const { guideId } = req.body;
+    const userId = req.user?.userId;
+    
+    if (!userId) {
+      return res.status(401).json({ 
+        status: "error", 
+        message: "User ID not found in token" 
+      });
+    }
+
+    if (!guideId) {
+      return res.status(400).json({
+        status: "error",
+        message: "Guide ID is required"
+      });
+    }
+
+    // Assign guide to roadbook with access check
+    const updatedRoadbook = await roadbookService.assignGuide(id, guideId, userId);
+    
+    res.status(200).json({
+      status: "success",
+      data: updatedRoadbook
+    });
+  } catch (error: any) {
+    console.error(`Error assigning guide to roadbook ${req.params.id}:`, error);
+    
+    if (error.message === "Roadbook not found") {
+      return res.status(404).json({
+        status: "error",
+        message: "Roadbook not found"
+      });
+    }
+    
+    if (error.message === "Unauthorized access") {
+      return res.status(403).json({
+        status: "error",
+        message: "You don't have permission to update this roadbook"
+      });
+    }
+    
+    if (error.message === "Guide not found") {
+      return res.status(404).json({
+        status: "error",
+        message: "Guide user not found"
+      });
+    }
+    
+    if (error.message === "Invalid guide role") {
+      return res.status(400).json({
+        status: "error",
+        message: "Selected user does not have the GUIDE role"
+      });
+    }
+    
+    next(error);
+  }
+};
+
+/**
+ * Get guided roadbooks (for guides only)
+ * 
+ * @route GET /api/roadbooks/guided
+ * @access Private - Requires authentication and GUIDE role
+ * @returns {Array} - List of roadbooks where user is a guide
+ */
+export const getGuidedRoadbooks = async (req: JwtRequest, res: Response, next: NextFunction) => {
+  try {
+    const userId = req.user?.userId;
+    const userRole = req.user?.role;
+    
+    if (!userId) {
+      return res.status(401).json({ 
+        status: "error", 
+        message: "User ID not found in token" 
+      });
+    }
+
+    // Check if user has guide role
+    if (userRole !== "GUIDE" && userRole !== "INSTRUCTOR" && userRole !== "ADMIN") {
+      return res.status(403).json({
+        status: "error",
+        message: "Only guides, instructors and admins can access this endpoint"
+      });
+    }
+
+    // Get optional status filter from query params
+    const status = req.query.status as string;
+
+    // Get list of roadbooks where user is a guide
+    const guidedRoadbooks = await roadbookService.getGuidedRoadbooks(userId, status);
+    
+    res.status(200).json({
+      status: "success",
+      data: guidedRoadbooks
+    });
+  } catch (error: any) {
+    console.error("Error fetching guided roadbooks:", error);
+    next(error);
+  }
+};
+
+/**
+ * Create a new session in a roadbook
+ * 
+ * @route POST /api/roadbooks/:id/sessions
+ * @access Private - Requires authentication and ownership or guide role
+ * @returns {Object} - Newly created session
+ */
+export const createSession = async (req: JwtRequest, res: Response, next: NextFunction) => {
+  try {
+    const { id } = req.params;
+    const userId = req.user?.userId;
+    
+    if (!userId) {
+      return res.status(401).json({ 
+        status: "error", 
+        message: "User ID not found in token" 
+      });
+    }
+
+    // Create session data with the current user as apprentice
+    const sessionData = {
+      ...req.body,
+      roadbookId: id,
+      apprenticeId: userId
+    };
+
+    // Create the session with access check
+    const newSession = await roadbookService.createSession(sessionData, userId);
+    
+    res.status(201).json({
+      status: "success",
+      data: newSession
+    });
+  } catch (error: any) {
+    console.error(`Error creating session for roadbook ${req.params.id}:`, error);
+    
+    if (error.message === "Roadbook not found") {
+      return res.status(404).json({
+        status: "error",
+        message: "Roadbook not found"
+      });
+    }
+    
+    if (error.message === "Unauthorized access") {
+      return res.status(403).json({
+        status: "error",
+        message: "You don't have permission to add sessions to this roadbook"
+      });
+    }
+    
+    next(error);
+  }
+};
+
+/**
+ * Update roadbook status (active, completed, archived)
+ * 
+ * @route PATCH /api/roadbooks/:id/status
+ * @access Private - Requires authentication and ownership or guide role
+ * @returns {Object} - Updated roadbook
+ */
+export const updateRoadbookStatus = async (req: JwtRequest, res: Response, next: NextFunction) => {
+  try {
+    const { id } = req.params;
+    const { status } = req.body;
+    const userId = req.user?.userId;
+    
+    if (!userId) {
+      return res.status(401).json({ 
+        status: "error", 
+        message: "User ID not found in token" 
+      });
+    }
+
+    if (!status || !["ACTIVE", "COMPLETED", "ARCHIVED"].includes(status)) {
+      return res.status(400).json({
+        status: "error",
+        message: "Valid status is required (ACTIVE, COMPLETED, or ARCHIVED)"
+      });
+    }
+
+    // Update roadbook status with access check
+    const updatedRoadbook = await roadbookService.updateRoadbookStatus(id, status, userId);
+    
+    res.status(200).json({
+      status: "success",
+      data: updatedRoadbook
+    });
+  } catch (error: any) {
+    console.error(`Error updating roadbook status ${req.params.id}:`, error);
+    
+    if (error.message === "Roadbook not found") {
+      return res.status(404).json({
+        status: "error",
+        message: "Roadbook not found"
+      });
+    }
+    
+    if (error.message === "Unauthorized access") {
+      return res.status(403).json({
+        status: "error",
+        message: "You don't have permission to update this roadbook"
+      });
+    }
+    
+    next(error);
+  }
+};
+
+/**
+ * Get all sessions for a roadbook
+ * 
+ * @route GET /api/roadbooks/:id/sessions
+ * @access Private - Requires authentication and ownership or guide role
+ * @returns {Array} - List of sessions in the roadbook
+ */
+export const getRoadbookSessions = async (req: JwtRequest, res: Response, next: NextFunction) => {
+  try {
+    const { id } = req.params;
+    const userId = req.user?.userId;
+    
+    if (!userId) {
+      return res.status(401).json({ 
+        status: "error", 
+        message: "User ID not found in token" 
+      });
+    }
+
+    // Get sessions with access check
+    const sessions = await roadbookService.getRoadbookSessions(id, userId);
+    
+    res.status(200).json({
+      status: "success",
+      data: sessions
+    });
+  } catch (error: any) {
+    console.error(`Error fetching sessions for roadbook ${req.params.id}:`, error);
+    
+    if (error.message === "Roadbook not found") {
+      return res.status(404).json({
+        status: "error",
+        message: "Roadbook not found"
+      });
+    }
+    
+    if (error.message === "Unauthorized access") {
+      return res.status(403).json({
+        status: "error",
+        message: "You don't have permission to view this roadbook's sessions"
+      });
+    }
+    
+    next(error);
+  }
+};
+
+/**
+ * Get competency progress for a roadbook
+ * 
+ * @route GET /api/roadbooks/:id/competencies
+ * @access Private - Requires authentication and ownership or guide role
+ * @returns {Array} - List of competency progress records
+ */
+export const getCompetencyProgress = async (req: JwtRequest, res: Response, next: NextFunction) => {
+  try {
+    const { id } = req.params;
+    const userId = req.user?.userId;
+    
+    if (!userId) {
+      return res.status(401).json({ 
+        status: "error", 
+        message: "User ID not found in token" 
+      });
+    }
+
+    // Get competency progress with access check
+    const progress = await roadbookService.getCompetencyProgress(id, userId);
+    
+    res.status(200).json({
+      status: "success",
+      data: progress
+    });
+  } catch (error: any) {
+    console.error(`Error fetching competency progress for roadbook ${req.params.id}:`, error);
+    
+    if (error.message === "Roadbook not found") {
+      return res.status(404).json({
+        status: "error",
+        message: "Roadbook not found"
+      });
+    }
+    
+    if (error.message === "Unauthorized access") {
+      return res.status(403).json({
+        status: "error",
+        message: "You don't have permission to view this roadbook's competency progress"
+      });
+    }
+    
+    next(error);
+  }
+};
+
+/**
+ * Update competency progress status
+ * 
+ * @route PATCH /api/roadbooks/:id/competencies/:competencyId
+ * @access Private - Requires authentication and guide role
+ * @returns {Object} - Updated competency progress
+ */
+export const updateCompetencyStatus = async (req: JwtRequest, res: Response, next: NextFunction) => {
+  try {
+    const { id, competencyId } = req.params;
+    const { status, notes } = req.body;
+    const userId = req.user?.userId;
+    const userRole = req.user?.role;
+    
+    if (!userId) {
+      return res.status(401).json({ 
+        status: "error", 
+        message: "User ID not found in token" 
+      });
+    }
+
+    // Only guides, instructors and admins can update competency status
+    if (userRole !== "GUIDE" && userRole !== "INSTRUCTOR" && userRole !== "ADMIN") {
+      return res.status(403).json({
+        status: "error",
+        message: "Only guides, instructors and admins can update competency status"
+      });
+    }
+
+    if (!status || !["NOT_STARTED", "IN_PROGRESS", "MASTERED"].includes(status)) {
+      return res.status(400).json({
+        status: "error",
+        message: "Valid status is required (NOT_STARTED, IN_PROGRESS, or MASTERED)"
+      });
+    }
+
+    // Update competency status with access check
+    const updatedProgress = await roadbookService.updateCompetencyStatus(
+      id, 
+      competencyId, 
+      status, 
+      notes || null, 
+      userId
+    );
+    
+    res.status(200).json({
+      status: "success",
+      data: updatedProgress
+    });
+  } catch (error: any) {
+    console.error(`Error updating competency status for roadbook ${req.params.id}:`, error);
+    
+    if (error.message === "Roadbook not found" || error.message === "Competency not found") {
+      return res.status(404).json({
+        status: "error",
+        message: error.message
+      });
+    }
+    
+    if (error.message === "Unauthorized access") {
+      return res.status(403).json({
+        status: "error",
+        message: "You don't have permission to update competencies in this roadbook"
+      });
+    }
+    
+    next(error);
+  }
+};
+
+/**
+ * Export roadbook data for PDF generation
+ * 
+ * @route GET /api/roadbooks/:id/export
+ * @access Private - Requires authentication and ownership or guide role
+ * @returns {Object} - Complete roadbook data for PDF export
+ */
+export const exportRoadbook = async (req: JwtRequest, res: Response, next: NextFunction) => {
+  try {
+    const { id } = req.params;
+    const userId = req.user?.userId;
+    
+    if (!userId) {
+      return res.status(401).json({ 
+        status: "error", 
+        message: "User ID not found in token" 
+      });
+    }
+    
+    // Récupérer le format demandé (json ou directement pdf)
+    const format = (req.query.format as string)?.toLowerCase() || 'json';
+    
+    if (!['json', 'pdf'].includes(format)) {
+      return res.status(400).json({
+        status: "error",
+        message: "Invalid format requested. Use 'json' or 'pdf'"
+      });
+    }
+    
+    // Préparer les données d'exportation avec vérification d'accès
+    const exportData = await roadbookService.prepareRoadbookExportData(id, userId);
+    
+    // Selon le format demandé, renvoyer les données brutes ou générer un PDF
+    if (format === 'json') {
+      res.status(200).json({
+        status: "success",
+        data: exportData
+      });
+    } else {
+      // Pour le format PDF, on prépare un téléchargement
+      // Note: Cette partie nécessiterait une bibliothèque de génération PDF
+      // comme PDFKit, mais est simplifiée ici pour démonstration
+      
+      // Préparer un nom de fichier basé sur le roadbook
+      const fileName = `roadbook-${id}-export.pdf`;
+      
+      // En l'absence d'une vraie génération PDF, on renvoie les données JSON
+      // avec des en-têtes indiquant qu'un PDF aurait dû être renvoyé
+      res.setHeader('Content-Disposition', `attachment; filename="${fileName}"`);
+      res.setHeader('Content-Type', 'application/json'); // Serait 'application/pdf' dans l'implémentation réelle
+      
+      res.status(200).json({
+        status: "success",
+        message: "PDF export is not implemented in this demo version",
+        data: exportData
+      });
+    }
+  } catch (error: any) {
+    console.error(`Error exporting roadbook ${req.params.id}:`, error);
+    
+    if (error.message === "Roadbook not found") {
+      return res.status(404).json({
+        status: "error",
+        message: "Roadbook not found"
+      });
+    }
+    
+    if (error.message === "Unauthorized access") {
+      return res.status(403).json({
+        status: "error",
+        message: "You don't have permission to export this roadbook"
+      });
+    }
+    
+    next(error);
+  }
+};
+
+/**
+ * Get roadbook statistics summary
+ * 
+ * @route GET /api/roadbooks/:id/statistics
+ * @access Private - Requires authentication and ownership or guide role
+ * @returns {Object} - Roadbook statistics
+ */
+export const getRoadbookStatistics = async (req: JwtRequest, res: Response, next: NextFunction) => {
+  try {
+    const { id } = req.params;
+    const userId = req.user?.userId;
+    
+    if (!userId) {
+      return res.status(401).json({ 
+        status: "error", 
+        message: "User ID not found in token" 
+      });
+    }
+    
+    // Vérifier les permissions en calculant les statistiques
+    // (la fonction calculateRoadbookStatistics ne fait pas de vérification d'accès)
+    // D'abord, vérifions si l'utilisateur a accès au roadbook
+    const roadbook = await roadbookService.getRoadbookById(id, userId, false);
+    
+    if (!roadbook) {
+      return res.status(404).json({
+        status: "error",
+        message: "Roadbook not found"
+      });
+    }
+    
+    // Si on arrive ici, l'utilisateur a bien les permissions nécessaires
+    const statistics = await roadbookService.calculateRoadbookStatistics(id);
+    
+    res.status(200).json({
+      status: "success",
+      data: statistics
+    });
+  } catch (error: any) {
+    console.error(`Error getting roadbook statistics for ${req.params.id}:`, error);
+    
+    if (error.message === "Roadbook not found") {
+      return res.status(404).json({
+        status: "error",
+        message: "Roadbook not found"
+      });
+    }
+    
+    if (error.message === "Unauthorized access") {
+      return res.status(403).json({
+        status: "error",
+        message: "You don't have permission to access this roadbook's statistics"
+      });
+    }
+    
+    next(error);
+  }
 };