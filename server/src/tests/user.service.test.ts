--- conflicted
+++ resolved
@@ -1,2489 +1,1243 @@
-<<<<<<< HEAD
-// server/src/tests/user.service.test.ts
-import { describe, it, expect, beforeEach, afterEach, jest } from "@jest/globals";
-import { UserRole } from "@prisma/client";
-import * as userService from "../services/user.service";
-import * as authService from "../services/auth.service";
-import bcrypt from "bcrypt";
-
-// Mock modules
-jest.mock('bcrypt');
-jest.mock("../services/auth.service");
-
-// Import mocked prisma
-import prisma from "../config/prisma";
-
-// Type for auth service mocks
-type SuccessResult = { success: boolean };
-
-// Setup mocks
-const mockCompare = jest.fn().mockResolvedValue(true);
-const mockHash = jest.fn().mockImplementation((password: string, salt: number) => 
-  Promise.resolve(`hashed_${password}`)
-);
-(bcrypt.compare as jest.Mock) = mockCompare;
-(bcrypt.hash as jest.Mock) = mockHash;
-
-// Set up auth service mocks
-(authService.revokeRefreshTokens as jest.Mock) = jest.fn().mockImplementation(
-  async () => ({ success: true } as SuccessResult)
-);
-
-// Helper pour créer un mock d'utilisateur
-const createMockUser = (email = "test.user@example.com", role = "APPRENTICE", id = "mock-user-id") => {
-  return {
-    id,
-    email,
-    passwordHash: `hashed_Password123!`,
-    displayName: "Test User",
-    firstName: "Test",
-    lastName: "User",
-    role,
-    createdAt: new Date(),
-    updatedAt: new Date(),
-    bio: null,
-    nationalRegisterNumber: null,
-    birthDate: null,
-    phoneNumber: null,
-    profilePicture: null,
-    address: null,
-  };
-};
-
-describe("User Service", () => {
-  // Reset mocks before each test
-  beforeEach(() => {
-    jest.clearAllMocks();
-  });
-
-  describe("createUser", () => {
-    it("should create a new user with correct data", async () => {
-      // Arrange
-      const userData = {
-        email: "test.create@example.com",
-        password: "Password123!",
-        displayName: "Test User",
-        firstName: "Test",
-        lastName: "User",
-        role: "APPRENTICE",
-      };
-      
-      const mockCreatedUser = {
-        id: "mock-id-123",
-        email: userData.email,
-        displayName: userData.displayName,
-        firstName: userData.firstName,
-        lastName: userData.lastName,
-        role: userData.role,
-        passwordHash: "hashed_password",
-        createdAt: new Date(),
-        updatedAt: new Date(),
-      };
-      
-      // Mock the Prisma findUnique call to return null (no existing user)
-      (prisma.user.findUnique as jest.Mock).mockResolvedValueOnce(null);
-      // Mock the Prisma create call to return our mock user
-      (prisma.user.create as jest.Mock).mockResolvedValueOnce(mockCreatedUser);
-
-      // Act
-      const createdUser = await userService.createUser(userData);
-
-      // Assert
-      expect(createdUser).toBeDefined();
-      expect(createdUser.email).toBe(userData.email.toLowerCase());
-      expect(createdUser.displayName).toBe(userData.displayName);
-      expect(createdUser.firstName).toBe(userData.firstName);
-      expect(createdUser.lastName).toBe(userData.lastName);
-      expect(createdUser.role).toBe(userData.role);
-      
-      // Verify Prisma was called with correct parameters
-      expect(prisma.user.findUnique).toHaveBeenCalledWith({
-        where: { email: userData.email.toLowerCase() }
-      });
-      
-      expect(prisma.user.create).toHaveBeenCalledWith({
-        data: expect.objectContaining({
-          email: userData.email.toLowerCase(),
-          displayName: userData.displayName,
-          firstName: userData.firstName,
-          lastName: userData.lastName,
-          role: userData.role,
-          passwordHash: expect.any(String)
-        })
-      });
-      
-      // Verify bcrypt was called
-      expect(bcrypt.hash).toHaveBeenCalledWith(userData.password, 10);
-    });
-
-    it("should normalize email to lowercase", async () => {
-      // Arrange
-      const userData = {
-        email: "TEST.EMAIL@EXAMPLE.COM",
-        password: "Password123!",
-        displayName: "Test User",
-      };
-      
-      const mockCreatedUser = {
-        id: "mock-id-123",
-        email: "test.email@example.com", // Lowercase
-        displayName: userData.displayName,
-        passwordHash: "hashed_password",
-        createdAt: new Date(),
-        updatedAt: new Date(),
-      };
-      
-      // Mock the Prisma findUnique call to return null (no existing user)
-      (prisma.user.findUnique as jest.Mock).mockResolvedValueOnce(null);
-      // Mock the Prisma create call to return our mock user
-      (prisma.user.create as jest.Mock).mockResolvedValueOnce(mockCreatedUser);
-
-      // Act
-      const createdUser = await userService.createUser(userData);
-
-      // Assert
-      expect(createdUser.email).toBe("test.email@example.com");
-      
-      // Verify the email was normalized before checking if it exists
-      expect(prisma.user.findUnique).toHaveBeenCalledWith({
-        where: { email: "test.email@example.com" }
-      });
-    });
-
-    it("should throw an error when creating a user with an existing email", async () => {
-      // Arrange
-      const userData = {
-        email: "test.duplicate@example.com",
-        password: "Password123!",
-        displayName: "Test User",
-      };
-
-      // Mock findUnique to return an existing user
-      (prisma.user.findUnique as jest.Mock).mockResolvedValueOnce({
-        id: "existing-user",
-        email: userData.email,
-      });
-
-      // Act & Assert
-      await expect(userService.createUser(userData)).rejects.toThrow(
-        "User with this email already exists"
-      );
-      
-      // Verify findUnique was called but create was not
-      expect(prisma.user.findUnique).toHaveBeenCalled();
-      expect(prisma.user.create).not.toHaveBeenCalled();
-    });
-
-    it("should throw an error when required fields are missing", async () => {
-      // Arrange - Missing email
-      const missingEmail = {
-        password: "Password123!",
-        displayName: "Test User",
-      };
-
-      // Act & Assert
-      await expect(userService.createUser(missingEmail as any)).rejects.toThrow(
-        "Email, password and displayName are required"
-      );
-      
-      // Verify prisma wasn't called
-      expect(prisma.user.findUnique).not.toHaveBeenCalled();
-
-      // Arrange - Missing password
-      const missingPassword = {
-        email: "test.missing@example.com",
-        displayName: "Test User",
-      };
-
-      // Act & Assert
-      await expect(userService.createUser(missingPassword as any)).rejects.toThrow(
-        "Email, password and displayName are required"
-      );
-      
-      // Verify prisma wasn't called
-      expect(prisma.user.findUnique).not.toHaveBeenCalled();
-
-      // Arrange - Missing displayName
-      const missingDisplayName = {
-        email: "test.missing@example.com",
-        password: "Password123!",
-      };
-
-      // Act & Assert
-      await expect(userService.createUser(missingDisplayName as any)).rejects.toThrow(
-        "Email, password and displayName are required"
-      );
-      
-      // Verify prisma wasn't called
-      expect(prisma.user.findUnique).not.toHaveBeenCalled();
-    });
-    
-    it("should throw an error when creating a user with existing national register number", async () => {
-      // Arrange
-      const nationalRegisterNumber = "12345678901";
-      
-      const userData = {
-        email: "test.user2@example.com",
-        password: "Password123!",
-        displayName: "Test User 2",
-        nationalRegisterNumber
-      };
-      
-      // Mock findUnique for email check
-      (prisma.user.findUnique as jest.Mock).mockImplementation((args) => {
-        if (args.where.email) {
-          return Promise.resolve(null); // Email is not taken
-        }
-        if (args.where.nationalRegisterNumber) {
-          return Promise.resolve({ id: "existing-user", nationalRegisterNumber }); // National register is taken
-        }
-        return Promise.resolve(null);
-      });
-      
-      // Act & Assert
-      await expect(userService.createUser(userData)).rejects.toThrow(
-        "User with this national register number already exists"
-      );
-      
-      // Verify both checks were made
-      expect(prisma.user.findUnique).toHaveBeenCalledTimes(2);
-      expect(prisma.user.create).not.toHaveBeenCalled();
-    });
-  });
-
-  describe("getUserById", () => {
-    it("should return user without password hash", async () => {
-      // Arrange
-      const userId = "user-id-123";
-      const mockUser = createMockUser("test@example.com", "APPRENTICE", userId);
-      
-      // Mock findUnique to return a user
-      (prisma.user.findUnique as jest.Mock).mockResolvedValueOnce(mockUser);
-
-      // Act
-      const foundUser = await userService.getUserById(userId);
-
-      // Assert
-      expect(foundUser).toBeDefined();
-      expect(foundUser.id).toBe(userId);
-      expect(foundUser.email).toBe(mockUser.email);
-      expect((foundUser as any).passwordHash).toBeUndefined();
-      
-      // Verify prisma was called correctly
-      expect(prisma.user.findUnique).toHaveBeenCalledWith({
-        where: { id: userId }
-      });
-    });
-
-    it("should include relations when requested", async () => {
-      // Arrange
-      const userId = "user-id-123";
-      const mockUser = {
-        ...createMockUser("test@example.com", "APPRENTICE", userId),
-        ownedRoadbooks: [],
-        guidedRoadbooks: [],
-        receivedBadges: []
-      };
-      
-      // Mock findUnique to return a user with relations
-      (prisma.user.findUnique as jest.Mock).mockResolvedValueOnce(mockUser);
-
-      // Act
-      const foundUser = await userService.getUserById(userId, true);
-
-      // Assert
-      expect(foundUser).toBeDefined();
-      expect(foundUser.id).toBe(userId);
-      expect(foundUser.ownedRoadbooks).toBeDefined();
-      expect(foundUser.guidedRoadbooks).toBeDefined();
-      expect(foundUser.receivedBadges).toBeDefined();
-      expect((foundUser as any).passwordHash).toBeUndefined();
-      
-      // Verify prisma was called with include option
-      expect(prisma.user.findUnique).toHaveBeenCalledWith({
-        where: { id: userId },
-        include: expect.objectContaining({
-          ownedRoadbooks: expect.any(Object),
-          guidedRoadbooks: expect.any(Object),
-          receivedBadges: expect.any(Object)
-        })
-      });
-    });
-
-    it("should throw an error for non-existent user", async () => {
-      // Arrange
-      const userId = "non-existent-id";
-      
-      // Mock findUnique to return null
-      (prisma.user.findUnique as jest.Mock).mockResolvedValueOnce(null);
-      
-      // Act & Assert
-      await expect(userService.getUserById(userId)).rejects.toThrow(
-        "User not found"
-      );
-      
-      // Verify prisma was called
-      expect(prisma.user.findUnique).toHaveBeenCalledWith({
-        where: { id: userId }
-      });
-    });
-  });
-  
-  describe("getUserByEmail", () => {
-    it("should return user with password hash when includePassword is true", async () => {
-      // Arrange
-      const email = "test.user@example.com";
-      const mockUser = createMockUser(email);
-      
-      // Mock findUnique to return a user
-      (prisma.user.findUnique as jest.Mock).mockResolvedValueOnce(mockUser);
-      
-      // Act
-      const foundUser = await userService.getUserByEmail(email, true);
-      
-      // Assert
-      expect(foundUser).toBeDefined();
-      expect(foundUser.id).toBe(mockUser.id);
-      expect(foundUser.email).toBe(email);
-      // With includePassword=true, passwordHash should be retained
-      expect((foundUser as any).passwordHash).toBeDefined();
-      
-      // Verify prisma was called correctly
-      expect(prisma.user.findUnique).toHaveBeenCalledWith({
-        where: { email: email.toLowerCase() }
-      });
-    });
-    
-    it("should return user without password hash when includePassword is false", async () => {
-      // Arrange
-      const email = "test.user@example.com";
-      const mockUser = createMockUser(email);
-      
-      // Mock findUnique to return a user
-      (prisma.user.findUnique as jest.Mock).mockResolvedValueOnce(mockUser);
-      
-      // Act
-      const foundUser = await userService.getUserByEmail(email, false);
-      
-      // Assert
-      expect(foundUser).toBeDefined();
-      expect(foundUser.id).toBe(mockUser.id);
-      expect(foundUser.email).toBe(email);
-      expect((foundUser as any).passwordHash).toBeUndefined();
-      
-      // Verify prisma was called correctly
-      expect(prisma.user.findUnique).toHaveBeenCalledWith({
-        where: { email: email.toLowerCase() }
-      });
-    });
-    
-    it("should normalize email before search", async () => {
-      // Arrange
-      const email = "test.normalized@example.com";
-      const uppercaseEmail = "TEST.NORMALIZED@EXAMPLE.COM";
-      const mockUser = createMockUser(email);
-      
-      // Mock findUnique to return a user
-      (prisma.user.findUnique as jest.Mock).mockResolvedValueOnce(mockUser);
-      
-      // Act
-      const foundUser = await userService.getUserByEmail(uppercaseEmail);
-      
-      // Assert
-      expect(foundUser).toBeDefined();
-      expect(foundUser.id).toBe(mockUser.id);
-      expect(foundUser.email).toBe(email);
-      
-      // Verify prisma was called with normalized email
-      expect(prisma.user.findUnique).toHaveBeenCalledWith({
-        where: { email: email.toLowerCase() }
-      });
-    });
-    
-    it("should throw an error for non-existent email", async () => {
-      // Arrange
-      const email = "nonexistent@example.com";
-      
-      // Mock findUnique to return null
-      (prisma.user.findUnique as jest.Mock).mockResolvedValueOnce(null);
-      
-      // Act & Assert
-      await expect(userService.getUserByEmail(email)).rejects.toThrow(
-        "User not found"
-      );
-      
-      // Verify prisma was called with the correct email
-      expect(prisma.user.findUnique).toHaveBeenCalledWith({
-        where: { email: email.toLowerCase() }
-      });
-    });
-  });
-
-  describe("updateUser", () => {
-    it("should update user profile data", async () => {
-      // Arrange
-      const userId = "user-id-123";
-      const mockUser = createMockUser("test@example.com", "APPRENTICE", userId);
-      
-      const updateData = {
-        displayName: "Updated Name",
-        firstName: "Updated",
-        lastName: "User",
-        bio: "This is an updated bio"
-      };
-      
-      // Mock findUnique to return a user
-      (prisma.user.findUnique as jest.Mock).mockResolvedValueOnce(mockUser);
-      
-      // Mock update to return updated user
-      const updatedMockUser = {
-        ...mockUser,
-        ...updateData
-      };
-      (prisma.user.update as jest.Mock).mockResolvedValueOnce(updatedMockUser);
-
-      // Act
-      const updatedUser = await userService.updateUser(userId, updateData);
-
-      // Assert
-      expect(updatedUser.displayName).toBe(updateData.displayName);
-      expect(updatedUser.firstName).toBe(updateData.firstName);
-      expect(updatedUser.lastName).toBe(updateData.lastName);
-      expect(updatedUser.bio).toBe(updateData.bio);
-      expect(updatedUser.email).toBe(mockUser.email); // Should not change
-      
-      // Verify prisma calls
-      expect(prisma.user.findUnique).toHaveBeenCalledWith({
-        where: { id: userId }
-      });
-      
-      expect(prisma.user.update).toHaveBeenCalledWith({
-        where: { id: userId },
-        data: updateData
-      });
-    });
-
-    it("should hash password when updating password", async () => {
-      // Arrange
-      const userId = "user-id-123";
-      const mockUser = createMockUser("test@example.com", "APPRENTICE", userId);
-      const newPassword = "NewPassword123!";
-      const newPasswordHash = `hashed_${newPassword}`;
-      
-      // Mock findUnique to return a user
-      (prisma.user.findUnique as jest.Mock).mockResolvedValueOnce(mockUser);
-      
-      // Mock update to return updated user
-      const updatedMockUser = {
-        ...mockUser,
-        passwordHash: newPasswordHash
-      };
-      (prisma.user.update as jest.Mock).mockResolvedValueOnce(updatedMockUser);
-      
-      // Act
-      const updatedUser = await userService.updateUser(userId, { 
-        password: newPassword 
-      });
-      
-      // Assert
-      expect(updatedUser.id).toBe(userId);
-      
-      // Verify bcrypt was called to hash the password
-      expect(bcrypt.hash).toHaveBeenCalledWith(newPassword, 10);
-      
-      // Verify prisma update was called with passwordHash, not password
-      expect(prisma.user.update).toHaveBeenCalledWith({
-        where: { id: userId },
-        data: { passwordHash: newPasswordHash }
-      });
-    });
-    
-    it("should throw error when updating to an email that's already in use", async () => {
-      // Arrange
-      const userId = "user-id-123";
-      const existingEmail = "existing@example.com";
-      const mockUser = createMockUser("test@example.com", "APPRENTICE", userId);
-      
-      // Mock findUnique for the target user
-      (prisma.user.findUnique as jest.Mock).mockImplementation((args) => {
-        if (args.where.id === userId) {
-          return Promise.resolve(mockUser);
-        }
-        if (args.where.email === existingEmail) {
-          return Promise.resolve({ id: "other-user", email: existingEmail });
-        }
-        return Promise.resolve(null);
-      });
-      
-      // Act & Assert
-      await expect(userService.updateUser(userId, {
-        email: existingEmail
-      })).rejects.toThrow("Email is already in use");
-      
-      // Verify prisma calls
-      expect(prisma.user.findUnique).toHaveBeenCalledTimes(2);
-      expect(prisma.user.update).not.toHaveBeenCalled();
-    });
-    
-    it("should throw error when updating to a national register number that's already in use", async () => {
-      // Arrange
-      const userId = "user-id-123";
-      const existingNationalRegisterNumber = "12345678901";
-      const mockUser = createMockUser("test@example.com", "APPRENTICE", userId);
-      
-      // Mock findUnique for different queries
-      (prisma.user.findUnique as jest.Mock).mockImplementation((args) => {
-        if (args.where.id === userId) {
-          return Promise.resolve(mockUser);
-        }
-        if (args.where.nationalRegisterNumber === existingNationalRegisterNumber) {
-          return Promise.resolve({ 
-            id: "other-user", 
-            nationalRegisterNumber: existingNationalRegisterNumber 
-          });
-        }
-        return Promise.resolve(null);
-      });
-      
-      // Act & Assert
-      await expect(userService.updateUser(userId, {
-        nationalRegisterNumber: existingNationalRegisterNumber
-      })).rejects.toThrow("National register number is already in use");
-      
-      // Verify prisma calls
-      expect(prisma.user.findUnique).toHaveBeenCalledTimes(2);
-      expect(prisma.user.update).not.toHaveBeenCalled();
-    });
-    
-    it("should enforce permissions when updating another user", async () => {
-      // Arrange
-      const regularUserId = "regular-user-id";
-      const targetUserId = "target-user-id";
-      const adminUserId = "admin-user-id";
-      
-      const mockRegularUser = createMockUser("regular@example.com", "APPRENTICE", regularUserId);
-      const mockTargetUser = createMockUser("target@example.com", "APPRENTICE", targetUserId);
-      const mockAdminUser = createMockUser("admin@example.com", "ADMIN", adminUserId);
-      
-      // Mock findUnique to return appropriate users
-      (prisma.user.findUnique as jest.Mock).mockImplementation((args) => {
-        if (args.where.id === regularUserId) {
-          return Promise.resolve(mockRegularUser);
-        }
-        if (args.where.id === targetUserId) {
-          return Promise.resolve(mockTargetUser);
-        }
-        if (args.where.id === adminUserId) {
-          return Promise.resolve(mockAdminUser);
-        }
-        return Promise.resolve(null);
-      });
-      
-      // Mock update for the admin case
-      const updatedMockUser = {
-        ...mockTargetUser,
-        displayName: "Changed by admin"
-      };
-      (prisma.user.update as jest.Mock).mockResolvedValueOnce(updatedMockUser);
-      
-      // Act & Assert - Regular user cannot update another user
-      await expect(userService.updateUser(targetUserId, {
-        displayName: "Changed by regular user"
-      }, regularUserId)).rejects.toThrow("Unauthorized to update this user");
-      
-      // Act - Admin can update another user
-      const updatedByAdmin = await userService.updateUser(targetUserId, {
-        displayName: "Changed by admin"  
-      }, adminUserId);
-      
-      // Assert
-      expect(updatedByAdmin.displayName).toBe("Changed by admin");
-      
-      // Verify appropriate prisma calls
-      expect(prisma.user.findUnique).toHaveBeenCalledTimes(4); // Target + Regular + Admin user lookups + extra calls
-      expect(prisma.user.update).toHaveBeenCalledWith({
-        where: { id: targetUserId },
-        data: { displayName: "Changed by admin" }
-      });
-    });
-  });
-
-  describe("changePassword", () => {
-    it("should change user password successfully", async () => {
-      // Arrange
-      const userId = "user-id-123";
-      const originalPassword = "Password123!";
-      const newPassword = "NewSecurePassword123!";
-      const originalPasswordHash = `hashed_${originalPassword}`;
-      const newPasswordHash = `hashed_${newPassword}`;
-      
-      const mockUser = {
-        ...createMockUser("test@example.com", "APPRENTICE", userId),
-        passwordHash: originalPasswordHash
-      };
-      
-      const passwordData = {
-        currentPassword: originalPassword,
-        newPassword: newPassword
-      };
-      
-      // Mock password compare to return true for valid password
-      mockCompare.mockResolvedValueOnce(true);
-      
-      // Mock password hash to return new hash
-      mockHash.mockResolvedValueOnce(newPasswordHash);
-      
-      // Mock findUnique to return the user
-      (prisma.user.findUnique as jest.Mock).mockResolvedValueOnce(mockUser);
-      
-      // Mock update to return updated user
-      const updatedMockUser = {
-        ...mockUser,
-        passwordHash: newPasswordHash
-      };
-      (prisma.user.update as jest.Mock).mockResolvedValueOnce(updatedMockUser);
-      
-      // Act
-      const result = await userService.changePassword(userId, passwordData);
-      
-      // Assert
-      expect(result.success).toBe(true);
-      
-      // Verify bcrypt was called correctly
-      expect(bcrypt.compare).toHaveBeenCalledWith(originalPassword, originalPasswordHash);
-      expect(bcrypt.hash).toHaveBeenCalledWith(newPassword, 10);
-      
-      // Verify prisma update was called
-      expect(prisma.user.update).toHaveBeenCalledWith({
-        where: { id: userId },
-        data: { passwordHash: newPasswordHash }
-      });
-      
-      // Check that authService.revokeRefreshTokens was called
-      expect(authService.revokeRefreshTokens).toHaveBeenCalledWith({ userId });
-    });
-    
-    it("should throw error if current password is incorrect", async () => {
-      // Arrange
-      const userId = "user-id-123";
-      const originalPassword = "Password123!";
-      const wrongPassword = "WrongPassword123!";
-      const newPassword = "NewPassword123!";
-      
-      const mockUser = {
-        ...createMockUser("test@example.com", "APPRENTICE", userId),
-        passwordHash: `hashed_${originalPassword}`
-      };
-      
-      const passwordData = {
-        currentPassword: wrongPassword,
-        newPassword: newPassword
-      };
-      
-      // Mock password compare to return false for wrong password
-      mockCompare.mockResolvedValueOnce(false);
-      
-      // Mock findUnique to return the user
-      (prisma.user.findUnique as jest.Mock).mockResolvedValueOnce(mockUser);
-      
-      // Act & Assert
-      await expect(userService.changePassword(userId, passwordData)).rejects.toThrow(
-        "Current password is incorrect"
-      );
-      
-      // Verify bcrypt was called but prisma update wasn't
-      expect(bcrypt.compare).toHaveBeenCalledWith(wrongPassword, mockUser.passwordHash);
-      expect(prisma.user.update).not.toHaveBeenCalled();
-      expect(authService.revokeRefreshTokens).not.toHaveBeenCalled();
-    });
-    
-    it("should throw error if new password is same as current", async () => {
-      // Arrange
-      const userId = "user-id-123";
-      const originalPassword = "Password123!";
-      
-      const mockUser = {
-        ...createMockUser("test@example.com", "APPRENTICE", userId),
-        passwordHash: `hashed_${originalPassword}`
-      };
-      
-      const passwordData = {
-        currentPassword: originalPassword,
-        newPassword: originalPassword
-      };
-      
-      // Mock password compare to return true for valid password
-      mockCompare.mockResolvedValueOnce(true);
-      
-      // Mock findUnique to return the user
-      (prisma.user.findUnique as jest.Mock).mockResolvedValueOnce(mockUser);
-      
-      // Act & Assert
-      await expect(userService.changePassword(userId, passwordData)).rejects.toThrow(
-        "New password must be different from current password"
-      );
-      
-      // Verify bcrypt was called but prisma update wasn't
-      expect(bcrypt.compare).toHaveBeenCalledWith(originalPassword, mockUser.passwordHash);
-      expect(prisma.user.update).not.toHaveBeenCalled();
-      expect(authService.revokeRefreshTokens).not.toHaveBeenCalled();
-    });
-    
-    it("should throw error if required fields are missing", async () => {
-      // Arrange
-      const userId = "user-id-123";
-      
-      // Act & Assert - Missing current password
-      await expect(userService.changePassword(userId, {
-        newPassword: "NewPassword123!"
-      } as any)).rejects.toThrow("Current password and new password are required");
-      
-      // Act & Assert - Missing new password
-      await expect(userService.changePassword(userId, {
-        currentPassword: "Password123!"  
-      } as any)).rejects.toThrow("Current password and new password are required");
-      
-      // Verify no prisma or bcrypt calls were made
-      expect(prisma.user.findUnique).not.toHaveBeenCalled();
-      expect(bcrypt.compare).not.toHaveBeenCalled();
-      expect(prisma.user.update).not.toHaveBeenCalled();
-    });
-    
-    it("should throw error for non-existent user", async () => {
-      // Arrange
-      const userId = "non-existent-id";
-      const passwordData = {
-        currentPassword: "Password123!",
-        newPassword: "NewPassword123!"
-      };
-      
-      // Mock findUnique to return null
-      (prisma.user.findUnique as jest.Mock).mockResolvedValueOnce(null);
-      
-      // Act & Assert
-      await expect(userService.changePassword(userId, passwordData)).rejects.toThrow(
-        "User not found"
-      );
-      
-      // Verify findUnique was called but no other operations
-      expect(prisma.user.findUnique).toHaveBeenCalledWith({
-        where: { id: userId }
-      });
-      expect(bcrypt.compare).not.toHaveBeenCalled();
-      expect(prisma.user.update).not.toHaveBeenCalled();
-    });
-  });
-  
-  describe("deleteUser", () => {
-    it("should delete user successfully", async () => {
-      // Arrange
-      const userId = "user-id-123";
-      const mockUser = createMockUser("test@example.com", "APPRENTICE", userId);
-      
-      // Mock findUnique to return a user
-      (prisma.user.findUnique as jest.Mock).mockResolvedValueOnce(mockUser);
-      
-      // Mock deleteMany for refresh tokens
-      (prisma.refreshToken.deleteMany as jest.Mock).mockResolvedValueOnce({ count: 2 });
-      
-      // Mock delete for user
-      (prisma.user.delete as jest.Mock).mockResolvedValueOnce(mockUser);
-      
-      // Act
-      const result = await userService.deleteUser(userId);
-      
-      // Assert
-      expect(result.success).toBe(true);
-      
-      // Verify prisma calls
-      expect(prisma.user.findUnique).toHaveBeenCalledWith({
-        where: { id: userId }
-      });
-      
-      expect(prisma.refreshToken.deleteMany).toHaveBeenCalledWith({
-        where: { userId }
-      });
-      
-      expect(prisma.user.delete).toHaveBeenCalledWith({
-        where: { id: userId }
-      });
-    });
-    
-    it("should throw error for non-existent user", async () => {
-      // Arrange
-      const userId = "non-existent-id";
-      
-      // Mock findUnique to return null
-      (prisma.user.findUnique as jest.Mock).mockResolvedValueOnce(null);
-      
-      // Act & Assert
-      await expect(userService.deleteUser(userId)).rejects.toThrow(
-        "User not found"
-      );
-      
-      // Verify findUnique was called but not the other operations
-      expect(prisma.user.findUnique).toHaveBeenCalledWith({
-        where: { id: userId }
-      });
-      expect(prisma.refreshToken.deleteMany).not.toHaveBeenCalled();
-      expect(prisma.user.delete).not.toHaveBeenCalled();
-    });
-    
-    it("should enforce permissions when deleting another user", async () => {
-      // Arrange
-      const regularUserId = "regular-user-id";
-      const targetUserId = "target-user-id";
-      const adminUserId = "admin-user-id";
-      
-      const mockRegularUser = createMockUser("regular@example.com", "APPRENTICE", regularUserId);
-      const mockTargetUser = createMockUser("target@example.com", "APPRENTICE", targetUserId);
-      const mockAdminUser = createMockUser("admin@example.com", "ADMIN", adminUserId);
-      
-      // Mock findUnique for different user lookups
-      (prisma.user.findUnique as jest.Mock).mockImplementation((args) => {
-        if (args.where.id === regularUserId) {
-          return Promise.resolve(mockRegularUser);
-        }
-        if (args.where.id === targetUserId) {
-          return Promise.resolve(mockTargetUser);
-        }
-        if (args.where.id === adminUserId) {
-          return Promise.resolve(mockAdminUser);
-        }
-        return Promise.resolve(null);
-      });
-      
-      // Mock deleteMany and delete for the admin case
-      (prisma.refreshToken.deleteMany as jest.Mock).mockResolvedValueOnce({ count: 1 });
-      (prisma.user.delete as jest.Mock).mockResolvedValueOnce(mockTargetUser);
-      
-      // Act & Assert - Non-admin cannot delete another user
-      await expect(userService.deleteUser(targetUserId, regularUserId)).rejects.toThrow(
-        "Unauthorized to delete this user"
-      );
-      
-      // Act - Admin can delete another user
-      const result = await userService.deleteUser(targetUserId, adminUserId);
-      
-      // Assert
-      expect(result.success).toBe(true);
-      
-      // Verify appropriate prisma calls
-      expect(prisma.user.findUnique).toHaveBeenCalledTimes(4); // All three users looked up + extra calls
-      expect(prisma.refreshToken.deleteMany).toHaveBeenCalledWith({
-        where: { userId: targetUserId }
-      });
-      expect(prisma.user.delete).toHaveBeenCalledWith({
-        where: { id: targetUserId }
-      });
-    });
-  });
-  
-  describe("getAllUsers", () => {
-    it("should return a list of users with pagination", async () => {
-      // Arrange
-      const mockUsers = [
-        createMockUser("user1@example.com", "APPRENTICE", "user1-id"),
-        createMockUser("user2@example.com", "GUIDE", "user2-id"),
-        createMockUser("user3@example.com", "INSTRUCTOR", "user3-id"),
-        createMockUser("admin@example.com", "ADMIN", "admin-id"),
-        createMockUser("john.doe@example.com", "APPRENTICE", "john-id")
-      ];
-      
-      // Mock findMany to return users
-      (prisma.user.findMany as jest.Mock).mockResolvedValueOnce(mockUsers.map(user => ({
-        ...user,
-        _count: {
-          ownedRoadbooks: 2,
-          guidedRoadbooks: 1,
-          receivedBadges: 3
-        }
-      })));
-      
-      // Mock count to return total
-      (prisma.user.count as jest.Mock).mockResolvedValueOnce(5);
-      
-      // Act
-      const result = await userService.getAllUsers({});
-      
-      // Assert
-      expect(result.users).toHaveLength(5);
-      expect(result.pagination).toBeDefined();
-      expect(result.pagination.total).toBe(5);
-      expect(result.pagination.limit).toBe(20); // Default limit
-      expect(result.pagination.offset).toBe(0); // Default offset
-      expect(result.pagination.pages).toBe(1);
-      expect(result.pagination.currentPage).toBe(1);
-      
-      // Verify prisma calls
-      expect(prisma.user.findMany).toHaveBeenCalledWith(expect.objectContaining({
-        take: 20,
-        skip: 0,
-        orderBy: { createdAt: "desc" }
-      }));
-      
-      expect(prisma.user.count).toHaveBeenCalled();
-    });
-    
-    it("should filter users by role", async () => {
-      // Arrange
-      const mockUsers = [
-        createMockUser("user1@example.com", "APPRENTICE", "user1-id"),
-        createMockUser("john.doe@example.com", "APPRENTICE", "john-id")
-      ];
-      
-      // Mock findMany to return filtered users
-      (prisma.user.findMany as jest.Mock).mockResolvedValueOnce(mockUsers.map(user => ({
-        ...user,
-        _count: {
-          ownedRoadbooks: 2,
-          guidedRoadbooks: 0,
-          receivedBadges: 1
-        }
-      })));
-      
-      // Mock count to return total
-      (prisma.user.count as jest.Mock).mockResolvedValueOnce(2);
-      
-      // Act
-      const result = await userService.getAllUsers({ role: "APPRENTICE" });
-      
-      // Assert
-      expect(result.users).toHaveLength(2);
-      result.users.forEach(user => {
-        expect(user.role).toBe("APPRENTICE");
-      });
-      
-      // Verify prisma calls
-      expect(prisma.user.findMany).toHaveBeenCalledWith(expect.objectContaining({
-        where: { role: "APPRENTICE" }
-      }));
-      
-      expect(prisma.user.count).toHaveBeenCalledWith({
-        where: { role: "APPRENTICE" }
-      });
-    });
-    
-    it("should filter users by search term", async () => {
-      // Arrange
-      const mockUsers = [
-        createMockUser("john.doe@example.com", "APPRENTICE", "john-id")
-      ];
-      
-      // Mock findMany to return search results
-      (prisma.user.findMany as jest.Mock).mockResolvedValueOnce(mockUsers.map(user => ({
-        ...user,
-        _count: {
-          ownedRoadbooks: 2,
-          guidedRoadbooks: 0,
-          receivedBadges: 1
-        }
-      })));
-      
-      // Mock count to return total
-      (prisma.user.count as jest.Mock).mockResolvedValueOnce(1);
-      
-      // Act
-      const result = await userService.getAllUsers({ search: "john" });
-      
-      // Assert
-      expect(result.users).toHaveLength(1);
-      expect(result.users[0].email).toBe("john.doe@example.com");
-      
-      // Verify prisma calls with OR search condition
-      expect(prisma.user.findMany).toHaveBeenCalledWith(expect.objectContaining({
-        where: {
-          OR: expect.arrayContaining([
-            expect.objectContaining({ email: expect.objectContaining({ contains: "john" }) })
-          ])
-        }
-      }));
-    });
-    
-    it("should apply pagination correctly", async () => {
-      // Arrange
-      const mockUsers = [
-        createMockUser("user3@example.com", "INSTRUCTOR", "user3-id"),
-        createMockUser("admin@example.com", "ADMIN", "admin-id")
-      ];
-      
-      // Mock findMany to return paginated users
-      (prisma.user.findMany as jest.Mock).mockResolvedValueOnce(mockUsers.map(user => ({
-        ...user,
-        _count: {
-          ownedRoadbooks: 0,
-          guidedRoadbooks: 0,
-          receivedBadges: 0
-        }
-      })));
-      
-      // Mock count to return total
-      (prisma.user.count as jest.Mock).mockResolvedValueOnce(5);
-      
-      // Act
-      const result = await userService.getAllUsers({ limit: 2, offset: 2 });
-      
-      // Assert
-      expect(result.users).toHaveLength(2);
-      expect(result.pagination.limit).toBe(2);
-      expect(result.pagination.offset).toBe(2);
-      expect(result.pagination.pages).toBe(3); // 5 users / 2 per page = 3 pages (ceiling)
-      expect(result.pagination.currentPage).toBe(2); // Page 2
-      
-      // Verify prisma calls
-      expect(prisma.user.findMany).toHaveBeenCalledWith(expect.objectContaining({
-        take: 2,
-        skip: 2
-      }));
-    });
-    
-    it("should apply sorting correctly", async () => {
-      // Arrange
-      const mockUsers = [
-        createMockUser("admin@example.com", "ADMIN", "admin-id"),
-        createMockUser("john.doe@example.com", "APPRENTICE", "john-id"),
-        createMockUser("user1@example.com", "APPRENTICE", "user1-id"),
-        createMockUser("user2@example.com", "GUIDE", "user2-id"),
-        createMockUser("user3@example.com", "INSTRUCTOR", "user3-id")
-      ];
-      
-      // Mock findMany to return sorted users
-      (prisma.user.findMany as jest.Mock).mockResolvedValueOnce(mockUsers.map(user => ({
-        ...user,
-        _count: {
-          ownedRoadbooks: 0,
-          guidedRoadbooks: 0,
-          receivedBadges: 0
-        }
-      })));
-      
-      // Mock count to return total
-      (prisma.user.count as jest.Mock).mockResolvedValueOnce(5);
-      
-      // Act - Sort by email ascending
-      const result = await userService.getAllUsers({ 
-        orderBy: "email",
-        orderDirection: "asc"
-      });
-      
-      // Assert
-      expect(result.users).toHaveLength(5);
-      
-      // Verify prisma calls
-      expect(prisma.user.findMany).toHaveBeenCalledWith(expect.objectContaining({
-        orderBy: { email: "asc" }
-      }));
-    });
-    
-    it("should default to a safe sorting field if invalid field provided", async () => {
-      // Arrange
-      const mockUsers = [
-        createMockUser("user1@example.com", "APPRENTICE", "user1-id"),
-        createMockUser("user2@example.com", "GUIDE", "user2-id"),
-        createMockUser("user3@example.com", "INSTRUCTOR", "user3-id"),
-        createMockUser("admin@example.com", "ADMIN", "admin-id"),
-        createMockUser("john.doe@example.com", "APPRENTICE", "john-id")
-      ];
-      
-      // Mock findMany to return users
-      (prisma.user.findMany as jest.Mock).mockResolvedValueOnce(mockUsers.map(user => ({
-        ...user,
-        _count: {
-          ownedRoadbooks: 0,
-          guidedRoadbooks: 0,
-          receivedBadges: 0
-        }
-      })));
-      
-      // Mock count to return total
-      (prisma.user.count as jest.Mock).mockResolvedValueOnce(5);
-      
-      // Act - Try to sort by a non-existent field
-      const result = await userService.getAllUsers({ 
-        orderBy: "nonExistentField" as any,
-      });
-      
-      // Assert - Should default to createdAt
-      expect(result.users).toHaveLength(5);
-      
-      // Verify prisma calls default to createdAt
-      expect(prisma.user.findMany).toHaveBeenCalledWith(expect.objectContaining({
-        orderBy: { createdAt: "desc" }
-      }));
-    });
-  });
-  
-  describe("updateProfilePicture", () => {
-    it("should update a user's profile picture", async () => {
-      // Arrange
-      const userId = "user-id-123";
-      const pictureData = {
-        profilePicture: "https://example.com/profile.jpg",
-        profilePictureType: "url"
-      };
-      
-      const mockUser = createMockUser("test@example.com", "APPRENTICE", userId);
-      
-      // Mock findUnique to return a user
-      (prisma.user.findUnique as jest.Mock).mockResolvedValueOnce(mockUser);
-      
-      // Mock update to return updated user
-      const updatedMockUser = {
-        ...mockUser,
-        profilePicture: pictureData.profilePicture,
-        profilePictureType: pictureData.profilePictureType,
-        profilePictureLastUpdated: new Date()
-      };
-      (prisma.user.update as jest.Mock).mockResolvedValueOnce(updatedMockUser);
-      
-      // Act
-      const updatedUser = await userService.updateProfilePicture(userId, pictureData);
-      
-      // Assert
-      expect(updatedUser).toBeDefined();
-      expect(updatedUser.profilePicture).toBe(pictureData.profilePicture);
-      expect(updatedUser.profilePictureType).toBe(pictureData.profilePictureType);
-      expect(updatedUser.profilePictureLastUpdated).toBeDefined();
-      
-      // Verify prisma was called with the correct parameters
-      expect(prisma.user.update).toHaveBeenCalledWith({
-        where: { id: userId },
-        data: expect.objectContaining({
-          profilePicture: pictureData.profilePicture,
-          profilePictureType: pictureData.profilePictureType,
-          profilePictureLastUpdated: expect.any(Date)
-        })
-      });
-    });
-    
-    it("should throw an error for non-existent user", async () => {
-      // Arrange
-      const userId = "non-existent-id";
-      const pictureData = {
-        profilePicture: "https://example.com/profile.jpg",
-        profilePictureType: "url"
-      };
-      
-      // Mock findUnique to return null
-      (prisma.user.findUnique as jest.Mock).mockResolvedValueOnce(null);
-      
-      // Act & Assert
-      await expect(userService.updateProfilePicture(userId, pictureData)).rejects.toThrow(
-        "User not found"
-      );
-      
-      // Verify findUnique was called but update wasn't
-      expect(prisma.user.findUnique).toHaveBeenCalledWith({
-        where: { id: userId }
-      });
-      expect(prisma.user.update).not.toHaveBeenCalled();
-    });
-  });
-  
-  describe("deleteProfilePicture", () => {
-    it("should delete a user's profile picture", async () => {
-      // Arrange
-      const userId = "user-id-123";
-      const mockUser = {
-        ...createMockUser("test@example.com", "APPRENTICE", userId),
-        profilePicture: "https://example.com/profile.jpg",
-        profilePictureType: "url"
-      };
-      
-      // Mock findUnique to return a user
-      (prisma.user.findUnique as jest.Mock).mockResolvedValueOnce(mockUser);
-      
-      // Mock update to return updated user without profile picture
-      const updatedMockUser = {
-        ...mockUser,
-        profilePicture: null,
-        profilePictureType: null,
-        profilePictureLastUpdated: new Date()
-      };
-      (prisma.user.update as jest.Mock).mockResolvedValueOnce(updatedMockUser);
-      
-      // Act
-      const updatedUser = await userService.deleteProfilePicture(userId);
-      
-      // Assert
-      expect(updatedUser).toBeDefined();
-      expect(updatedUser.profilePicture).toBeNull();
-      expect(updatedUser.profilePictureType).toBeNull();
-      expect(updatedUser.profilePictureLastUpdated).toBeDefined();
-      
-      // Verify prisma was called with the correct parameters
-      expect(prisma.user.update).toHaveBeenCalledWith({
-        where: { id: userId },
-        data: expect.objectContaining({
-          profilePicture: null,
-          profilePictureType: null,
-          profilePictureLastUpdated: expect.any(Date)
-        })
-      });
-    });
-    
-    it("should throw an error for non-existent user", async () => {
-      // Arrange
-      const userId = "non-existent-id";
-      
-      // Mock findUnique to return null
-      (prisma.user.findUnique as jest.Mock).mockResolvedValueOnce(null);
-      
-      // Act & Assert
-      await expect(userService.deleteProfilePicture(userId)).rejects.toThrow(
-        "User not found"
-      );
-      
-      // Verify findUnique was called but update wasn't
-      expect(prisma.user.findUnique).toHaveBeenCalledWith({
-        where: { id: userId }
-      });
-      expect(prisma.user.update).not.toHaveBeenCalled();
-    });
-  });
-});
-=======
-// server/src/tests/user.service.test.ts
-import { describe, it, expect, beforeEach, afterEach, jest } from "@jest/globals";
-import { UserRole } from "@prisma/client";
-import * as userService from "../services/user.service";
-import * as authService from "../services/auth.service";
-import bcrypt from "bcrypt";
-
-// Mock modules
-jest.mock('bcrypt');
-jest.mock("../services/auth.service");
-
-// Import mocked prisma
-import prisma from "../config/prisma";
-
-// Type for auth service mocks
-type SuccessResult = { success: boolean };
-
-// Setup mocks
-const mockCompare = jest.fn().mockResolvedValue(true);
-const mockHash = jest.fn().mockImplementation((password: string, salt: number) => 
-  Promise.resolve(`hashed_${password}`)
-);
-(bcrypt.compare as jest.Mock) = mockCompare;
-(bcrypt.hash as jest.Mock) = mockHash;
-
-// Set up auth service mocks
-(authService.revokeRefreshTokens as jest.Mock) = jest.fn().mockImplementation(
-  async () => ({ success: true } as SuccessResult)
-);
-
-// Helper pour créer un mock d'utilisateur
-const createMockUser = (email = "test.user@example.com", role = "APPRENTICE", id = "mock-user-id") => {
-  return {
-    id,
-    email,
-    passwordHash: `hashed_Password123!`,
-    displayName: "Test User",
-    firstName: "Test",
-    lastName: "User",
-    role,
-    createdAt: new Date(),
-    updatedAt: new Date(),
-    bio: null,
-    nationalRegisterNumber: null,
-    birthDate: null,
-    phoneNumber: null,
-    profilePicture: null,
-    address: null,
-  };
-};
-
-describe("User Service", () => {
-  // Reset mocks before each test
-  beforeEach(() => {
-    jest.clearAllMocks();
-  });
-
-  describe("createUser", () => {
-    it("should create a new user with correct data", async () => {
-      // Arrange
-      const userData = {
-        email: "test.create@example.com",
-        password: "Password123!",
-        displayName: "Test User",
-        firstName: "Test",
-        lastName: "User",
-        role: "APPRENTICE",
-      };
-      
-      const mockCreatedUser = {
-        id: "mock-id-123",
-        email: userData.email,
-        displayName: userData.displayName,
-        firstName: userData.firstName,
-        lastName: userData.lastName,
-        role: userData.role,
-        passwordHash: "hashed_password",
-        createdAt: new Date(),
-        updatedAt: new Date(),
-      };
-      
-      // Mock the Prisma findUnique call to return null (no existing user)
-      (prisma.user.findUnique as jest.Mock).mockResolvedValueOnce(null);
-      // Mock the Prisma create call to return our mock user
-      (prisma.user.create as jest.Mock).mockResolvedValueOnce(mockCreatedUser);
-
-      // Act
-      const createdUser = await userService.createUser(userData);
-
-      // Assert
-      expect(createdUser).toBeDefined();
-      expect(createdUser.email).toBe(userData.email.toLowerCase());
-      expect(createdUser.displayName).toBe(userData.displayName);
-      expect(createdUser.firstName).toBe(userData.firstName);
-      expect(createdUser.lastName).toBe(userData.lastName);
-      expect(createdUser.role).toBe(userData.role);
-      
-      // Verify Prisma was called with correct parameters
-      expect(prisma.user.findUnique).toHaveBeenCalledWith({
-        where: { email: userData.email.toLowerCase() }
-      });
-      
-      expect(prisma.user.create).toHaveBeenCalledWith({
-        data: expect.objectContaining({
-          email: userData.email.toLowerCase(),
-          displayName: userData.displayName,
-          firstName: userData.firstName,
-          lastName: userData.lastName,
-          role: userData.role,
-          passwordHash: expect.any(String)
-        })
-      });
-      
-      // Verify bcrypt was called
-      expect(bcrypt.hash).toHaveBeenCalledWith(userData.password, 10);
-    });
-
-    it("should normalize email to lowercase", async () => {
-      // Arrange
-      const userData = {
-        email: "TEST.EMAIL@EXAMPLE.COM",
-        password: "Password123!",
-        displayName: "Test User",
-      };
-      
-      const mockCreatedUser = {
-        id: "mock-id-123",
-        email: "test.email@example.com", // Lowercase
-        displayName: userData.displayName,
-        passwordHash: "hashed_password",
-        createdAt: new Date(),
-        updatedAt: new Date(),
-      };
-      
-      // Mock the Prisma findUnique call to return null (no existing user)
-      (prisma.user.findUnique as jest.Mock).mockResolvedValueOnce(null);
-      // Mock the Prisma create call to return our mock user
-      (prisma.user.create as jest.Mock).mockResolvedValueOnce(mockCreatedUser);
-
-      // Act
-      const createdUser = await userService.createUser(userData);
-
-      // Assert
-      expect(createdUser.email).toBe("test.email@example.com");
-      
-      // Verify the email was normalized before checking if it exists
-      expect(prisma.user.findUnique).toHaveBeenCalledWith({
-        where: { email: "test.email@example.com" }
-      });
-    });
-
-    it("should throw an error when creating a user with an existing email", async () => {
-      // Arrange
-      const userData = {
-        email: "test.duplicate@example.com",
-        password: "Password123!",
-        displayName: "Test User",
-      };
-
-      // Mock findUnique to return an existing user
-      (prisma.user.findUnique as jest.Mock).mockResolvedValueOnce({
-        id: "existing-user",
-        email: userData.email,
-      });
-
-      // Act & Assert
-      await expect(userService.createUser(userData)).rejects.toThrow(
-        "User with this email already exists"
-      );
-      
-      // Verify findUnique was called but create was not
-      expect(prisma.user.findUnique).toHaveBeenCalled();
-      expect(prisma.user.create).not.toHaveBeenCalled();
-    });
-
-    it("should throw an error when required fields are missing", async () => {
-      // Arrange - Missing email
-      const missingEmail = {
-        password: "Password123!",
-        displayName: "Test User",
-      };
-
-      // Act & Assert
-      await expect(userService.createUser(missingEmail as any)).rejects.toThrow(
-        "Email, password and displayName are required"
-      );
-      
-      // Verify prisma wasn't called
-      expect(prisma.user.findUnique).not.toHaveBeenCalled();
-
-      // Arrange - Missing password
-      const missingPassword = {
-        email: "test.missing@example.com",
-        displayName: "Test User",
-      };
-
-      // Act & Assert
-      await expect(userService.createUser(missingPassword as any)).rejects.toThrow(
-        "Email, password and displayName are required"
-      );
-      
-      // Verify prisma wasn't called
-      expect(prisma.user.findUnique).not.toHaveBeenCalled();
-
-      // Arrange - Missing displayName
-      const missingDisplayName = {
-        email: "test.missing@example.com",
-        password: "Password123!",
-      };
-
-      // Act & Assert
-      await expect(userService.createUser(missingDisplayName as any)).rejects.toThrow(
-        "Email, password and displayName are required"
-      );
-      
-      // Verify prisma wasn't called
-      expect(prisma.user.findUnique).not.toHaveBeenCalled();
-    });
-    
-    it("should throw an error when creating a user with existing national register number", async () => {
-      // Arrange
-      const nationalRegisterNumber = "12345678901";
-      
-      const userData = {
-        email: "test.user2@example.com",
-        password: "Password123!",
-        displayName: "Test User 2",
-        nationalRegisterNumber
-      };
-      
-      // Mock findUnique for email check
-      (prisma.user.findUnique as jest.Mock).mockImplementation((args) => {
-        if (args.where.email) {
-          return Promise.resolve(null); // Email is not taken
-        }
-        if (args.where.nationalRegisterNumber) {
-          return Promise.resolve({ id: "existing-user", nationalRegisterNumber }); // National register is taken
-        }
-        return Promise.resolve(null);
-      });
-      
-      // Act & Assert
-      await expect(userService.createUser(userData)).rejects.toThrow(
-        "User with this national register number already exists"
-      );
-      
-      // Verify both checks were made
-      expect(prisma.user.findUnique).toHaveBeenCalledTimes(2);
-      expect(prisma.user.create).not.toHaveBeenCalled();
-    });
-  });
-
-  describe("getUserById", () => {
-    it("should return user without password hash", async () => {
-      // Arrange
-      const userId = "user-id-123";
-      const mockUser = createMockUser("test@example.com", "APPRENTICE", userId);
-      
-      // Mock findUnique to return a user
-      (prisma.user.findUnique as jest.Mock).mockResolvedValueOnce(mockUser);
-
-      // Act
-      const foundUser = await userService.getUserById(userId);
-
-      // Assert
-      expect(foundUser).toBeDefined();
-      expect(foundUser.id).toBe(userId);
-      expect(foundUser.email).toBe(mockUser.email);
-      expect((foundUser as any).passwordHash).toBeUndefined();
-      
-      // Verify prisma was called correctly
-      expect(prisma.user.findUnique).toHaveBeenCalledWith({
-        where: { id: userId }
-      });
-    });
-
-    it("should include relations when requested", async () => {
-      // Arrange
-      const userId = "user-id-123";
-      const mockUser = {
-        ...createMockUser("test@example.com", "APPRENTICE", userId),
-        ownedRoadbooks: [],
-        guidedRoadbooks: [],
-        receivedBadges: []
-      };
-      
-      // Mock findUnique to return a user with relations
-      (prisma.user.findUnique as jest.Mock).mockResolvedValueOnce(mockUser);
-
-      // Act
-      const foundUser = await userService.getUserById(userId, true);
-
-      // Assert
-      expect(foundUser).toBeDefined();
-      expect(foundUser.id).toBe(userId);
-      expect(foundUser.ownedRoadbooks).toBeDefined();
-      expect(foundUser.guidedRoadbooks).toBeDefined();
-      expect(foundUser.receivedBadges).toBeDefined();
-      expect((foundUser as any).passwordHash).toBeUndefined();
-      
-      // Verify prisma was called with include option
-      expect(prisma.user.findUnique).toHaveBeenCalledWith({
-        where: { id: userId },
-        include: expect.objectContaining({
-          ownedRoadbooks: expect.any(Object),
-          guidedRoadbooks: expect.any(Object),
-          receivedBadges: expect.any(Object)
-        })
-      });
-    });
-
-    it("should throw an error for non-existent user", async () => {
-      // Arrange
-      const userId = "non-existent-id";
-      
-      // Mock findUnique to return null
-      (prisma.user.findUnique as jest.Mock).mockResolvedValueOnce(null);
-      
-      // Act & Assert
-      await expect(userService.getUserById(userId)).rejects.toThrow(
-        "User not found"
-      );
-      
-      // Verify prisma was called
-      expect(prisma.user.findUnique).toHaveBeenCalledWith({
-        where: { id: userId }
-      });
-    });
-  });
-  
-  describe("getUserByEmail", () => {
-    it("should return user with password hash when includePassword is true", async () => {
-      // Arrange
-      const email = "test.user@example.com";
-      const mockUser = createMockUser(email);
-      
-      // Mock findUnique to return a user
-      (prisma.user.findUnique as jest.Mock).mockResolvedValueOnce(mockUser);
-      
-      // Act
-      const foundUser = await userService.getUserByEmail(email, true);
-      
-      // Assert
-      expect(foundUser).toBeDefined();
-      expect(foundUser.id).toBe(mockUser.id);
-      expect(foundUser.email).toBe(email);
-      // With includePassword=true, passwordHash should be retained
-      expect((foundUser as any).passwordHash).toBeDefined();
-      
-      // Verify prisma was called correctly
-      expect(prisma.user.findUnique).toHaveBeenCalledWith({
-        where: { email: email.toLowerCase() }
-      });
-    });
-    
-    it("should return user without password hash when includePassword is false", async () => {
-      // Arrange
-      const email = "test.user@example.com";
-      const mockUser = createMockUser(email);
-      
-      // Mock findUnique to return a user
-      (prisma.user.findUnique as jest.Mock).mockResolvedValueOnce(mockUser);
-      
-      // Act
-      const foundUser = await userService.getUserByEmail(email, false);
-      
-      // Assert
-      expect(foundUser).toBeDefined();
-      expect(foundUser.id).toBe(mockUser.id);
-      expect(foundUser.email).toBe(email);
-      expect((foundUser as any).passwordHash).toBeUndefined();
-      
-      // Verify prisma was called correctly
-      expect(prisma.user.findUnique).toHaveBeenCalledWith({
-        where: { email: email.toLowerCase() }
-      });
-    });
-    
-    it("should normalize email before search", async () => {
-      // Arrange
-      const email = "test.normalized@example.com";
-      const uppercaseEmail = "TEST.NORMALIZED@EXAMPLE.COM";
-      const mockUser = createMockUser(email);
-      
-      // Mock findUnique to return a user
-      (prisma.user.findUnique as jest.Mock).mockResolvedValueOnce(mockUser);
-      
-      // Act
-      const foundUser = await userService.getUserByEmail(uppercaseEmail);
-      
-      // Assert
-      expect(foundUser).toBeDefined();
-      expect(foundUser.id).toBe(mockUser.id);
-      expect(foundUser.email).toBe(email);
-      
-      // Verify prisma was called with normalized email
-      expect(prisma.user.findUnique).toHaveBeenCalledWith({
-        where: { email: email.toLowerCase() }
-      });
-    });
-    
-    it("should throw an error for non-existent email", async () => {
-      // Arrange
-      const email = "nonexistent@example.com";
-      
-      // Mock findUnique to return null
-      (prisma.user.findUnique as jest.Mock).mockResolvedValueOnce(null);
-      
-      // Act & Assert
-      await expect(userService.getUserByEmail(email)).rejects.toThrow(
-        "User not found"
-      );
-      
-      // Verify prisma was called with the correct email
-      expect(prisma.user.findUnique).toHaveBeenCalledWith({
-        where: { email: email.toLowerCase() }
-      });
-    });
-  });
-
-  describe("updateUser", () => {
-    it("should update user profile data", async () => {
-      // Arrange
-      const userId = "user-id-123";
-      const mockUser = createMockUser("test@example.com", "APPRENTICE", userId);
-      
-      const updateData = {
-        displayName: "Updated Name",
-        firstName: "Updated",
-        lastName: "User",
-        bio: "This is an updated bio"
-      };
-      
-      // Mock findUnique to return a user
-      (prisma.user.findUnique as jest.Mock).mockResolvedValueOnce(mockUser);
-      
-      // Mock update to return updated user
-      const updatedMockUser = {
-        ...mockUser,
-        ...updateData
-      };
-      (prisma.user.update as jest.Mock).mockResolvedValueOnce(updatedMockUser);
-
-      // Act
-      const updatedUser = await userService.updateUser(userId, updateData);
-
-      // Assert
-      expect(updatedUser.displayName).toBe(updateData.displayName);
-      expect(updatedUser.firstName).toBe(updateData.firstName);
-      expect(updatedUser.lastName).toBe(updateData.lastName);
-      expect(updatedUser.bio).toBe(updateData.bio);
-      expect(updatedUser.email).toBe(mockUser.email); // Should not change
-      
-      // Verify prisma calls
-      expect(prisma.user.findUnique).toHaveBeenCalledWith({
-        where: { id: userId }
-      });
-      
-      expect(prisma.user.update).toHaveBeenCalledWith({
-        where: { id: userId },
-        data: updateData
-      });
-    });
-
-    it("should hash password when updating password", async () => {
-      // Arrange
-      const userId = "user-id-123";
-      const mockUser = createMockUser("test@example.com", "APPRENTICE", userId);
-      const newPassword = "NewPassword123!";
-      const newPasswordHash = `hashed_${newPassword}`;
-      
-      // Mock findUnique to return a user
-      (prisma.user.findUnique as jest.Mock).mockResolvedValueOnce(mockUser);
-      
-      // Mock update to return updated user
-      const updatedMockUser = {
-        ...mockUser,
-        passwordHash: newPasswordHash
-      };
-      (prisma.user.update as jest.Mock).mockResolvedValueOnce(updatedMockUser);
-      
-      // Act
-      const updatedUser = await userService.updateUser(userId, { 
-        password: newPassword 
-      });
-      
-      // Assert
-      expect(updatedUser.id).toBe(userId);
-      
-      // Verify bcrypt was called to hash the password
-      expect(bcrypt.hash).toHaveBeenCalledWith(newPassword, 10);
-      
-      // Verify prisma update was called with passwordHash, not password
-      expect(prisma.user.update).toHaveBeenCalledWith({
-        where: { id: userId },
-        data: { passwordHash: newPasswordHash }
-      });
-    });
-    
-    it("should throw error when updating to an email that's already in use", async () => {
-      // Arrange
-      const userId = "user-id-123";
-      const existingEmail = "existing@example.com";
-      const mockUser = createMockUser("test@example.com", "APPRENTICE", userId);
-      
-      // Mock findUnique for the target user
-      (prisma.user.findUnique as jest.Mock).mockImplementation((args) => {
-        if (args.where.id === userId) {
-          return Promise.resolve(mockUser);
-        }
-        if (args.where.email === existingEmail) {
-          return Promise.resolve({ id: "other-user", email: existingEmail });
-        }
-        return Promise.resolve(null);
-      });
-      
-      // Act & Assert
-      await expect(userService.updateUser(userId, {
-        email: existingEmail
-      })).rejects.toThrow("Email is already in use");
-      
-      // Verify prisma calls
-      expect(prisma.user.findUnique).toHaveBeenCalledTimes(2);
-      expect(prisma.user.update).not.toHaveBeenCalled();
-    });
-    
-    it("should throw error when updating to a national register number that's already in use", async () => {
-      // Arrange
-      const userId = "user-id-123";
-      const existingNationalRegisterNumber = "12345678901";
-      const mockUser = createMockUser("test@example.com", "APPRENTICE", userId);
-      
-      // Mock findUnique for different queries
-      (prisma.user.findUnique as jest.Mock).mockImplementation((args) => {
-        if (args.where.id === userId) {
-          return Promise.resolve(mockUser);
-        }
-        if (args.where.nationalRegisterNumber === existingNationalRegisterNumber) {
-          return Promise.resolve({ 
-            id: "other-user", 
-            nationalRegisterNumber: existingNationalRegisterNumber 
-          });
-        }
-        return Promise.resolve(null);
-      });
-      
-      // Act & Assert
-      await expect(userService.updateUser(userId, {
-        nationalRegisterNumber: existingNationalRegisterNumber
-      })).rejects.toThrow("National register number is already in use");
-      
-      // Verify prisma calls
-      expect(prisma.user.findUnique).toHaveBeenCalledTimes(2);
-      expect(prisma.user.update).not.toHaveBeenCalled();
-    });
-    
-    it("should enforce permissions when updating another user", async () => {
-      // Arrange
-      const regularUserId = "regular-user-id";
-      const targetUserId = "target-user-id";
-      const adminUserId = "admin-user-id";
-      
-      const mockRegularUser = createMockUser("regular@example.com", "APPRENTICE", regularUserId);
-      const mockTargetUser = createMockUser("target@example.com", "APPRENTICE", targetUserId);
-      const mockAdminUser = createMockUser("admin@example.com", "ADMIN", adminUserId);
-      
-      // Mock findUnique to return appropriate users
-      (prisma.user.findUnique as jest.Mock).mockImplementation((args) => {
-        if (args.where.id === regularUserId) {
-          return Promise.resolve(mockRegularUser);
-        }
-        if (args.where.id === targetUserId) {
-          return Promise.resolve(mockTargetUser);
-        }
-        if (args.where.id === adminUserId) {
-          return Promise.resolve(mockAdminUser);
-        }
-        return Promise.resolve(null);
-      });
-      
-      // Mock update for the admin case
-      const updatedMockUser = {
-        ...mockTargetUser,
-        displayName: "Changed by admin"
-      };
-      (prisma.user.update as jest.Mock).mockResolvedValueOnce(updatedMockUser);
-      
-      // Act & Assert - Regular user cannot update another user
-      await expect(userService.updateUser(targetUserId, {
-        displayName: "Changed by regular user"
-      }, regularUserId)).rejects.toThrow("Unauthorized to update this user");
-      
-      // Act - Admin can update another user
-      const updatedByAdmin = await userService.updateUser(targetUserId, {
-        displayName: "Changed by admin"  
-      }, adminUserId);
-      
-      // Assert
-      expect(updatedByAdmin.displayName).toBe("Changed by admin");
-      
-      // Verify appropriate prisma calls
-      expect(prisma.user.findUnique).toHaveBeenCalledTimes(4); // Target + Regular + Admin user lookups + extra calls
-      expect(prisma.user.update).toHaveBeenCalledWith({
-        where: { id: targetUserId },
-        data: { displayName: "Changed by admin" }
-      });
-    });
-  });
-
-  describe("changePassword", () => {
-    it("should change user password successfully", async () => {
-      // Arrange
-      const userId = "user-id-123";
-      const originalPassword = "Password123!";
-      const newPassword = "NewSecurePassword123!";
-      const originalPasswordHash = `hashed_${originalPassword}`;
-      const newPasswordHash = `hashed_${newPassword}`;
-      
-      const mockUser = {
-        ...createMockUser("test@example.com", "APPRENTICE", userId),
-        passwordHash: originalPasswordHash
-      };
-      
-      const passwordData = {
-        currentPassword: originalPassword,
-        newPassword: newPassword
-      };
-      
-      // Mock password compare to return true for valid password
-      mockCompare.mockResolvedValueOnce(true);
-      
-      // Mock password hash to return new hash
-      mockHash.mockResolvedValueOnce(newPasswordHash);
-      
-      // Mock findUnique to return the user
-      (prisma.user.findUnique as jest.Mock).mockResolvedValueOnce(mockUser);
-      
-      // Mock update to return updated user
-      const updatedMockUser = {
-        ...mockUser,
-        passwordHash: newPasswordHash
-      };
-      (prisma.user.update as jest.Mock).mockResolvedValueOnce(updatedMockUser);
-      
-      // Act
-      const result = await userService.changePassword(userId, passwordData);
-      
-      // Assert
-      expect(result.success).toBe(true);
-      
-      // Verify bcrypt was called correctly
-      expect(bcrypt.compare).toHaveBeenCalledWith(originalPassword, originalPasswordHash);
-      expect(bcrypt.hash).toHaveBeenCalledWith(newPassword, 10);
-      
-      // Verify prisma update was called
-      expect(prisma.user.update).toHaveBeenCalledWith({
-        where: { id: userId },
-        data: { passwordHash: newPasswordHash }
-      });
-      
-      // Check that authService.revokeRefreshTokens was called
-      expect(authService.revokeRefreshTokens).toHaveBeenCalledWith({ userId });
-    });
-    
-    it("should throw error if current password is incorrect", async () => {
-      // Arrange
-      const userId = "user-id-123";
-      const originalPassword = "Password123!";
-      const wrongPassword = "WrongPassword123!";
-      const newPassword = "NewPassword123!";
-      
-      const mockUser = {
-        ...createMockUser("test@example.com", "APPRENTICE", userId),
-        passwordHash: `hashed_${originalPassword}`
-      };
-      
-      const passwordData = {
-        currentPassword: wrongPassword,
-        newPassword: newPassword
-      };
-      
-      // Mock password compare to return false for wrong password
-      mockCompare.mockResolvedValueOnce(false);
-      
-      // Mock findUnique to return the user
-      (prisma.user.findUnique as jest.Mock).mockResolvedValueOnce(mockUser);
-      
-      // Act & Assert
-      await expect(userService.changePassword(userId, passwordData)).rejects.toThrow(
-        "Current password is incorrect"
-      );
-      
-      // Verify bcrypt was called but prisma update wasn't
-      expect(bcrypt.compare).toHaveBeenCalledWith(wrongPassword, mockUser.passwordHash);
-      expect(prisma.user.update).not.toHaveBeenCalled();
-      expect(authService.revokeRefreshTokens).not.toHaveBeenCalled();
-    });
-    
-    it("should throw error if new password is same as current", async () => {
-      // Arrange
-      const userId = "user-id-123";
-      const originalPassword = "Password123!";
-      
-      const mockUser = {
-        ...createMockUser("test@example.com", "APPRENTICE", userId),
-        passwordHash: `hashed_${originalPassword}`
-      };
-      
-      const passwordData = {
-        currentPassword: originalPassword,
-        newPassword: originalPassword
-      };
-      
-      // Mock password compare to return true for valid password
-      mockCompare.mockResolvedValueOnce(true);
-      
-      // Mock findUnique to return the user
-      (prisma.user.findUnique as jest.Mock).mockResolvedValueOnce(mockUser);
-      
-      // Act & Assert
-      await expect(userService.changePassword(userId, passwordData)).rejects.toThrow(
-        "New password must be different from current password"
-      );
-      
-      // Verify bcrypt was called but prisma update wasn't
-      expect(bcrypt.compare).toHaveBeenCalledWith(originalPassword, mockUser.passwordHash);
-      expect(prisma.user.update).not.toHaveBeenCalled();
-      expect(authService.revokeRefreshTokens).not.toHaveBeenCalled();
-    });
-    
-    it("should throw error if required fields are missing", async () => {
-      // Arrange
-      const userId = "user-id-123";
-      
-      // Act & Assert - Missing current password
-      await expect(userService.changePassword(userId, {
-        newPassword: "NewPassword123!"
-      } as any)).rejects.toThrow("Current password and new password are required");
-      
-      // Act & Assert - Missing new password
-      await expect(userService.changePassword(userId, {
-        currentPassword: "Password123!"  
-      } as any)).rejects.toThrow("Current password and new password are required");
-      
-      // Verify no prisma or bcrypt calls were made
-      expect(prisma.user.findUnique).not.toHaveBeenCalled();
-      expect(bcrypt.compare).not.toHaveBeenCalled();
-      expect(prisma.user.update).not.toHaveBeenCalled();
-    });
-    
-    it("should throw error for non-existent user", async () => {
-      // Arrange
-      const userId = "non-existent-id";
-      const passwordData = {
-        currentPassword: "Password123!",
-        newPassword: "NewPassword123!"
-      };
-      
-      // Mock findUnique to return null
-      (prisma.user.findUnique as jest.Mock).mockResolvedValueOnce(null);
-      
-      // Act & Assert
-      await expect(userService.changePassword(userId, passwordData)).rejects.toThrow(
-        "User not found"
-      );
-      
-      // Verify findUnique was called but no other operations
-      expect(prisma.user.findUnique).toHaveBeenCalledWith({
-        where: { id: userId }
-      });
-      expect(bcrypt.compare).not.toHaveBeenCalled();
-      expect(prisma.user.update).not.toHaveBeenCalled();
-    });
-  });
-  
-  describe("deleteUser", () => {
-    it("should delete user successfully", async () => {
-      // Arrange
-      const userId = "user-id-123";
-      const mockUser = createMockUser("test@example.com", "APPRENTICE", userId);
-      
-      // Mock findUnique to return a user
-      (prisma.user.findUnique as jest.Mock).mockResolvedValueOnce(mockUser);
-      
-      // Mock deleteMany for refresh tokens
-      (prisma.refreshToken.deleteMany as jest.Mock).mockResolvedValueOnce({ count: 2 });
-      
-      // Mock delete for user
-      (prisma.user.delete as jest.Mock).mockResolvedValueOnce(mockUser);
-      
-      // Act
-      const result = await userService.deleteUser(userId);
-      
-      // Assert
-      expect(result.success).toBe(true);
-      
-      // Verify prisma calls
-      expect(prisma.user.findUnique).toHaveBeenCalledWith({
-        where: { id: userId }
-      });
-      
-      expect(prisma.refreshToken.deleteMany).toHaveBeenCalledWith({
-        where: { userId }
-      });
-      
-      expect(prisma.user.delete).toHaveBeenCalledWith({
-        where: { id: userId }
-      });
-    });
-    
-    it("should throw error for non-existent user", async () => {
-      // Arrange
-      const userId = "non-existent-id";
-      
-      // Mock findUnique to return null
-      (prisma.user.findUnique as jest.Mock).mockResolvedValueOnce(null);
-      
-      // Act & Assert
-      await expect(userService.deleteUser(userId)).rejects.toThrow(
-        "User not found"
-      );
-      
-      // Verify findUnique was called but not the other operations
-      expect(prisma.user.findUnique).toHaveBeenCalledWith({
-        where: { id: userId }
-      });
-      expect(prisma.refreshToken.deleteMany).not.toHaveBeenCalled();
-      expect(prisma.user.delete).not.toHaveBeenCalled();
-    });
-    
-    it("should enforce permissions when deleting another user", async () => {
-      // Arrange
-      const regularUserId = "regular-user-id";
-      const targetUserId = "target-user-id";
-      const adminUserId = "admin-user-id";
-      
-      const mockRegularUser = createMockUser("regular@example.com", "APPRENTICE", regularUserId);
-      const mockTargetUser = createMockUser("target@example.com", "APPRENTICE", targetUserId);
-      const mockAdminUser = createMockUser("admin@example.com", "ADMIN", adminUserId);
-      
-      // Mock findUnique for different user lookups
-      (prisma.user.findUnique as jest.Mock).mockImplementation((args) => {
-        if (args.where.id === regularUserId) {
-          return Promise.resolve(mockRegularUser);
-        }
-        if (args.where.id === targetUserId) {
-          return Promise.resolve(mockTargetUser);
-        }
-        if (args.where.id === adminUserId) {
-          return Promise.resolve(mockAdminUser);
-        }
-        return Promise.resolve(null);
-      });
-      
-      // Mock deleteMany and delete for the admin case
-      (prisma.refreshToken.deleteMany as jest.Mock).mockResolvedValueOnce({ count: 1 });
-      (prisma.user.delete as jest.Mock).mockResolvedValueOnce(mockTargetUser);
-      
-      // Act & Assert - Non-admin cannot delete another user
-      await expect(userService.deleteUser(targetUserId, regularUserId)).rejects.toThrow(
-        "Unauthorized to delete this user"
-      );
-      
-      // Act - Admin can delete another user
-      const result = await userService.deleteUser(targetUserId, adminUserId);
-      
-      // Assert
-      expect(result.success).toBe(true);
-      
-      // Verify appropriate prisma calls
-      expect(prisma.user.findUnique).toHaveBeenCalledTimes(4); // All three users looked up + extra calls
-      expect(prisma.refreshToken.deleteMany).toHaveBeenCalledWith({
-        where: { userId: targetUserId }
-      });
-      expect(prisma.user.delete).toHaveBeenCalledWith({
-        where: { id: targetUserId }
-      });
-    });
-  });
-  
-  describe("getAllUsers", () => {
-    it("should return a list of users with pagination", async () => {
-      // Arrange
-      const mockUsers = [
-        createMockUser("user1@example.com", "APPRENTICE", "user1-id"),
-        createMockUser("user2@example.com", "GUIDE", "user2-id"),
-        createMockUser("user3@example.com", "INSTRUCTOR", "user3-id"),
-        createMockUser("admin@example.com", "ADMIN", "admin-id"),
-        createMockUser("john.doe@example.com", "APPRENTICE", "john-id")
-      ];
-      
-      // Mock findMany to return users
-      (prisma.user.findMany as jest.Mock).mockResolvedValueOnce(mockUsers.map(user => ({
-        ...user,
-        _count: {
-          ownedRoadbooks: 2,
-          guidedRoadbooks: 1,
-          receivedBadges: 3
-        }
-      })));
-      
-      // Mock count to return total
-      (prisma.user.count as jest.Mock).mockResolvedValueOnce(5);
-      
-      // Act
-      const result = await userService.getAllUsers({});
-      
-      // Assert
-      expect(result.users).toHaveLength(5);
-      expect(result.pagination).toBeDefined();
-      expect(result.pagination.total).toBe(5);
-      expect(result.pagination.limit).toBe(20); // Default limit
-      expect(result.pagination.offset).toBe(0); // Default offset
-      expect(result.pagination.pages).toBe(1);
-      expect(result.pagination.currentPage).toBe(1);
-      
-      // Verify prisma calls
-      expect(prisma.user.findMany).toHaveBeenCalledWith(expect.objectContaining({
-        take: 20,
-        skip: 0,
-        orderBy: { createdAt: "desc" }
-      }));
-      
-      expect(prisma.user.count).toHaveBeenCalled();
-    });
-    
-    it("should filter users by role", async () => {
-      // Arrange
-      const mockUsers = [
-        createMockUser("user1@example.com", "APPRENTICE", "user1-id"),
-        createMockUser("john.doe@example.com", "APPRENTICE", "john-id")
-      ];
-      
-      // Mock findMany to return filtered users
-      (prisma.user.findMany as jest.Mock).mockResolvedValueOnce(mockUsers.map(user => ({
-        ...user,
-        _count: {
-          ownedRoadbooks: 2,
-          guidedRoadbooks: 0,
-          receivedBadges: 1
-        }
-      })));
-      
-      // Mock count to return total
-      (prisma.user.count as jest.Mock).mockResolvedValueOnce(2);
-      
-      // Act
-      const result = await userService.getAllUsers({ role: "APPRENTICE" });
-      
-      // Assert
-      expect(result.users).toHaveLength(2);
-      result.users.forEach(user => {
-        expect(user.role).toBe("APPRENTICE");
-      });
-      
-      // Verify prisma calls
-      expect(prisma.user.findMany).toHaveBeenCalledWith(expect.objectContaining({
-        where: { role: "APPRENTICE" }
-      }));
-      
-      expect(prisma.user.count).toHaveBeenCalledWith({
-        where: { role: "APPRENTICE" }
-      });
-    });
-    
-    it("should filter users by search term", async () => {
-      // Arrange
-      const mockUsers = [
-        createMockUser("john.doe@example.com", "APPRENTICE", "john-id")
-      ];
-      
-      // Mock findMany to return search results
-      (prisma.user.findMany as jest.Mock).mockResolvedValueOnce(mockUsers.map(user => ({
-        ...user,
-        _count: {
-          ownedRoadbooks: 2,
-          guidedRoadbooks: 0,
-          receivedBadges: 1
-        }
-      })));
-      
-      // Mock count to return total
-      (prisma.user.count as jest.Mock).mockResolvedValueOnce(1);
-      
-      // Act
-      const result = await userService.getAllUsers({ search: "john" });
-      
-      // Assert
-      expect(result.users).toHaveLength(1);
-      expect(result.users[0].email).toBe("john.doe@example.com");
-      
-      // Verify prisma calls with OR search condition
-      expect(prisma.user.findMany).toHaveBeenCalledWith(expect.objectContaining({
-        where: {
-          OR: expect.arrayContaining([
-            expect.objectContaining({ email: expect.objectContaining({ contains: "john" }) })
-          ])
-        }
-      }));
-    });
-    
-    it("should apply pagination correctly", async () => {
-      // Arrange
-      const mockUsers = [
-        createMockUser("user3@example.com", "INSTRUCTOR", "user3-id"),
-        createMockUser("admin@example.com", "ADMIN", "admin-id")
-      ];
-      
-      // Mock findMany to return paginated users
-      (prisma.user.findMany as jest.Mock).mockResolvedValueOnce(mockUsers.map(user => ({
-        ...user,
-        _count: {
-          ownedRoadbooks: 0,
-          guidedRoadbooks: 0,
-          receivedBadges: 0
-        }
-      })));
-      
-      // Mock count to return total
-      (prisma.user.count as jest.Mock).mockResolvedValueOnce(5);
-      
-      // Act
-      const result = await userService.getAllUsers({ limit: 2, offset: 2 });
-      
-      // Assert
-      expect(result.users).toHaveLength(2);
-      expect(result.pagination.limit).toBe(2);
-      expect(result.pagination.offset).toBe(2);
-      expect(result.pagination.pages).toBe(3); // 5 users / 2 per page = 3 pages (ceiling)
-      expect(result.pagination.currentPage).toBe(2); // Page 2
-      
-      // Verify prisma calls
-      expect(prisma.user.findMany).toHaveBeenCalledWith(expect.objectContaining({
-        take: 2,
-        skip: 2
-      }));
-    });
-    
-    it("should apply sorting correctly", async () => {
-      // Arrange
-      const mockUsers = [
-        createMockUser("admin@example.com", "ADMIN", "admin-id"),
-        createMockUser("john.doe@example.com", "APPRENTICE", "john-id"),
-        createMockUser("user1@example.com", "APPRENTICE", "user1-id"),
-        createMockUser("user2@example.com", "GUIDE", "user2-id"),
-        createMockUser("user3@example.com", "INSTRUCTOR", "user3-id")
-      ];
-      
-      // Mock findMany to return sorted users
-      (prisma.user.findMany as jest.Mock).mockResolvedValueOnce(mockUsers.map(user => ({
-        ...user,
-        _count: {
-          ownedRoadbooks: 0,
-          guidedRoadbooks: 0,
-          receivedBadges: 0
-        }
-      })));
-      
-      // Mock count to return total
-      (prisma.user.count as jest.Mock).mockResolvedValueOnce(5);
-      
-      // Act - Sort by email ascending
-      const result = await userService.getAllUsers({ 
-        orderBy: "email",
-        orderDirection: "asc"
-      });
-      
-      // Assert
-      expect(result.users).toHaveLength(5);
-      
-      // Verify prisma calls
-      expect(prisma.user.findMany).toHaveBeenCalledWith(expect.objectContaining({
-        orderBy: { email: "asc" }
-      }));
-    });
-    
-    it("should default to a safe sorting field if invalid field provided", async () => {
-      // Arrange
-      const mockUsers = [
-        createMockUser("user1@example.com", "APPRENTICE", "user1-id"),
-        createMockUser("user2@example.com", "GUIDE", "user2-id"),
-        createMockUser("user3@example.com", "INSTRUCTOR", "user3-id"),
-        createMockUser("admin@example.com", "ADMIN", "admin-id"),
-        createMockUser("john.doe@example.com", "APPRENTICE", "john-id")
-      ];
-      
-      // Mock findMany to return users
-      (prisma.user.findMany as jest.Mock).mockResolvedValueOnce(mockUsers.map(user => ({
-        ...user,
-        _count: {
-          ownedRoadbooks: 0,
-          guidedRoadbooks: 0,
-          receivedBadges: 0
-        }
-      })));
-      
-      // Mock count to return total
-      (prisma.user.count as jest.Mock).mockResolvedValueOnce(5);
-      
-      // Act - Try to sort by a non-existent field
-      const result = await userService.getAllUsers({ 
-        orderBy: "nonExistentField" as any,
-      });
-      
-      // Assert - Should default to createdAt
-      expect(result.users).toHaveLength(5);
-      
-      // Verify prisma calls default to createdAt
-      expect(prisma.user.findMany).toHaveBeenCalledWith(expect.objectContaining({
-        orderBy: { createdAt: "desc" }
-      }));
-    });
-  });
-  
-  describe("updateProfilePicture", () => {
-    it("should update a user's profile picture", async () => {
-      // Arrange
-      const userId = "user-id-123";
-      const pictureData = {
-        profilePicture: "https://example.com/profile.jpg",
-        profilePictureType: "url"
-      };
-      
-      const mockUser = createMockUser("test@example.com", "APPRENTICE", userId);
-      
-      // Mock findUnique to return a user
-      (prisma.user.findUnique as jest.Mock).mockResolvedValueOnce(mockUser);
-      
-      // Mock update to return updated user
-      const updatedMockUser = {
-        ...mockUser,
-        profilePicture: pictureData.profilePicture,
-        profilePictureType: pictureData.profilePictureType,
-        profilePictureLastUpdated: new Date()
-      };
-      (prisma.user.update as jest.Mock).mockResolvedValueOnce(updatedMockUser);
-      
-      // Act
-      const updatedUser = await userService.updateProfilePicture(userId, pictureData);
-      
-      // Assert
-      expect(updatedUser).toBeDefined();
-      expect(updatedUser.profilePicture).toBe(pictureData.profilePicture);
-      expect(updatedUser.profilePictureType).toBe(pictureData.profilePictureType);
-      expect(updatedUser.profilePictureLastUpdated).toBeDefined();
-      
-      // Verify prisma was called with the correct parameters
-      expect(prisma.user.update).toHaveBeenCalledWith({
-        where: { id: userId },
-        data: expect.objectContaining({
-          profilePicture: pictureData.profilePicture,
-          profilePictureType: pictureData.profilePictureType,
-          profilePictureLastUpdated: expect.any(Date)
-        })
-      });
-    });
-    
-    it("should throw an error for non-existent user", async () => {
-      // Arrange
-      const userId = "non-existent-id";
-      const pictureData = {
-        profilePicture: "https://example.com/profile.jpg",
-        profilePictureType: "url"
-      };
-      
-      // Mock findUnique to return null
-      (prisma.user.findUnique as jest.Mock).mockResolvedValueOnce(null);
-      
-      // Act & Assert
-      await expect(userService.updateProfilePicture(userId, pictureData)).rejects.toThrow(
-        "User not found"
-      );
-      
-      // Verify findUnique was called but update wasn't
-      expect(prisma.user.findUnique).toHaveBeenCalledWith({
-        where: { id: userId }
-      });
-      expect(prisma.user.update).not.toHaveBeenCalled();
-    });
-  });
-  
-  describe("deleteProfilePicture", () => {
-    it("should delete a user's profile picture", async () => {
-      // Arrange
-      const userId = "user-id-123";
-      const mockUser = {
-        ...createMockUser("test@example.com", "APPRENTICE", userId),
-        profilePicture: "https://example.com/profile.jpg",
-        profilePictureType: "url"
-      };
-      
-      // Mock findUnique to return a user
-      (prisma.user.findUnique as jest.Mock).mockResolvedValueOnce(mockUser);
-      
-      // Mock update to return updated user without profile picture
-      const updatedMockUser = {
-        ...mockUser,
-        profilePicture: null,
-        profilePictureType: null,
-        profilePictureLastUpdated: new Date()
-      };
-      (prisma.user.update as jest.Mock).mockResolvedValueOnce(updatedMockUser);
-      
-      // Act
-      const updatedUser = await userService.deleteProfilePicture(userId);
-      
-      // Assert
-      expect(updatedUser).toBeDefined();
-      expect(updatedUser.profilePicture).toBeNull();
-      expect(updatedUser.profilePictureType).toBeNull();
-      expect(updatedUser.profilePictureLastUpdated).toBeDefined();
-      
-      // Verify prisma was called with the correct parameters
-      expect(prisma.user.update).toHaveBeenCalledWith({
-        where: { id: userId },
-        data: expect.objectContaining({
-          profilePicture: null,
-          profilePictureType: null,
-          profilePictureLastUpdated: expect.any(Date)
-        })
-      });
-    });
-    
-    it("should throw an error for non-existent user", async () => {
-      // Arrange
-      const userId = "non-existent-id";
-      
-      // Mock findUnique to return null
-      (prisma.user.findUnique as jest.Mock).mockResolvedValueOnce(null);
-      
-      // Act & Assert
-      await expect(userService.deleteProfilePicture(userId)).rejects.toThrow(
-        "User not found"
-      );
-      
-      // Verify findUnique was called but update wasn't
-      expect(prisma.user.findUnique).toHaveBeenCalledWith({
-        where: { id: userId }
-      });
-      expect(prisma.user.update).not.toHaveBeenCalled();
-    });
-  });
-});
->>>>>>> 96214de1
+// server/src/tests/user.service.test.ts
+import { describe, it, expect, beforeEach, afterEach, jest } from "@jest/globals";
+import { UserRole } from "@prisma/client";
+import * as userService from "../services/user.service";
+import * as authService from "../services/auth.service";
+import bcrypt from "bcrypt";
+
+// Mock modules
+jest.mock('bcrypt');
+jest.mock("../services/auth.service");
+
+// Import mocked prisma
+import prisma from "../config/prisma";
+
+// Type for auth service mocks
+type SuccessResult = { success: boolean };
+
+// Setup mocks
+const mockCompare = jest.fn().mockResolvedValue(true);
+const mockHash = jest.fn().mockImplementation((password: string, salt: number) => 
+  Promise.resolve(`hashed_${password}`)
+);
+(bcrypt.compare as jest.Mock) = mockCompare;
+(bcrypt.hash as jest.Mock) = mockHash;
+
+// Set up auth service mocks
+(authService.revokeRefreshTokens as jest.Mock) = jest.fn().mockImplementation(
+  async () => ({ success: true } as SuccessResult)
+);
+
+// Helper pour créer un mock d'utilisateur
+const createMockUser = (email = "test.user@example.com", role = "APPRENTICE", id = "mock-user-id") => {
+  return {
+    id,
+    email,
+    passwordHash: `hashed_Password123!`,
+    displayName: "Test User",
+    firstName: "Test",
+    lastName: "User",
+    role,
+    createdAt: new Date(),
+    updatedAt: new Date(),
+    bio: null,
+    nationalRegisterNumber: null,
+    birthDate: null,
+    phoneNumber: null,
+    profilePicture: null,
+    address: null,
+  };
+};
+
+describe("User Service", () => {
+  // Reset mocks before each test
+  beforeEach(() => {
+    jest.clearAllMocks();
+  });
+
+  describe("createUser", () => {
+    it("should create a new user with correct data", async () => {
+      // Arrange
+      const userData = {
+        email: "test.create@example.com",
+        password: "Password123!",
+        displayName: "Test User",
+        firstName: "Test",
+        lastName: "User",
+        role: "APPRENTICE",
+      };
+      
+      const mockCreatedUser = {
+        id: "mock-id-123",
+        email: userData.email,
+        displayName: userData.displayName,
+        firstName: userData.firstName,
+        lastName: userData.lastName,
+        role: userData.role,
+        passwordHash: "hashed_password",
+        createdAt: new Date(),
+        updatedAt: new Date(),
+      };
+      
+      // Mock the Prisma findUnique call to return null (no existing user)
+      (prisma.user.findUnique as jest.Mock).mockResolvedValueOnce(null);
+      // Mock the Prisma create call to return our mock user
+      (prisma.user.create as jest.Mock).mockResolvedValueOnce(mockCreatedUser);
+
+      // Act
+      const createdUser = await userService.createUser(userData);
+
+      // Assert
+      expect(createdUser).toBeDefined();
+      expect(createdUser.email).toBe(userData.email.toLowerCase());
+      expect(createdUser.displayName).toBe(userData.displayName);
+      expect(createdUser.firstName).toBe(userData.firstName);
+      expect(createdUser.lastName).toBe(userData.lastName);
+      expect(createdUser.role).toBe(userData.role);
+      
+      // Verify Prisma was called with correct parameters
+      expect(prisma.user.findUnique).toHaveBeenCalledWith({
+        where: { email: userData.email.toLowerCase() }
+      });
+      
+      expect(prisma.user.create).toHaveBeenCalledWith({
+        data: expect.objectContaining({
+          email: userData.email.toLowerCase(),
+          displayName: userData.displayName,
+          firstName: userData.firstName,
+          lastName: userData.lastName,
+          role: userData.role,
+          passwordHash: expect.any(String)
+        })
+      });
+      
+      // Verify bcrypt was called
+      expect(bcrypt.hash).toHaveBeenCalledWith(userData.password, 10);
+    });
+
+    it("should normalize email to lowercase", async () => {
+      // Arrange
+      const userData = {
+        email: "TEST.EMAIL@EXAMPLE.COM",
+        password: "Password123!",
+        displayName: "Test User",
+      };
+      
+      const mockCreatedUser = {
+        id: "mock-id-123",
+        email: "test.email@example.com", // Lowercase
+        displayName: userData.displayName,
+        passwordHash: "hashed_password",
+        createdAt: new Date(),
+        updatedAt: new Date(),
+      };
+      
+      // Mock the Prisma findUnique call to return null (no existing user)
+      (prisma.user.findUnique as jest.Mock).mockResolvedValueOnce(null);
+      // Mock the Prisma create call to return our mock user
+      (prisma.user.create as jest.Mock).mockResolvedValueOnce(mockCreatedUser);
+
+      // Act
+      const createdUser = await userService.createUser(userData);
+
+      // Assert
+      expect(createdUser.email).toBe("test.email@example.com");
+      
+      // Verify the email was normalized before checking if it exists
+      expect(prisma.user.findUnique).toHaveBeenCalledWith({
+        where: { email: "test.email@example.com" }
+      });
+    });
+
+    it("should throw an error when creating a user with an existing email", async () => {
+      // Arrange
+      const userData = {
+        email: "test.duplicate@example.com",
+        password: "Password123!",
+        displayName: "Test User",
+      };
+
+      // Mock findUnique to return an existing user
+      (prisma.user.findUnique as jest.Mock).mockResolvedValueOnce({
+        id: "existing-user",
+        email: userData.email,
+      });
+
+      // Act & Assert
+      await expect(userService.createUser(userData)).rejects.toThrow(
+        "User with this email already exists"
+      );
+      
+      // Verify findUnique was called but create was not
+      expect(prisma.user.findUnique).toHaveBeenCalled();
+      expect(prisma.user.create).not.toHaveBeenCalled();
+    });
+
+    it("should throw an error when required fields are missing", async () => {
+      // Arrange - Missing email
+      const missingEmail = {
+        password: "Password123!",
+        displayName: "Test User",
+      };
+
+      // Act & Assert
+      await expect(userService.createUser(missingEmail as any)).rejects.toThrow(
+        "Email, password and displayName are required"
+      );
+      
+      // Verify prisma wasn't called
+      expect(prisma.user.findUnique).not.toHaveBeenCalled();
+
+      // Arrange - Missing password
+      const missingPassword = {
+        email: "test.missing@example.com",
+        displayName: "Test User",
+      };
+
+      // Act & Assert
+      await expect(userService.createUser(missingPassword as any)).rejects.toThrow(
+        "Email, password and displayName are required"
+      );
+      
+      // Verify prisma wasn't called
+      expect(prisma.user.findUnique).not.toHaveBeenCalled();
+
+      // Arrange - Missing displayName
+      const missingDisplayName = {
+        email: "test.missing@example.com",
+        password: "Password123!",
+      };
+
+      // Act & Assert
+      await expect(userService.createUser(missingDisplayName as any)).rejects.toThrow(
+        "Email, password and displayName are required"
+      );
+      
+      // Verify prisma wasn't called
+      expect(prisma.user.findUnique).not.toHaveBeenCalled();
+    });
+    
+    it("should throw an error when creating a user with existing national register number", async () => {
+      // Arrange
+      const nationalRegisterNumber = "12345678901";
+      
+      const userData = {
+        email: "test.user2@example.com",
+        password: "Password123!",
+        displayName: "Test User 2",
+        nationalRegisterNumber
+      };
+      
+      // Mock findUnique for email check
+      (prisma.user.findUnique as jest.Mock).mockImplementation((args) => {
+        if (args.where.email) {
+          return Promise.resolve(null); // Email is not taken
+        }
+        if (args.where.nationalRegisterNumber) {
+          return Promise.resolve({ id: "existing-user", nationalRegisterNumber }); // National register is taken
+        }
+        return Promise.resolve(null);
+      });
+      
+      // Act & Assert
+      await expect(userService.createUser(userData)).rejects.toThrow(
+        "User with this national register number already exists"
+      );
+      
+      // Verify both checks were made
+      expect(prisma.user.findUnique).toHaveBeenCalledTimes(2);
+      expect(prisma.user.create).not.toHaveBeenCalled();
+    });
+  });
+
+  describe("getUserById", () => {
+    it("should return user without password hash", async () => {
+      // Arrange
+      const userId = "user-id-123";
+      const mockUser = createMockUser("test@example.com", "APPRENTICE", userId);
+      
+      // Mock findUnique to return a user
+      (prisma.user.findUnique as jest.Mock).mockResolvedValueOnce(mockUser);
+
+      // Act
+      const foundUser = await userService.getUserById(userId);
+
+      // Assert
+      expect(foundUser).toBeDefined();
+      expect(foundUser.id).toBe(userId);
+      expect(foundUser.email).toBe(mockUser.email);
+      expect((foundUser as any).passwordHash).toBeUndefined();
+      
+      // Verify prisma was called correctly
+      expect(prisma.user.findUnique).toHaveBeenCalledWith({
+        where: { id: userId }
+      });
+    });
+
+    it("should include relations when requested", async () => {
+      // Arrange
+      const userId = "user-id-123";
+      const mockUser = {
+        ...createMockUser("test@example.com", "APPRENTICE", userId),
+        ownedRoadbooks: [],
+        guidedRoadbooks: [],
+        receivedBadges: []
+      };
+      
+      // Mock findUnique to return a user with relations
+      (prisma.user.findUnique as jest.Mock).mockResolvedValueOnce(mockUser);
+
+      // Act
+      const foundUser = await userService.getUserById(userId, true);
+
+      // Assert
+      expect(foundUser).toBeDefined();
+      expect(foundUser.id).toBe(userId);
+      expect(foundUser.ownedRoadbooks).toBeDefined();
+      expect(foundUser.guidedRoadbooks).toBeDefined();
+      expect(foundUser.receivedBadges).toBeDefined();
+      expect((foundUser as any).passwordHash).toBeUndefined();
+      
+      // Verify prisma was called with include option
+      expect(prisma.user.findUnique).toHaveBeenCalledWith({
+        where: { id: userId },
+        include: expect.objectContaining({
+          ownedRoadbooks: expect.any(Object),
+          guidedRoadbooks: expect.any(Object),
+          receivedBadges: expect.any(Object)
+        })
+      });
+    });
+
+    it("should throw an error for non-existent user", async () => {
+      // Arrange
+      const userId = "non-existent-id";
+      
+      // Mock findUnique to return null
+      (prisma.user.findUnique as jest.Mock).mockResolvedValueOnce(null);
+      
+      // Act & Assert
+      await expect(userService.getUserById(userId)).rejects.toThrow(
+        "User not found"
+      );
+      
+      // Verify prisma was called
+      expect(prisma.user.findUnique).toHaveBeenCalledWith({
+        where: { id: userId }
+      });
+    });
+  });
+  
+  describe("getUserByEmail", () => {
+    it("should return user with password hash when includePassword is true", async () => {
+      // Arrange
+      const email = "test.user@example.com";
+      const mockUser = createMockUser(email);
+      
+      // Mock findUnique to return a user
+      (prisma.user.findUnique as jest.Mock).mockResolvedValueOnce(mockUser);
+      
+      // Act
+      const foundUser = await userService.getUserByEmail(email, true);
+      
+      // Assert
+      expect(foundUser).toBeDefined();
+      expect(foundUser.id).toBe(mockUser.id);
+      expect(foundUser.email).toBe(email);
+      // With includePassword=true, passwordHash should be retained
+      expect((foundUser as any).passwordHash).toBeDefined();
+      
+      // Verify prisma was called correctly
+      expect(prisma.user.findUnique).toHaveBeenCalledWith({
+        where: { email: email.toLowerCase() }
+      });
+    });
+    
+    it("should return user without password hash when includePassword is false", async () => {
+      // Arrange
+      const email = "test.user@example.com";
+      const mockUser = createMockUser(email);
+      
+      // Mock findUnique to return a user
+      (prisma.user.findUnique as jest.Mock).mockResolvedValueOnce(mockUser);
+      
+      // Act
+      const foundUser = await userService.getUserByEmail(email, false);
+      
+      // Assert
+      expect(foundUser).toBeDefined();
+      expect(foundUser.id).toBe(mockUser.id);
+      expect(foundUser.email).toBe(email);
+      expect((foundUser as any).passwordHash).toBeUndefined();
+      
+      // Verify prisma was called correctly
+      expect(prisma.user.findUnique).toHaveBeenCalledWith({
+        where: { email: email.toLowerCase() }
+      });
+    });
+    
+    it("should normalize email before search", async () => {
+      // Arrange
+      const email = "test.normalized@example.com";
+      const uppercaseEmail = "TEST.NORMALIZED@EXAMPLE.COM";
+      const mockUser = createMockUser(email);
+      
+      // Mock findUnique to return a user
+      (prisma.user.findUnique as jest.Mock).mockResolvedValueOnce(mockUser);
+      
+      // Act
+      const foundUser = await userService.getUserByEmail(uppercaseEmail);
+      
+      // Assert
+      expect(foundUser).toBeDefined();
+      expect(foundUser.id).toBe(mockUser.id);
+      expect(foundUser.email).toBe(email);
+      
+      // Verify prisma was called with normalized email
+      expect(prisma.user.findUnique).toHaveBeenCalledWith({
+        where: { email: email.toLowerCase() }
+      });
+    });
+    
+    it("should throw an error for non-existent email", async () => {
+      // Arrange
+      const email = "nonexistent@example.com";
+      
+      // Mock findUnique to return null
+      (prisma.user.findUnique as jest.Mock).mockResolvedValueOnce(null);
+      
+      // Act & Assert
+      await expect(userService.getUserByEmail(email)).rejects.toThrow(
+        "User not found"
+      );
+      
+      // Verify prisma was called with the correct email
+      expect(prisma.user.findUnique).toHaveBeenCalledWith({
+        where: { email: email.toLowerCase() }
+      });
+    });
+  });
+
+  describe("updateUser", () => {
+    it("should update user profile data", async () => {
+      // Arrange
+      const userId = "user-id-123";
+      const mockUser = createMockUser("test@example.com", "APPRENTICE", userId);
+      
+      const updateData = {
+        displayName: "Updated Name",
+        firstName: "Updated",
+        lastName: "User",
+        bio: "This is an updated bio"
+      };
+      
+      // Mock findUnique to return a user
+      (prisma.user.findUnique as jest.Mock).mockResolvedValueOnce(mockUser);
+      
+      // Mock update to return updated user
+      const updatedMockUser = {
+        ...mockUser,
+        ...updateData
+      };
+      (prisma.user.update as jest.Mock).mockResolvedValueOnce(updatedMockUser);
+
+      // Act
+      const updatedUser = await userService.updateUser(userId, updateData);
+
+      // Assert
+      expect(updatedUser.displayName).toBe(updateData.displayName);
+      expect(updatedUser.firstName).toBe(updateData.firstName);
+      expect(updatedUser.lastName).toBe(updateData.lastName);
+      expect(updatedUser.bio).toBe(updateData.bio);
+      expect(updatedUser.email).toBe(mockUser.email); // Should not change
+      
+      // Verify prisma calls
+      expect(prisma.user.findUnique).toHaveBeenCalledWith({
+        where: { id: userId }
+      });
+      
+      expect(prisma.user.update).toHaveBeenCalledWith({
+        where: { id: userId },
+        data: updateData
+      });
+    });
+
+    it("should hash password when updating password", async () => {
+      // Arrange
+      const userId = "user-id-123";
+      const mockUser = createMockUser("test@example.com", "APPRENTICE", userId);
+      const newPassword = "NewPassword123!";
+      const newPasswordHash = `hashed_${newPassword}`;
+      
+      // Mock findUnique to return a user
+      (prisma.user.findUnique as jest.Mock).mockResolvedValueOnce(mockUser);
+      
+      // Mock update to return updated user
+      const updatedMockUser = {
+        ...mockUser,
+        passwordHash: newPasswordHash
+      };
+      (prisma.user.update as jest.Mock).mockResolvedValueOnce(updatedMockUser);
+      
+      // Act
+      const updatedUser = await userService.updateUser(userId, { 
+        password: newPassword 
+      });
+      
+      // Assert
+      expect(updatedUser.id).toBe(userId);
+      
+      // Verify bcrypt was called to hash the password
+      expect(bcrypt.hash).toHaveBeenCalledWith(newPassword, 10);
+      
+      // Verify prisma update was called with passwordHash, not password
+      expect(prisma.user.update).toHaveBeenCalledWith({
+        where: { id: userId },
+        data: { passwordHash: newPasswordHash }
+      });
+    });
+    
+    it("should throw error when updating to an email that's already in use", async () => {
+      // Arrange
+      const userId = "user-id-123";
+      const existingEmail = "existing@example.com";
+      const mockUser = createMockUser("test@example.com", "APPRENTICE", userId);
+      
+      // Mock findUnique for the target user
+      (prisma.user.findUnique as jest.Mock).mockImplementation((args) => {
+        if (args.where.id === userId) {
+          return Promise.resolve(mockUser);
+        }
+        if (args.where.email === existingEmail) {
+          return Promise.resolve({ id: "other-user", email: existingEmail });
+        }
+        return Promise.resolve(null);
+      });
+      
+      // Act & Assert
+      await expect(userService.updateUser(userId, {
+        email: existingEmail
+      })).rejects.toThrow("Email is already in use");
+      
+      // Verify prisma calls
+      expect(prisma.user.findUnique).toHaveBeenCalledTimes(2);
+      expect(prisma.user.update).not.toHaveBeenCalled();
+    });
+    
+    it("should throw error when updating to a national register number that's already in use", async () => {
+      // Arrange
+      const userId = "user-id-123";
+      const existingNationalRegisterNumber = "12345678901";
+      const mockUser = createMockUser("test@example.com", "APPRENTICE", userId);
+      
+      // Mock findUnique for different queries
+      (prisma.user.findUnique as jest.Mock).mockImplementation((args) => {
+        if (args.where.id === userId) {
+          return Promise.resolve(mockUser);
+        }
+        if (args.where.nationalRegisterNumber === existingNationalRegisterNumber) {
+          return Promise.resolve({ 
+            id: "other-user", 
+            nationalRegisterNumber: existingNationalRegisterNumber 
+          });
+        }
+        return Promise.resolve(null);
+      });
+      
+      // Act & Assert
+      await expect(userService.updateUser(userId, {
+        nationalRegisterNumber: existingNationalRegisterNumber
+      })).rejects.toThrow("National register number is already in use");
+      
+      // Verify prisma calls
+      expect(prisma.user.findUnique).toHaveBeenCalledTimes(2);
+      expect(prisma.user.update).not.toHaveBeenCalled();
+    });
+    
+    it("should enforce permissions when updating another user", async () => {
+      // Arrange
+      const regularUserId = "regular-user-id";
+      const targetUserId = "target-user-id";
+      const adminUserId = "admin-user-id";
+      
+      const mockRegularUser = createMockUser("regular@example.com", "APPRENTICE", regularUserId);
+      const mockTargetUser = createMockUser("target@example.com", "APPRENTICE", targetUserId);
+      const mockAdminUser = createMockUser("admin@example.com", "ADMIN", adminUserId);
+      
+      // Mock findUnique to return appropriate users
+      (prisma.user.findUnique as jest.Mock).mockImplementation((args) => {
+        if (args.where.id === regularUserId) {
+          return Promise.resolve(mockRegularUser);
+        }
+        if (args.where.id === targetUserId) {
+          return Promise.resolve(mockTargetUser);
+        }
+        if (args.where.id === adminUserId) {
+          return Promise.resolve(mockAdminUser);
+        }
+        return Promise.resolve(null);
+      });
+      
+      // Mock update for the admin case
+      const updatedMockUser = {
+        ...mockTargetUser,
+        displayName: "Changed by admin"
+      };
+      (prisma.user.update as jest.Mock).mockResolvedValueOnce(updatedMockUser);
+      
+      // Act & Assert - Regular user cannot update another user
+      await expect(userService.updateUser(targetUserId, {
+        displayName: "Changed by regular user"
+      }, regularUserId)).rejects.toThrow("Unauthorized to update this user");
+      
+      // Act - Admin can update another user
+      const updatedByAdmin = await userService.updateUser(targetUserId, {
+        displayName: "Changed by admin"  
+      }, adminUserId);
+      
+      // Assert
+      expect(updatedByAdmin.displayName).toBe("Changed by admin");
+      
+      // Verify appropriate prisma calls
+      expect(prisma.user.findUnique).toHaveBeenCalledTimes(4); // Target + Regular + Admin user lookups + extra calls
+      expect(prisma.user.update).toHaveBeenCalledWith({
+        where: { id: targetUserId },
+        data: { displayName: "Changed by admin" }
+      });
+    });
+  });
+
+  describe("changePassword", () => {
+    it("should change user password successfully", async () => {
+      // Arrange
+      const userId = "user-id-123";
+      const originalPassword = "Password123!";
+      const newPassword = "NewSecurePassword123!";
+      const originalPasswordHash = `hashed_${originalPassword}`;
+      const newPasswordHash = `hashed_${newPassword}`;
+      
+      const mockUser = {
+        ...createMockUser("test@example.com", "APPRENTICE", userId),
+        passwordHash: originalPasswordHash
+      };
+      
+      const passwordData = {
+        currentPassword: originalPassword,
+        newPassword: newPassword
+      };
+      
+      // Mock password compare to return true for valid password
+      mockCompare.mockResolvedValueOnce(true);
+      
+      // Mock password hash to return new hash
+      mockHash.mockResolvedValueOnce(newPasswordHash);
+      
+      // Mock findUnique to return the user
+      (prisma.user.findUnique as jest.Mock).mockResolvedValueOnce(mockUser);
+      
+      // Mock update to return updated user
+      const updatedMockUser = {
+        ...mockUser,
+        passwordHash: newPasswordHash
+      };
+      (prisma.user.update as jest.Mock).mockResolvedValueOnce(updatedMockUser);
+      
+      // Act
+      const result = await userService.changePassword(userId, passwordData);
+      
+      // Assert
+      expect(result.success).toBe(true);
+      
+      // Verify bcrypt was called correctly
+      expect(bcrypt.compare).toHaveBeenCalledWith(originalPassword, originalPasswordHash);
+      expect(bcrypt.hash).toHaveBeenCalledWith(newPassword, 10);
+      
+      // Verify prisma update was called
+      expect(prisma.user.update).toHaveBeenCalledWith({
+        where: { id: userId },
+        data: { passwordHash: newPasswordHash }
+      });
+      
+      // Check that authService.revokeRefreshTokens was called
+      expect(authService.revokeRefreshTokens).toHaveBeenCalledWith({ userId });
+    });
+    
+    it("should throw error if current password is incorrect", async () => {
+      // Arrange
+      const userId = "user-id-123";
+      const originalPassword = "Password123!";
+      const wrongPassword = "WrongPassword123!";
+      const newPassword = "NewPassword123!";
+      
+      const mockUser = {
+        ...createMockUser("test@example.com", "APPRENTICE", userId),
+        passwordHash: `hashed_${originalPassword}`
+      };
+      
+      const passwordData = {
+        currentPassword: wrongPassword,
+        newPassword: newPassword
+      };
+      
+      // Mock password compare to return false for wrong password
+      mockCompare.mockResolvedValueOnce(false);
+      
+      // Mock findUnique to return the user
+      (prisma.user.findUnique as jest.Mock).mockResolvedValueOnce(mockUser);
+      
+      // Act & Assert
+      await expect(userService.changePassword(userId, passwordData)).rejects.toThrow(
+        "Current password is incorrect"
+      );
+      
+      // Verify bcrypt was called but prisma update wasn't
+      expect(bcrypt.compare).toHaveBeenCalledWith(wrongPassword, mockUser.passwordHash);
+      expect(prisma.user.update).not.toHaveBeenCalled();
+      expect(authService.revokeRefreshTokens).not.toHaveBeenCalled();
+    });
+    
+    it("should throw error if new password is same as current", async () => {
+      // Arrange
+      const userId = "user-id-123";
+      const originalPassword = "Password123!";
+      
+      const mockUser = {
+        ...createMockUser("test@example.com", "APPRENTICE", userId),
+        passwordHash: `hashed_${originalPassword}`
+      };
+      
+      const passwordData = {
+        currentPassword: originalPassword,
+        newPassword: originalPassword
+      };
+      
+      // Mock password compare to return true for valid password
+      mockCompare.mockResolvedValueOnce(true);
+      
+      // Mock findUnique to return the user
+      (prisma.user.findUnique as jest.Mock).mockResolvedValueOnce(mockUser);
+      
+      // Act & Assert
+      await expect(userService.changePassword(userId, passwordData)).rejects.toThrow(
+        "New password must be different from current password"
+      );
+      
+      // Verify bcrypt was called but prisma update wasn't
+      expect(bcrypt.compare).toHaveBeenCalledWith(originalPassword, mockUser.passwordHash);
+      expect(prisma.user.update).not.toHaveBeenCalled();
+      expect(authService.revokeRefreshTokens).not.toHaveBeenCalled();
+    });
+    
+    it("should throw error if required fields are missing", async () => {
+      // Arrange
+      const userId = "user-id-123";
+      
+      // Act & Assert - Missing current password
+      await expect(userService.changePassword(userId, {
+        newPassword: "NewPassword123!"
+      } as any)).rejects.toThrow("Current password and new password are required");
+      
+      // Act & Assert - Missing new password
+      await expect(userService.changePassword(userId, {
+        currentPassword: "Password123!"  
+      } as any)).rejects.toThrow("Current password and new password are required");
+      
+      // Verify no prisma or bcrypt calls were made
+      expect(prisma.user.findUnique).not.toHaveBeenCalled();
+      expect(bcrypt.compare).not.toHaveBeenCalled();
+      expect(prisma.user.update).not.toHaveBeenCalled();
+    });
+    
+    it("should throw error for non-existent user", async () => {
+      // Arrange
+      const userId = "non-existent-id";
+      const passwordData = {
+        currentPassword: "Password123!",
+        newPassword: "NewPassword123!"
+      };
+      
+      // Mock findUnique to return null
+      (prisma.user.findUnique as jest.Mock).mockResolvedValueOnce(null);
+      
+      // Act & Assert
+      await expect(userService.changePassword(userId, passwordData)).rejects.toThrow(
+        "User not found"
+      );
+      
+      // Verify findUnique was called but no other operations
+      expect(prisma.user.findUnique).toHaveBeenCalledWith({
+        where: { id: userId }
+      });
+      expect(bcrypt.compare).not.toHaveBeenCalled();
+      expect(prisma.user.update).not.toHaveBeenCalled();
+    });
+  });
+  
+  describe("deleteUser", () => {
+    it("should delete user successfully", async () => {
+      // Arrange
+      const userId = "user-id-123";
+      const mockUser = createMockUser("test@example.com", "APPRENTICE", userId);
+      
+      // Mock findUnique to return a user
+      (prisma.user.findUnique as jest.Mock).mockResolvedValueOnce(mockUser);
+      
+      // Mock deleteMany for refresh tokens
+      (prisma.refreshToken.deleteMany as jest.Mock).mockResolvedValueOnce({ count: 2 });
+      
+      // Mock delete for user
+      (prisma.user.delete as jest.Mock).mockResolvedValueOnce(mockUser);
+      
+      // Act
+      const result = await userService.deleteUser(userId);
+      
+      // Assert
+      expect(result.success).toBe(true);
+      
+      // Verify prisma calls
+      expect(prisma.user.findUnique).toHaveBeenCalledWith({
+        where: { id: userId }
+      });
+      
+      expect(prisma.refreshToken.deleteMany).toHaveBeenCalledWith({
+        where: { userId }
+      });
+      
+      expect(prisma.user.delete).toHaveBeenCalledWith({
+        where: { id: userId }
+      });
+    });
+    
+    it("should throw error for non-existent user", async () => {
+      // Arrange
+      const userId = "non-existent-id";
+      
+      // Mock findUnique to return null
+      (prisma.user.findUnique as jest.Mock).mockResolvedValueOnce(null);
+      
+      // Act & Assert
+      await expect(userService.deleteUser(userId)).rejects.toThrow(
+        "User not found"
+      );
+      
+      // Verify findUnique was called but not the other operations
+      expect(prisma.user.findUnique).toHaveBeenCalledWith({
+        where: { id: userId }
+      });
+      expect(prisma.refreshToken.deleteMany).not.toHaveBeenCalled();
+      expect(prisma.user.delete).not.toHaveBeenCalled();
+    });
+    
+    it("should enforce permissions when deleting another user", async () => {
+      // Arrange
+      const regularUserId = "regular-user-id";
+      const targetUserId = "target-user-id";
+      const adminUserId = "admin-user-id";
+      
+      const mockRegularUser = createMockUser("regular@example.com", "APPRENTICE", regularUserId);
+      const mockTargetUser = createMockUser("target@example.com", "APPRENTICE", targetUserId);
+      const mockAdminUser = createMockUser("admin@example.com", "ADMIN", adminUserId);
+      
+      // Mock findUnique for different user lookups
+      (prisma.user.findUnique as jest.Mock).mockImplementation((args) => {
+        if (args.where.id === regularUserId) {
+          return Promise.resolve(mockRegularUser);
+        }
+        if (args.where.id === targetUserId) {
+          return Promise.resolve(mockTargetUser);
+        }
+        if (args.where.id === adminUserId) {
+          return Promise.resolve(mockAdminUser);
+        }
+        return Promise.resolve(null);
+      });
+      
+      // Mock deleteMany and delete for the admin case
+      (prisma.refreshToken.deleteMany as jest.Mock).mockResolvedValueOnce({ count: 1 });
+      (prisma.user.delete as jest.Mock).mockResolvedValueOnce(mockTargetUser);
+      
+      // Act & Assert - Non-admin cannot delete another user
+      await expect(userService.deleteUser(targetUserId, regularUserId)).rejects.toThrow(
+        "Unauthorized to delete this user"
+      );
+      
+      // Act - Admin can delete another user
+      const result = await userService.deleteUser(targetUserId, adminUserId);
+      
+      // Assert
+      expect(result.success).toBe(true);
+      
+      // Verify appropriate prisma calls
+      expect(prisma.user.findUnique).toHaveBeenCalledTimes(4); // All three users looked up + extra calls
+      expect(prisma.refreshToken.deleteMany).toHaveBeenCalledWith({
+        where: { userId: targetUserId }
+      });
+      expect(prisma.user.delete).toHaveBeenCalledWith({
+        where: { id: targetUserId }
+      });
+    });
+  });
+  
+  describe("getAllUsers", () => {
+    it("should return a list of users with pagination", async () => {
+      // Arrange
+      const mockUsers = [
+        createMockUser("user1@example.com", "APPRENTICE", "user1-id"),
+        createMockUser("user2@example.com", "GUIDE", "user2-id"),
+        createMockUser("user3@example.com", "INSTRUCTOR", "user3-id"),
+        createMockUser("admin@example.com", "ADMIN", "admin-id"),
+        createMockUser("john.doe@example.com", "APPRENTICE", "john-id")
+      ];
+      
+      // Mock findMany to return users
+      (prisma.user.findMany as jest.Mock).mockResolvedValueOnce(mockUsers.map(user => ({
+        ...user,
+        _count: {
+          ownedRoadbooks: 2,
+          guidedRoadbooks: 1,
+          receivedBadges: 3
+        }
+      })));
+      
+      // Mock count to return total
+      (prisma.user.count as jest.Mock).mockResolvedValueOnce(5);
+      
+      // Act
+      const result = await userService.getAllUsers({});
+      
+      // Assert
+      expect(result.users).toHaveLength(5);
+      expect(result.pagination).toBeDefined();
+      expect(result.pagination.total).toBe(5);
+      expect(result.pagination.limit).toBe(20); // Default limit
+      expect(result.pagination.offset).toBe(0); // Default offset
+      expect(result.pagination.pages).toBe(1);
+      expect(result.pagination.currentPage).toBe(1);
+      
+      // Verify prisma calls
+      expect(prisma.user.findMany).toHaveBeenCalledWith(expect.objectContaining({
+        take: 20,
+        skip: 0,
+        orderBy: { createdAt: "desc" }
+      }));
+      
+      expect(prisma.user.count).toHaveBeenCalled();
+    });
+    
+    it("should filter users by role", async () => {
+      // Arrange
+      const mockUsers = [
+        createMockUser("user1@example.com", "APPRENTICE", "user1-id"),
+        createMockUser("john.doe@example.com", "APPRENTICE", "john-id")
+      ];
+      
+      // Mock findMany to return filtered users
+      (prisma.user.findMany as jest.Mock).mockResolvedValueOnce(mockUsers.map(user => ({
+        ...user,
+        _count: {
+          ownedRoadbooks: 2,
+          guidedRoadbooks: 0,
+          receivedBadges: 1
+        }
+      })));
+      
+      // Mock count to return total
+      (prisma.user.count as jest.Mock).mockResolvedValueOnce(2);
+      
+      // Act
+      const result = await userService.getAllUsers({ role: "APPRENTICE" });
+      
+      // Assert
+      expect(result.users).toHaveLength(2);
+      result.users.forEach(user => {
+        expect(user.role).toBe("APPRENTICE");
+      });
+      
+      // Verify prisma calls
+      expect(prisma.user.findMany).toHaveBeenCalledWith(expect.objectContaining({
+        where: { role: "APPRENTICE" }
+      }));
+      
+      expect(prisma.user.count).toHaveBeenCalledWith({
+        where: { role: "APPRENTICE" }
+      });
+    });
+    
+    it("should filter users by search term", async () => {
+      // Arrange
+      const mockUsers = [
+        createMockUser("john.doe@example.com", "APPRENTICE", "john-id")
+      ];
+      
+      // Mock findMany to return search results
+      (prisma.user.findMany as jest.Mock).mockResolvedValueOnce(mockUsers.map(user => ({
+        ...user,
+        _count: {
+          ownedRoadbooks: 2,
+          guidedRoadbooks: 0,
+          receivedBadges: 1
+        }
+      })));
+      
+      // Mock count to return total
+      (prisma.user.count as jest.Mock).mockResolvedValueOnce(1);
+      
+      // Act
+      const result = await userService.getAllUsers({ search: "john" });
+      
+      // Assert
+      expect(result.users).toHaveLength(1);
+      expect(result.users[0].email).toBe("john.doe@example.com");
+      
+      // Verify prisma calls with OR search condition
+      expect(prisma.user.findMany).toHaveBeenCalledWith(expect.objectContaining({
+        where: {
+          OR: expect.arrayContaining([
+            expect.objectContaining({ email: expect.objectContaining({ contains: "john" }) })
+          ])
+        }
+      }));
+    });
+    
+    it("should apply pagination correctly", async () => {
+      // Arrange
+      const mockUsers = [
+        createMockUser("user3@example.com", "INSTRUCTOR", "user3-id"),
+        createMockUser("admin@example.com", "ADMIN", "admin-id")
+      ];
+      
+      // Mock findMany to return paginated users
+      (prisma.user.findMany as jest.Mock).mockResolvedValueOnce(mockUsers.map(user => ({
+        ...user,
+        _count: {
+          ownedRoadbooks: 0,
+          guidedRoadbooks: 0,
+          receivedBadges: 0
+        }
+      })));
+      
+      // Mock count to return total
+      (prisma.user.count as jest.Mock).mockResolvedValueOnce(5);
+      
+      // Act
+      const result = await userService.getAllUsers({ limit: 2, offset: 2 });
+      
+      // Assert
+      expect(result.users).toHaveLength(2);
+      expect(result.pagination.limit).toBe(2);
+      expect(result.pagination.offset).toBe(2);
+      expect(result.pagination.pages).toBe(3); // 5 users / 2 per page = 3 pages (ceiling)
+      expect(result.pagination.currentPage).toBe(2); // Page 2
+      
+      // Verify prisma calls
+      expect(prisma.user.findMany).toHaveBeenCalledWith(expect.objectContaining({
+        take: 2,
+        skip: 2
+      }));
+    });
+    
+    it("should apply sorting correctly", async () => {
+      // Arrange
+      const mockUsers = [
+        createMockUser("admin@example.com", "ADMIN", "admin-id"),
+        createMockUser("john.doe@example.com", "APPRENTICE", "john-id"),
+        createMockUser("user1@example.com", "APPRENTICE", "user1-id"),
+        createMockUser("user2@example.com", "GUIDE", "user2-id"),
+        createMockUser("user3@example.com", "INSTRUCTOR", "user3-id")
+      ];
+      
+      // Mock findMany to return sorted users
+      (prisma.user.findMany as jest.Mock).mockResolvedValueOnce(mockUsers.map(user => ({
+        ...user,
+        _count: {
+          ownedRoadbooks: 0,
+          guidedRoadbooks: 0,
+          receivedBadges: 0
+        }
+      })));
+      
+      // Mock count to return total
+      (prisma.user.count as jest.Mock).mockResolvedValueOnce(5);
+      
+      // Act - Sort by email ascending
+      const result = await userService.getAllUsers({ 
+        orderBy: "email",
+        orderDirection: "asc"
+      });
+      
+      // Assert
+      expect(result.users).toHaveLength(5);
+      
+      // Verify prisma calls
+      expect(prisma.user.findMany).toHaveBeenCalledWith(expect.objectContaining({
+        orderBy: { email: "asc" }
+      }));
+    });
+    
+    it("should default to a safe sorting field if invalid field provided", async () => {
+      // Arrange
+      const mockUsers = [
+        createMockUser("user1@example.com", "APPRENTICE", "user1-id"),
+        createMockUser("user2@example.com", "GUIDE", "user2-id"),
+        createMockUser("user3@example.com", "INSTRUCTOR", "user3-id"),
+        createMockUser("admin@example.com", "ADMIN", "admin-id"),
+        createMockUser("john.doe@example.com", "APPRENTICE", "john-id")
+      ];
+      
+      // Mock findMany to return users
+      (prisma.user.findMany as jest.Mock).mockResolvedValueOnce(mockUsers.map(user => ({
+        ...user,
+        _count: {
+          ownedRoadbooks: 0,
+          guidedRoadbooks: 0,
+          receivedBadges: 0
+        }
+      })));
+      
+      // Mock count to return total
+      (prisma.user.count as jest.Mock).mockResolvedValueOnce(5);
+      
+      // Act - Try to sort by a non-existent field
+      const result = await userService.getAllUsers({ 
+        orderBy: "nonExistentField" as any,
+      });
+      
+      // Assert - Should default to createdAt
+      expect(result.users).toHaveLength(5);
+      
+      // Verify prisma calls default to createdAt
+      expect(prisma.user.findMany).toHaveBeenCalledWith(expect.objectContaining({
+        orderBy: { createdAt: "desc" }
+      }));
+    });
+  });
+  
+  describe("updateProfilePicture", () => {
+    it("should update a user's profile picture", async () => {
+      // Arrange
+      const userId = "user-id-123";
+      const pictureData = {
+        profilePicture: "https://example.com/profile.jpg",
+        profilePictureType: "url"
+      };
+      
+      const mockUser = createMockUser("test@example.com", "APPRENTICE", userId);
+      
+      // Mock findUnique to return a user
+      (prisma.user.findUnique as jest.Mock).mockResolvedValueOnce(mockUser);
+      
+      // Mock update to return updated user
+      const updatedMockUser = {
+        ...mockUser,
+        profilePicture: pictureData.profilePicture,
+        profilePictureType: pictureData.profilePictureType,
+        profilePictureLastUpdated: new Date()
+      };
+      (prisma.user.update as jest.Mock).mockResolvedValueOnce(updatedMockUser);
+      
+      // Act
+      const updatedUser = await userService.updateProfilePicture(userId, pictureData);
+      
+      // Assert
+      expect(updatedUser).toBeDefined();
+      expect(updatedUser.profilePicture).toBe(pictureData.profilePicture);
+      expect(updatedUser.profilePictureType).toBe(pictureData.profilePictureType);
+      expect(updatedUser.profilePictureLastUpdated).toBeDefined();
+      
+      // Verify prisma was called with the correct parameters
+      expect(prisma.user.update).toHaveBeenCalledWith({
+        where: { id: userId },
+        data: expect.objectContaining({
+          profilePicture: pictureData.profilePicture,
+          profilePictureType: pictureData.profilePictureType,
+          profilePictureLastUpdated: expect.any(Date)
+        })
+      });
+    });
+    
+    it("should throw an error for non-existent user", async () => {
+      // Arrange
+      const userId = "non-existent-id";
+      const pictureData = {
+        profilePicture: "https://example.com/profile.jpg",
+        profilePictureType: "url"
+      };
+      
+      // Mock findUnique to return null
+      (prisma.user.findUnique as jest.Mock).mockResolvedValueOnce(null);
+      
+      // Act & Assert
+      await expect(userService.updateProfilePicture(userId, pictureData)).rejects.toThrow(
+        "User not found"
+      );
+      
+      // Verify findUnique was called but update wasn't
+      expect(prisma.user.findUnique).toHaveBeenCalledWith({
+        where: { id: userId }
+      });
+      expect(prisma.user.update).not.toHaveBeenCalled();
+    });
+  });
+  
+  describe("deleteProfilePicture", () => {
+    it("should delete a user's profile picture", async () => {
+      // Arrange
+      const userId = "user-id-123";
+      const mockUser = {
+        ...createMockUser("test@example.com", "APPRENTICE", userId),
+        profilePicture: "https://example.com/profile.jpg",
+        profilePictureType: "url"
+      };
+      
+      // Mock findUnique to return a user
+      (prisma.user.findUnique as jest.Mock).mockResolvedValueOnce(mockUser);
+      
+      // Mock update to return updated user without profile picture
+      const updatedMockUser = {
+        ...mockUser,
+        profilePicture: null,
+        profilePictureType: null,
+        profilePictureLastUpdated: new Date()
+      };
+      (prisma.user.update as jest.Mock).mockResolvedValueOnce(updatedMockUser);
+      
+      // Act
+      const updatedUser = await userService.deleteProfilePicture(userId);
+      
+      // Assert
+      expect(updatedUser).toBeDefined();
+      expect(updatedUser.profilePicture).toBeNull();
+      expect(updatedUser.profilePictureType).toBeNull();
+      expect(updatedUser.profilePictureLastUpdated).toBeDefined();
+      
+      // Verify prisma was called with the correct parameters
+      expect(prisma.user.update).toHaveBeenCalledWith({
+        where: { id: userId },
+        data: expect.objectContaining({
+          profilePicture: null,
+          profilePictureType: null,
+          profilePictureLastUpdated: expect.any(Date)
+        })
+      });
+    });
+    
+    it("should throw an error for non-existent user", async () => {
+      // Arrange
+      const userId = "non-existent-id";
+      
+      // Mock findUnique to return null
+      (prisma.user.findUnique as jest.Mock).mockResolvedValueOnce(null);
+      
+      // Act & Assert
+      await expect(userService.deleteProfilePicture(userId)).rejects.toThrow(
+        "User not found"
+      );
+      
+      // Verify findUnique was called but update wasn't
+      expect(prisma.user.findUnique).toHaveBeenCalledWith({
+        where: { id: userId }
+      });
+      expect(prisma.user.update).not.toHaveBeenCalled();
+    });
+  });
+});