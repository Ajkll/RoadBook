--- conflicted
+++ resolved
@@ -1,180 +1,89 @@
-<<<<<<< HEAD
-/**
- * Configuration globale pour les tests 
- * ===================================
- * 
- * Ce fichier configure l'environnement de test et fournit des fonctions
- * utilitaires pour préparer et nettoyer la base de données entre les tests.
- * 
- * Il intègre également un système de logging détaillé pour améliorer
- * la visibilité des tests en cours d'exécution.
- */
-
-import prisma from "../config/prisma";
-import TestLogger, { TestType } from "./utils/test-logger";
-
-// Affiche un message au démarrage de la configuration
-console.log("\n🧪 Configuration de l'environnement de test...");
-
-// Fonction pour nettoyer la base de données avant/après les tests
-export const resetDatabase = async () => {
-  // Liste des tables à vider (dans l'ordre inverse des dépendances)
-  const tableNames = [
-    "Notification",
-    "Purchase",
-    "MarketplaceListing",
-    "UserBadge",
-    "Badge",
-    "Like",
-    "Comment",
-    "Post",
-    "CompetencyValidation",
-    "CompetencyProgress",
-    "Competency",
-    "Session",
-    "RoadBook",
-    "PasswordReset",
-    "RefreshToken",
-    "User",
-  ];
-
-  TestLogger.info("Nettoyage de la base de données...");
-  
-  // Désactive temporairement les contraintes de clé étrangère
-  await prisma.$executeRaw`SET session_replication_role = 'replica';`;
-
-  // Vide chaque table
-  for (const tableName of tableNames) {
-    try {
-      await prisma.$executeRawUnsafe(`TRUNCATE TABLE "${tableName}" CASCADE;`);
-    } catch (error) {
-      TestLogger.warning(`Erreur lors du nettoyage de la table ${tableName}`);
-    }
-  }
-
-  // Réactive les contraintes de clé étrangère
-  await prisma.$executeRaw`SET session_replication_role = 'origin';`;
-  
-  TestLogger.success("Base de données réinitialisée");
-};
-
-// Expose les hooks de configuration de test
-export const setupBeforeAll = async () => {
-  // S'assure que nous utilisons la base de données de test
-  process.env.NODE_ENV = "test";
-  TestLogger.info("Environnement configuré: NODE_ENV = test");
-  
-  // Log l'URL de la base de données utilisée (pour debug)
-  const dbUrl = process.env.DATABASE_URL || "(non définie)";
-  const maskedUrl = dbUrl.replace(/:([^:@]+)@/, ':****@');
-  TestLogger.info(`URL de la base de données: ${maskedUrl}`);
-};
-
-export const setupBeforeEach = async () => {
-  await resetDatabase();
-};
-
-export const teardownAfterAll = async () => {
-  TestLogger.info("Fermeture de la connexion à la base de données...");
-  await prisma.$disconnect();
-  TestLogger.success("Connexion fermée");
-};
-
-// Configurez automatiquement l'environnement
-setupBeforeAll().catch(error => {
-  console.error("❌ Erreur lors de la configuration de l'environnement de test:", error);
-  process.exit(1);
-});
-
-// Exposez le logger de test pour pouvoir l'utiliser dans les tests
-=======
-/**
- * Configuration globale pour les tests 
- * ===================================
- * 
- * Ce fichier configure l'environnement de test et fournit des fonctions
- * utilitaires pour préparer et nettoyer la base de données entre les tests.
- * 
- * Il intègre également un système de logging détaillé pour améliorer
- * la visibilité des tests en cours d'exécution.
- */
-
-import prisma from "../config/prisma";
-import TestLogger, { TestType } from "./utils/test-logger";
-
-// Affiche un message au démarrage de la configuration
-console.log("\n🧪 Configuration de l'environnement de test...");
-
-// Fonction pour nettoyer la base de données avant/après les tests
-export const resetDatabase = async () => {
-  // Liste des tables à vider (dans l'ordre inverse des dépendances)
-  const tableNames = [
-    "Notification",
-    "Purchase",
-    "MarketplaceListing",
-    "UserBadge",
-    "Badge",
-    "Like",
-    "Comment",
-    "Post",
-    "CompetencyValidation",
-    "CompetencyProgress",
-    "Competency",
-    "Session",
-    "RoadBook",
-    "PasswordReset",
-    "RefreshToken",
-    "User",
-  ];
-
-  TestLogger.info("Nettoyage de la base de données...");
-  
-  // Désactive temporairement les contraintes de clé étrangère
-  await prisma.$executeRaw`SET session_replication_role = 'replica';`;
-
-  // Vide chaque table
-  for (const tableName of tableNames) {
-    try {
-      await prisma.$executeRawUnsafe(`TRUNCATE TABLE "${tableName}" CASCADE;`);
-    } catch (error) {
-      TestLogger.warning(`Erreur lors du nettoyage de la table ${tableName}`);
-    }
-  }
-
-  // Réactive les contraintes de clé étrangère
-  await prisma.$executeRaw`SET session_replication_role = 'origin';`;
-  
-  TestLogger.success("Base de données réinitialisée");
-};
-
-// Expose les hooks de configuration de test
-export const setupBeforeAll = async () => {
-  // S'assure que nous utilisons la base de données de test
-  process.env.NODE_ENV = "test";
-  TestLogger.info("Environnement configuré: NODE_ENV = test");
-  
-  // Log l'URL de la base de données utilisée (pour debug)
-  const dbUrl = process.env.DATABASE_URL || "(non définie)";
-  const maskedUrl = dbUrl.replace(/:([^:@]+)@/, ':****@');
-  TestLogger.info(`URL de la base de données: ${maskedUrl}`);
-};
-
-export const setupBeforeEach = async () => {
-  await resetDatabase();
-};
-
-export const teardownAfterAll = async () => {
-  TestLogger.info("Fermeture de la connexion à la base de données...");
-  await prisma.$disconnect();
-  TestLogger.success("Connexion fermée");
-};
-
-// Configurez automatiquement l'environnement
-setupBeforeAll().catch(error => {
-  console.error("❌ Erreur lors de la configuration de l'environnement de test:", error);
-  process.exit(1);
-});
-
-// Exposez le logger de test pour pouvoir l'utiliser dans les tests
->>>>>>> 96214de1
+/**
+ * Configuration globale pour les tests 
+ * ===================================
+ * 
+ * Ce fichier configure l'environnement de test et fournit des fonctions
+ * utilitaires pour préparer et nettoyer la base de données entre les tests.
+ * 
+ * Il intègre également un système de logging détaillé pour améliorer
+ * la visibilité des tests en cours d'exécution.
+ */
+
+import prisma from "../config/prisma";
+import TestLogger, { TestType } from "./utils/test-logger";
+
+// Affiche un message au démarrage de la configuration
+console.log("\n🧪 Configuration de l'environnement de test...");
+
+// Fonction pour nettoyer la base de données avant/après les tests
+export const resetDatabase = async () => {
+  // Liste des tables à vider (dans l'ordre inverse des dépendances)
+  const tableNames = [
+    "Notification",
+    "Purchase",
+    "MarketplaceListing",
+    "UserBadge",
+    "Badge",
+    "Like",
+    "Comment",
+    "Post",
+    "CompetencyValidation",
+    "CompetencyProgress",
+    "Competency",
+    "Session",
+    "RoadBook",
+    "PasswordReset",
+    "RefreshToken",
+    "User",
+  ];
+
+  TestLogger.info("Nettoyage de la base de données...");
+  
+  // Désactive temporairement les contraintes de clé étrangère
+  await prisma.$executeRaw`SET session_replication_role = 'replica';`;
+
+  // Vide chaque table
+  for (const tableName of tableNames) {
+    try {
+      await prisma.$executeRawUnsafe(`TRUNCATE TABLE "${tableName}" CASCADE;`);
+    } catch (error) {
+      TestLogger.warning(`Erreur lors du nettoyage de la table ${tableName}`);
+    }
+  }
+
+  // Réactive les contraintes de clé étrangère
+  await prisma.$executeRaw`SET session_replication_role = 'origin';`;
+  
+  TestLogger.success("Base de données réinitialisée");
+};
+
+// Expose les hooks de configuration de test
+export const setupBeforeAll = async () => {
+  // S'assure que nous utilisons la base de données de test
+  process.env.NODE_ENV = "test";
+  TestLogger.info("Environnement configuré: NODE_ENV = test");
+  
+  // Log l'URL de la base de données utilisée (pour debug)
+  const dbUrl = process.env.DATABASE_URL || "(non définie)";
+  const maskedUrl = dbUrl.replace(/:([^:@]+)@/, ':****@');
+  TestLogger.info(`URL de la base de données: ${maskedUrl}`);
+};
+
+export const setupBeforeEach = async () => {
+  await resetDatabase();
+};
+
+export const teardownAfterAll = async () => {
+  TestLogger.info("Fermeture de la connexion à la base de données...");
+  await prisma.$disconnect();
+  TestLogger.success("Connexion fermée");
+};
+
+// Configurez automatiquement l'environnement
+setupBeforeAll().catch(error => {
+  console.error("❌ Erreur lors de la configuration de l'environnement de test:", error);
+  process.exit(1);
+});
+
+// Exposez le logger de test pour pouvoir l'utiliser dans les tests
 export { TestLogger, TestType };