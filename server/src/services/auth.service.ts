--- conflicted
+++ resolved
@@ -1,944 +1,471 @@
-<<<<<<< HEAD
-/**
- * AUTH SERVICE
- * 
- * Ce service gère toutes les opérations liées à l'authentification:
- * - Login et génération de tokens JWT (access + refresh)
- * - Vérification et rafraîchissement des tokens
- * - Révocation des tokens (logout)
- * - Réinitialisation des mots de passe
- * 
- * Le système utilise une approche à double token pour sécuriser l'authentification:
- * - Un access token de courte durée (15 min) pour l'autorisation d'API
- * - Un refresh token de longue durée (7 jours) pour obtenir de nouveaux access tokens
- * 
- * Sécurité renforcée:
- * - Tokens de rotation pour le rafraîchissement
- * - Détection des tentatives de réutilisation de tokens
- * - Blocage temporaire après échecs multiples
- */
-
-import jwt from "jsonwebtoken";
-import bcrypt from "bcrypt";
-import crypto from "crypto";
-import { v4 as uuidv4 } from "uuid";
-import prisma from '../config/prisma';
-import logger from '../utils/logger';
-
-// Interfaces pour les types de données
-export interface JwtPayload {
-  userId: string;
-  role: string;
-  email?: string;
-  displayName?: string;
-  tokenId?: string; // Identifiant unique pour chaque token
-}
-
-export interface LoginResult {
-  user: any;
-  accessToken: string;
-  refreshToken: string;
-}
-
-export interface TokenResult {
-  accessToken: string;
-  refreshToken?: string;
-}
-
-// Configuration des délais d'expiration des tokens
-const ACCESS_TOKEN_EXPIRY = "15m";    // Access token: court (15 minutes)
-const REFRESH_TOKEN_EXPIRY = "7d";    // Refresh token: long (7 jours)
-const PASSWORD_RESET_EXPIRY = "1h";   // Token de réinitialisation: moyen (1 heure)
-
-// Limite d'essais de connexion échoués avant blocage temporaire
-const MAX_LOGIN_ATTEMPTS = 5;
-const LOGIN_LOCKOUT_DURATION = 15 * 60 * 1000; // 15 minutes en millisecondes
-
-// Map pour suivre les tentatives de connexion échouées
-const loginAttempts = new Map<string, { count: number, lastAttempt: number }>();
-
-/**
- * Login function - Authentifie un utilisateur et génère des tokens
- * 
- * @param email - Adresse email de l'utilisateur
- * @param password - Mot de passe en clair
- * @returns Informations utilisateur et tokens d'authentification
- */
-export const login = async (email: string, password: string): Promise<LoginResult> => {
-  try {
-    email = email.toLowerCase().trim();
-    
-    // Vérifier si l'utilisateur est temporairement bloqué après trop d'échecs
-    const ipOrEmail = email; // Dans une implémentation réelle, on utiliserait l'IP + email
-    const attempts = loginAttempts.get(ipOrEmail);
-    
-    if (attempts && attempts.count >= MAX_LOGIN_ATTEMPTS) {
-      // Vérifier si le délai de blocage est écoulé
-      const lockoutTime = attempts.lastAttempt + LOGIN_LOCKOUT_DURATION;
-      if (Date.now() < lockoutTime) {
-        const remainingMinutes = Math.ceil((lockoutTime - Date.now()) / (60 * 1000));
-        throw new Error(`Account temporarily locked. Try again in ${remainingMinutes} minutes`);
-      } else {
-        // Réinitialiser le compteur après la période de blocage
-        loginAttempts.delete(ipOrEmail);
-      }
-    }
-    
-    // Trouver l'utilisateur par email
-    const user = await prisma.user.findUnique({ 
-      where: { email },
-      include: {
-        refreshTokens: {
-          where: { revoked: false },
-          orderBy: { createdAt: 'desc' },
-          take: 1
-        }
-      }
-    });
-    
-    if (!user) {
-      incrementLoginAttempts(ipOrEmail);
-      throw new Error("Invalid credentials");
-    }
-    
-    // Vérifier le mot de passe avec bcrypt
-    const passwordValid = await bcrypt.compare(password, user.passwordHash);
-    if (!passwordValid) {
-      incrementLoginAttempts(ipOrEmail);
-      throw new Error("Invalid credentials");
-    }
-    
-    // Réinitialiser le compteur d'échecs après succès
-    loginAttempts.delete(ipOrEmail);
-    
-    // Révoquer les anciens tokens s'ils existent
-    if (user.refreshTokens && user.refreshTokens.length > 0) {
-      await prisma.refreshToken.update({
-        where: { id: user.refreshTokens[0].id },
-        data: { revoked: true }
-      });
-    }
-    
-    // Générer de nouveaux tokens
-    const { accessToken, refreshToken } = generateTokens(user);
-    
-    // Stocker le nouveau refresh token en base de données
-    const expiryDate = new Date();
-    expiryDate.setDate(expiryDate.getDate() + 7); // 7 jours
-    
-    await prisma.refreshToken.create({
-      data: {
-        token: refreshToken,
-        userId: user.id,
-        expiresAt: expiryDate
-      }
-    });
-    
-    // Retourner les informations utilisateur sans données sensibles
-    const { passwordHash, ...userWithoutPassword } = user;
-    
-    return {
-      user: userWithoutPassword,
-      accessToken,
-      refreshToken
-    };
-  } catch (error) {
-    logger.error(`Login error:`, error);
-    throw error;
-  }
-};
-
-/**
- * Refresh access token - Utilise un refresh token pour générer un nouveau access token
- * Implémente la rotation des tokens de rafraîchissement pour plus de sécurité
- * 
- * @param token - Refresh token existant
- * @returns Nouveaux access token et refresh token
- */
-export const refreshToken = async (token: string): Promise<TokenResult> => {
-  try {
-    // Vérifier la signature du refresh token
-    const refreshSecret = process.env.JWT_REFRESH_SECRET || "your-refresh-token-secret";
-    const decoded = jwt.verify(token, refreshSecret) as JwtPayload;
-    
-    // Vérifier que le token existe en base de données et n'est pas révoqué
-    const tokenRecord = await prisma.refreshToken.findUnique({
-      where: { token },
-      include: { user: true }
-    });
-    
-    if (!tokenRecord) {
-      throw new Error("Invalid token");
-    }
-    
-    if (tokenRecord.revoked) {
-      // Si le token a été révoqué, c'est potentiellement une tentative de réutilisation
-      // On révoque tous les tokens de cet utilisateur par sécurité
-      await prisma.refreshToken.updateMany({
-        where: { userId: decoded.userId },
-        data: { revoked: true }
-      });
-      
-      logger.warn(`Token reuse detected for user ${decoded.userId}`);
-      throw new Error("Token has been revoked - security breach detected");
-    }
-    
-    if (tokenRecord.expiresAt < new Date()) {
-      throw new Error("Token has expired");
-    }
-    
-    // Tout est OK, on va générer de nouveaux tokens
-    
-    // 1. Révoquer le token actuel (rotation de tokens)
-    await prisma.refreshToken.update({
-      where: { id: tokenRecord.id },
-      data: { revoked: true }
-    });
-    
-    // 2. Générer de nouveaux tokens
-    const newTokens = generateTokens(tokenRecord.user);
-    
-    // 3. Stocker le nouveau refresh token
-    const newExpiryDate = new Date();
-    newExpiryDate.setDate(newExpiryDate.getDate() + 7);
-    
-    await prisma.refreshToken.create({
-      data: {
-        token: newTokens.refreshToken,
-        userId: tokenRecord.userId,
-        expiresAt: newExpiryDate
-      }
-    });
-    
-    // 4. Retourner les nouveaux tokens
-    return { 
-      accessToken: newTokens.accessToken,
-      refreshToken: newTokens.refreshToken 
-    };
-  } catch (error) {
-    logger.error("Token refresh error:", error);
-    
-    if (error instanceof jwt.TokenExpiredError) {
-      throw new Error("Token has expired");
-    }
-    
-    if (error instanceof jwt.JsonWebTokenError) {
-      throw new Error("Invalid token signature");
-    }
-    
-    throw error;
-  }
-};
-
-/**
- * Generate access and refresh tokens
- * 
- * @param user - Utilisateur pour lequel générer les tokens
- * @returns Paire de tokens (access + refresh)
- */
-const generateTokens = (user: any) => {
-  // Générer un identifiant unique pour ce token
-  const tokenId = uuidv4();
-  
-  // Créer le payload avec les données essentielles
-  const payload: JwtPayload = {
-    userId: user.id,
-    role: user.role,
-    email: user.email,
-    displayName: user.displayName,
-    tokenId
-  };
-  
-  // Générer l'access token (courte durée)
-  const jwtSecret = process.env.JWT_SECRET || "your-jwt-secret";
-  const accessToken = jwt.sign(
-    payload, 
-    jwtSecret, 
-    { 
-      expiresIn: ACCESS_TOKEN_EXPIRY,
-      jwtid: tokenId
-    }
-  );
-  
-  // Générer le refresh token (longue durée)
-  const refreshSecret = process.env.JWT_REFRESH_SECRET || "your-refresh-token-secret";
-  const refreshToken = jwt.sign(
-    payload,
-    refreshSecret,
-    { 
-      expiresIn: REFRESH_TOKEN_EXPIRY,
-      jwtid: tokenId
-    }
-  );
-  
-  return { accessToken, refreshToken };
-};
-
-/**
- * Revoke refresh tokens - Utilisé pour la déconnexion et en cas de compromission
- * 
- * @param token - Token spécifique à révoquer (optionnel)
- * @param userId - ID utilisateur dont on veut révoquer tous les tokens (optionnel)
- * @returns Succès de l'opération
- */
-export const revokeRefreshTokens = async (options: { token?: string, userId?: string }) => {
-  try {
-    const { token, userId } = options;
-    
-    if (!token && !userId) {
-      throw new Error("Either token or userId must be provided");
-    }
-    
-    if (token) {
-      // Révoquer un token spécifique
-      await prisma.refreshToken.updateMany({
-        where: { token },
-        data: { revoked: true }
-      });
-    }
-    
-    if (userId) {
-      // Révoquer tous les tokens d'un utilisateur
-      await prisma.refreshToken.updateMany({
-        where: { userId },
-        data: { revoked: true }
-      });
-    }
-    
-    return true;
-  } catch (error) {
-    logger.error(`Error revoking tokens:`, error);
-    throw error;
-  }
-};
-
-/**
- * Backward compatibility function
- */
-export const revokeRefreshToken = async (token: string) => {
-  return revokeRefreshTokens({ token });
-};
-
-/**
- * Verify access token - Vérifie un access token et retourne son payload
- * 
- * @param token - Access token à vérifier
- * @returns Payload décodé du token
- */
-export const verifyAccessToken = (token: string): JwtPayload => {
-  const jwtSecret = process.env.JWT_SECRET || "your-jwt-secret";
-  return jwt.verify(token, jwtSecret) as JwtPayload;
-};
-
-/**
- * Initiate password reset - Génère un token de réinitialisation de mot de passe
- * Dans une implémentation réelle, enverra un email à l'utilisateur
- * 
- * @param email - Email de l'utilisateur
- * @returns Token de réinitialisation
- */
-export const initiatePasswordReset = async (email: string): Promise<string> => {
-  try {
-    email = email.toLowerCase().trim();
-    
-    // Vérifier si l'utilisateur existe
-    const user = await prisma.user.findUnique({ where: { email } });
-    if (!user) {
-      // Pour des raisons de sécurité, on ne révèle pas si l'email existe ou non
-      // mais on log l'erreur côté serveur
-      logger.warn(`Password reset requested for non-existent email: ${email}`);
-      throw new Error("If this email exists in our system, a reset link has been sent");
-    }
-    
-    // Révoquer tous les tokens de réinitialisation précédents pour cet utilisateur
-    await prisma.passwordReset.updateMany({
-      where: { userId: user.id },
-      data: { revoked: true }
-    });
-    
-    // Générer un token cryptographiquement sécurisé
-    const resetToken = crypto.randomBytes(32).toString('hex');
-    const hashedToken = await bcrypt.hash(resetToken, 10);
-    
-    // Date d'expiration (1 heure)
-    const expiryDate = new Date();
-    expiryDate.setHours(expiryDate.getHours() + 1);
-    
-    // Stocker le token hashé en base de données dans le modèle PasswordReset
-    await prisma.passwordReset.create({
-      data: {
-        token: hashedToken,
-        userId: user.id,
-        expiresAt: expiryDate
-      }
-    });
-    
-    // En réalité, on enverrait un email avec un lien contenant ce token
-    // Mais pour ce POC, on retourne simplement le token
-    logger.info(`Password reset token generated for user: ${user.id}`);
-    
-    return resetToken;
-  } catch (error) {
-    logger.error(`Password reset initiation error:`, error);
-    throw error;
-  }
-};
-
-/**
- * Complete password reset - Réinitialise le mot de passe avec un token valide
- * 
- * @param token - Token de réinitialisation
- * @param newPassword - Nouveau mot de passe
- * @returns Succès de l'opération
- */
-export const completePasswordReset = async (token: string, newPassword: string): Promise<boolean> => {
-  try {
-    // Récupérer tous les tokens de réinitialisation non-expirés et non-révoqués
-    const resetRequests = await prisma.passwordReset.findMany({
-      where: {
-        expiresAt: { gt: new Date() },
-        revoked: false
-      },
-      include: { user: true }
-    });
-    
-    if (resetRequests.length === 0) {
-      throw new Error("Invalid or expired reset token");
-    }
-    
-    // Chercher le token correspondant
-    let validResetRequest = null;
-    
-    // Comparer le token fourni avec chaque token hashé en base
-    for (const request of resetRequests) {
-      const tokenValid = await bcrypt.compare(token, request.token);
-      if (tokenValid) {
-        validResetRequest = request;
-        break;
-      }
-    }
-    
-    if (!validResetRequest) {
-      throw new Error("Invalid reset token");
-    }
-    
-    // Hasher le nouveau mot de passe
-    const hashedPassword = await bcrypt.hash(newPassword, 10);
-    
-    // Mettre à jour le mot de passe
-    await prisma.user.update({
-      where: { id: validResetRequest.userId },
-      data: { passwordHash: hashedPassword }
-    });
-    
-    // Révoquer tous les tokens de rafraîchissement existants pour des raisons de sécurité
-    await prisma.refreshToken.updateMany({
-      where: { userId: validResetRequest.userId },
-      data: { revoked: true }
-    });
-    
-    // Marquer tous les tokens de réinitialisation comme utilisés pour cet utilisateur
-    await prisma.passwordReset.updateMany({
-      where: { userId: validResetRequest.userId },
-      data: { revoked: true }
-    });
-    
-    logger.info(`Password reset completed successfully for user: ${validResetRequest.userId}`);
-    return true;
-  } catch (error) {
-    logger.error(`Password reset completion error:`, error);
-    throw error;
-  }
-};
-
-/**
- * Utility function to increment login attempts
- */
-function incrementLoginAttempts(key: string): void {
-  const now = Date.now();
-  const attempts = loginAttempts.get(key);
-  
-  if (attempts) {
-    attempts.count += 1;
-    attempts.lastAttempt = now;
-  } else {
-    loginAttempts.set(key, { count: 1, lastAttempt: now });
-  }
-  
-  // Log if approaching lockout
-  if (loginAttempts.get(key)?.count === MAX_LOGIN_ATTEMPTS - 1) {
-    logger.warn(`Login attempt threshold approaching for: ${key}`);
-  }
-=======
-/**
- * AUTH SERVICE
- * 
- * Ce service gère toutes les opérations liées à l'authentification:
- * - Login et génération de tokens JWT (access + refresh)
- * - Vérification et rafraîchissement des tokens
- * - Révocation des tokens (logout)
- * - Réinitialisation des mots de passe
- * 
- * Le système utilise une approche à double token pour sécuriser l'authentification:
- * - Un access token de courte durée (15 min) pour l'autorisation d'API
- * - Un refresh token de longue durée (7 jours) pour obtenir de nouveaux access tokens
- * 
- * Sécurité renforcée:
- * - Tokens de rotation pour le rafraîchissement
- * - Détection des tentatives de réutilisation de tokens
- * - Blocage temporaire après échecs multiples
- */
-
-import jwt from "jsonwebtoken";
-import bcrypt from "bcrypt";
-import crypto from "crypto";
-import { v4 as uuidv4 } from "uuid";
-import prisma from '../config/prisma';
-import logger from '../utils/logger';
-
-// Interfaces pour les types de données
-export interface JwtPayload {
-  userId: string;
-  role: string;
-  email?: string;
-  displayName?: string;
-  tokenId?: string; // Identifiant unique pour chaque token
-}
-
-export interface LoginResult {
-  user: any;
-  accessToken: string;
-  refreshToken: string;
-}
-
-export interface TokenResult {
-  accessToken: string;
-  refreshToken?: string;
-}
-
-// Configuration des délais d'expiration des tokens
-const ACCESS_TOKEN_EXPIRY = "15m";    // Access token: court (15 minutes)
-const REFRESH_TOKEN_EXPIRY = "7d";    // Refresh token: long (7 jours)
-const PASSWORD_RESET_EXPIRY = "1h";   // Token de réinitialisation: moyen (1 heure)
-
-// Limite d'essais de connexion échoués avant blocage temporaire
-const MAX_LOGIN_ATTEMPTS = 5;
-const LOGIN_LOCKOUT_DURATION = 15 * 60 * 1000; // 15 minutes en millisecondes
-
-// Map pour suivre les tentatives de connexion échouées
-const loginAttempts = new Map<string, { count: number, lastAttempt: number }>();
-
-/**
- * Login function - Authentifie un utilisateur et génère des tokens
- * 
- * @param email - Adresse email de l'utilisateur
- * @param password - Mot de passe en clair
- * @returns Informations utilisateur et tokens d'authentification
- */
-export const login = async (email: string, password: string): Promise<LoginResult> => {
-  try {
-    email = email.toLowerCase().trim();
-    
-    // Vérifier si l'utilisateur est temporairement bloqué après trop d'échecs
-    const ipOrEmail = email; // Dans une implémentation réelle, on utiliserait l'IP + email
-    const attempts = loginAttempts.get(ipOrEmail);
-    
-    if (attempts && attempts.count >= MAX_LOGIN_ATTEMPTS) {
-      // Vérifier si le délai de blocage est écoulé
-      const lockoutTime = attempts.lastAttempt + LOGIN_LOCKOUT_DURATION;
-      if (Date.now() < lockoutTime) {
-        const remainingMinutes = Math.ceil((lockoutTime - Date.now()) / (60 * 1000));
-        throw new Error(`Account temporarily locked. Try again in ${remainingMinutes} minutes`);
-      } else {
-        // Réinitialiser le compteur après la période de blocage
-        loginAttempts.delete(ipOrEmail);
-      }
-    }
-    
-    // Trouver l'utilisateur par email
-    const user = await prisma.user.findUnique({ 
-      where: { email },
-      include: {
-        refreshTokens: {
-          where: { revoked: false },
-          orderBy: { createdAt: 'desc' },
-          take: 1
-        }
-      }
-    });
-    
-    if (!user) {
-      incrementLoginAttempts(ipOrEmail);
-      throw new Error("Invalid credentials");
-    }
-    
-    // Vérifier le mot de passe avec bcrypt
-    const passwordValid = await bcrypt.compare(password, user.passwordHash);
-    if (!passwordValid) {
-      incrementLoginAttempts(ipOrEmail);
-      throw new Error("Invalid credentials");
-    }
-    
-    // Réinitialiser le compteur d'échecs après succès
-    loginAttempts.delete(ipOrEmail);
-    
-    // Révoquer les anciens tokens s'ils existent
-    if (user.refreshTokens && user.refreshTokens.length > 0) {
-      await prisma.refreshToken.update({
-        where: { id: user.refreshTokens[0].id },
-        data: { revoked: true }
-      });
-    }
-    
-    // Générer de nouveaux tokens
-    const { accessToken, refreshToken } = generateTokens(user);
-    
-    // Stocker le nouveau refresh token en base de données
-    const expiryDate = new Date();
-    expiryDate.setDate(expiryDate.getDate() + 7); // 7 jours
-    
-    await prisma.refreshToken.create({
-      data: {
-        token: refreshToken,
-        userId: user.id,
-        expiresAt: expiryDate
-      }
-    });
-    
-    // Retourner les informations utilisateur sans données sensibles
-    const { passwordHash, ...userWithoutPassword } = user;
-    
-    return {
-      user: userWithoutPassword,
-      accessToken,
-      refreshToken
-    };
-  } catch (error) {
-    logger.error(`Login error:`, error);
-    throw error;
-  }
-};
-
-/**
- * Refresh access token - Utilise un refresh token pour générer un nouveau access token
- * Implémente la rotation des tokens de rafraîchissement pour plus de sécurité
- * 
- * @param token - Refresh token existant
- * @returns Nouveaux access token et refresh token
- */
-export const refreshToken = async (token: string): Promise<TokenResult> => {
-  try {
-    // Vérifier la signature du refresh token
-    const refreshSecret = process.env.JWT_REFRESH_SECRET || "your-refresh-token-secret";
-    const decoded = jwt.verify(token, refreshSecret) as JwtPayload;
-    
-    // Vérifier que le token existe en base de données et n'est pas révoqué
-    const tokenRecord = await prisma.refreshToken.findUnique({
-      where: { token },
-      include: { user: true }
-    });
-    
-    if (!tokenRecord) {
-      throw new Error("Invalid token");
-    }
-    
-    if (tokenRecord.revoked) {
-      // Si le token a été révoqué, c'est potentiellement une tentative de réutilisation
-      // On révoque tous les tokens de cet utilisateur par sécurité
-      await prisma.refreshToken.updateMany({
-        where: { userId: decoded.userId },
-        data: { revoked: true }
-      });
-      
-      logger.warn(`Token reuse detected for user ${decoded.userId}`);
-      throw new Error("Token has been revoked - security breach detected");
-    }
-    
-    if (tokenRecord.expiresAt < new Date()) {
-      throw new Error("Token has expired");
-    }
-    
-    // Tout est OK, on va générer de nouveaux tokens
-    
-    // 1. Révoquer le token actuel (rotation de tokens)
-    await prisma.refreshToken.update({
-      where: { id: tokenRecord.id },
-      data: { revoked: true }
-    });
-    
-    // 2. Générer de nouveaux tokens
-    const newTokens = generateTokens(tokenRecord.user);
-    
-    // 3. Stocker le nouveau refresh token
-    const newExpiryDate = new Date();
-    newExpiryDate.setDate(newExpiryDate.getDate() + 7);
-    
-    await prisma.refreshToken.create({
-      data: {
-        token: newTokens.refreshToken,
-        userId: tokenRecord.userId,
-        expiresAt: newExpiryDate
-      }
-    });
-    
-    // 4. Retourner les nouveaux tokens
-    return { 
-      accessToken: newTokens.accessToken,
-      refreshToken: newTokens.refreshToken 
-    };
-  } catch (error) {
-    logger.error("Token refresh error:", error);
-    
-    if (error instanceof jwt.TokenExpiredError) {
-      throw new Error("Token has expired");
-    }
-    
-    if (error instanceof jwt.JsonWebTokenError) {
-      throw new Error("Invalid token signature");
-    }
-    
-    throw error;
-  }
-};
-
-/**
- * Generate access and refresh tokens
- * 
- * @param user - Utilisateur pour lequel générer les tokens
- * @returns Paire de tokens (access + refresh)
- */
-const generateTokens = (user: any) => {
-  // Générer un identifiant unique pour ce token
-  const tokenId = uuidv4();
-  
-  // Créer le payload avec les données essentielles
-  const payload: JwtPayload = {
-    userId: user.id,
-    role: user.role,
-    email: user.email,
-    displayName: user.displayName,
-    tokenId
-  };
-  
-  // Générer l'access token (courte durée)
-  const jwtSecret = process.env.JWT_SECRET || "your-jwt-secret";
-  const accessToken = jwt.sign(
-    payload, 
-    jwtSecret, 
-    { 
-      expiresIn: ACCESS_TOKEN_EXPIRY,
-      jwtid: tokenId
-    }
-  );
-  
-  // Générer le refresh token (longue durée)
-  const refreshSecret = process.env.JWT_REFRESH_SECRET || "your-refresh-token-secret";
-  const refreshToken = jwt.sign(
-    payload,
-    refreshSecret,
-    { 
-      expiresIn: REFRESH_TOKEN_EXPIRY,
-      jwtid: tokenId
-    }
-  );
-  
-  return { accessToken, refreshToken };
-};
-
-/**
- * Revoke refresh tokens - Utilisé pour la déconnexion et en cas de compromission
- * 
- * @param token - Token spécifique à révoquer (optionnel)
- * @param userId - ID utilisateur dont on veut révoquer tous les tokens (optionnel)
- * @returns Succès de l'opération
- */
-export const revokeRefreshTokens = async (options: { token?: string, userId?: string }) => {
-  try {
-    const { token, userId } = options;
-    
-    if (!token && !userId) {
-      throw new Error("Either token or userId must be provided");
-    }
-    
-    if (token) {
-      // Révoquer un token spécifique
-      await prisma.refreshToken.updateMany({
-        where: { token },
-        data: { revoked: true }
-      });
-    }
-    
-    if (userId) {
-      // Révoquer tous les tokens d'un utilisateur
-      await prisma.refreshToken.updateMany({
-        where: { userId },
-        data: { revoked: true }
-      });
-    }
-    
-    return true;
-  } catch (error) {
-    logger.error(`Error revoking tokens:`, error);
-    throw error;
-  }
-};
-
-/**
- * Backward compatibility function
- */
-export const revokeRefreshToken = async (token: string) => {
-  return revokeRefreshTokens({ token });
-};
-
-/**
- * Verify access token - Vérifie un access token et retourne son payload
- * 
- * @param token - Access token à vérifier
- * @returns Payload décodé du token
- */
-export const verifyAccessToken = (token: string): JwtPayload => {
-  const jwtSecret = process.env.JWT_SECRET || "your-jwt-secret";
-  return jwt.verify(token, jwtSecret) as JwtPayload;
-};
-
-/**
- * Initiate password reset - Génère un token de réinitialisation de mot de passe
- * Dans une implémentation réelle, enverra un email à l'utilisateur
- * 
- * @param email - Email de l'utilisateur
- * @returns Token de réinitialisation
- */
-export const initiatePasswordReset = async (email: string): Promise<string> => {
-  try {
-    email = email.toLowerCase().trim();
-    
-    // Vérifier si l'utilisateur existe
-    const user = await prisma.user.findUnique({ where: { email } });
-    if (!user) {
-      // Pour des raisons de sécurité, on ne révèle pas si l'email existe ou non
-      // mais on log l'erreur côté serveur
-      logger.warn(`Password reset requested for non-existent email: ${email}`);
-      throw new Error("If this email exists in our system, a reset link has been sent");
-    }
-    
-    // Révoquer tous les tokens de réinitialisation précédents pour cet utilisateur
-    await prisma.passwordReset.updateMany({
-      where: { userId: user.id },
-      data: { revoked: true }
-    });
-    
-    // Générer un token cryptographiquement sécurisé
-    const resetToken = crypto.randomBytes(32).toString('hex');
-    const hashedToken = await bcrypt.hash(resetToken, 10);
-    
-    // Date d'expiration (1 heure)
-    const expiryDate = new Date();
-    expiryDate.setHours(expiryDate.getHours() + 1);
-    
-    // Stocker le token hashé en base de données dans le modèle PasswordReset
-    await prisma.passwordReset.create({
-      data: {
-        token: hashedToken,
-        userId: user.id,
-        expiresAt: expiryDate
-      }
-    });
-    
-    // En réalité, on enverrait un email avec un lien contenant ce token
-    // Mais pour ce POC, on retourne simplement le token
-    logger.info(`Password reset token generated for user: ${user.id}`);
-    
-    return resetToken;
-  } catch (error) {
-    logger.error(`Password reset initiation error:`, error);
-    throw error;
-  }
-};
-
-/**
- * Complete password reset - Réinitialise le mot de passe avec un token valide
- * 
- * @param token - Token de réinitialisation
- * @param newPassword - Nouveau mot de passe
- * @returns Succès de l'opération
- */
-export const completePasswordReset = async (token: string, newPassword: string): Promise<boolean> => {
-  try {
-    // Récupérer tous les tokens de réinitialisation non-expirés et non-révoqués
-    const resetRequests = await prisma.passwordReset.findMany({
-      where: {
-        expiresAt: { gt: new Date() },
-        revoked: false
-      },
-      include: { user: true }
-    });
-    
-    if (resetRequests.length === 0) {
-      throw new Error("Invalid or expired reset token");
-    }
-    
-    // Chercher le token correspondant
-    let validResetRequest = null;
-    
-    // Comparer le token fourni avec chaque token hashé en base
-    for (const request of resetRequests) {
-      const tokenValid = await bcrypt.compare(token, request.token);
-      if (tokenValid) {
-        validResetRequest = request;
-        break;
-      }
-    }
-    
-    if (!validResetRequest) {
-      throw new Error("Invalid reset token");
-    }
-    
-    // Hasher le nouveau mot de passe
-    const hashedPassword = await bcrypt.hash(newPassword, 10);
-    
-    // Mettre à jour le mot de passe
-    await prisma.user.update({
-      where: { id: validResetRequest.userId },
-      data: { passwordHash: hashedPassword }
-    });
-    
-    // Révoquer tous les tokens de rafraîchissement existants pour des raisons de sécurité
-    await prisma.refreshToken.updateMany({
-      where: { userId: validResetRequest.userId },
-      data: { revoked: true }
-    });
-    
-    // Marquer tous les tokens de réinitialisation comme utilisés pour cet utilisateur
-    await prisma.passwordReset.updateMany({
-      where: { userId: validResetRequest.userId },
-      data: { revoked: true }
-    });
-    
-    logger.info(`Password reset completed successfully for user: ${validResetRequest.userId}`);
-    return true;
-  } catch (error) {
-    logger.error(`Password reset completion error:`, error);
-    throw error;
-  }
-};
-
-/**
- * Utility function to increment login attempts
- */
-function incrementLoginAttempts(key: string): void {
-  const now = Date.now();
-  const attempts = loginAttempts.get(key);
-  
-  if (attempts) {
-    attempts.count += 1;
-    attempts.lastAttempt = now;
-  } else {
-    loginAttempts.set(key, { count: 1, lastAttempt: now });
-  }
-  
-  // Log if approaching lockout
-  if (loginAttempts.get(key)?.count === MAX_LOGIN_ATTEMPTS - 1) {
-    logger.warn(`Login attempt threshold approaching for: ${key}`);
-  }
->>>>>>> 96214de1
+/**
+ * AUTH SERVICE
+ * 
+ * Ce service gère toutes les opérations liées à l'authentification:
+ * - Login et génération de tokens JWT (access + refresh)
+ * - Vérification et rafraîchissement des tokens
+ * - Révocation des tokens (logout)
+ * - Réinitialisation des mots de passe
+ * 
+ * Le système utilise une approche à double token pour sécuriser l'authentification:
+ * - Un access token de courte durée (15 min) pour l'autorisation d'API
+ * - Un refresh token de longue durée (7 jours) pour obtenir de nouveaux access tokens
+ * 
+ * Sécurité renforcée:
+ * - Tokens de rotation pour le rafraîchissement
+ * - Détection des tentatives de réutilisation de tokens
+ * - Blocage temporaire après échecs multiples
+ */
+
+import jwt from "jsonwebtoken";
+import bcrypt from "bcrypt";
+import crypto from "crypto";
+import { v4 as uuidv4 } from "uuid";
+import prisma from '../config/prisma';
+import logger from '../utils/logger';
+
+// Interfaces pour les types de données
+export interface JwtPayload {
+  userId: string;
+  role: string;
+  email?: string;
+  displayName?: string;
+  tokenId?: string; // Identifiant unique pour chaque token
+}
+
+export interface LoginResult {
+  user: any;
+  accessToken: string;
+  refreshToken: string;
+}
+
+export interface TokenResult {
+  accessToken: string;
+  refreshToken?: string;
+}
+
+// Configuration des délais d'expiration des tokens
+const ACCESS_TOKEN_EXPIRY = "15m";    // Access token: court (15 minutes)
+const REFRESH_TOKEN_EXPIRY = "7d";    // Refresh token: long (7 jours)
+const PASSWORD_RESET_EXPIRY = "1h";   // Token de réinitialisation: moyen (1 heure)
+
+// Limite d'essais de connexion échoués avant blocage temporaire
+const MAX_LOGIN_ATTEMPTS = 5;
+const LOGIN_LOCKOUT_DURATION = 15 * 60 * 1000; // 15 minutes en millisecondes
+
+// Map pour suivre les tentatives de connexion échouées
+const loginAttempts = new Map<string, { count: number, lastAttempt: number }>();
+
+/**
+ * Login function - Authentifie un utilisateur et génère des tokens
+ * 
+ * @param email - Adresse email de l'utilisateur
+ * @param password - Mot de passe en clair
+ * @returns Informations utilisateur et tokens d'authentification
+ */
+export const login = async (email: string, password: string): Promise<LoginResult> => {
+  try {
+    email = email.toLowerCase().trim();
+    
+    // Vérifier si l'utilisateur est temporairement bloqué après trop d'échecs
+    const ipOrEmail = email; // Dans une implémentation réelle, on utiliserait l'IP + email
+    const attempts = loginAttempts.get(ipOrEmail);
+    
+    if (attempts && attempts.count >= MAX_LOGIN_ATTEMPTS) {
+      // Vérifier si le délai de blocage est écoulé
+      const lockoutTime = attempts.lastAttempt + LOGIN_LOCKOUT_DURATION;
+      if (Date.now() < lockoutTime) {
+        const remainingMinutes = Math.ceil((lockoutTime - Date.now()) / (60 * 1000));
+        throw new Error(`Account temporarily locked. Try again in ${remainingMinutes} minutes`);
+      } else {
+        // Réinitialiser le compteur après la période de blocage
+        loginAttempts.delete(ipOrEmail);
+      }
+    }
+    
+    // Trouver l'utilisateur par email
+    const user = await prisma.user.findUnique({ 
+      where: { email },
+      include: {
+        refreshTokens: {
+          where: { revoked: false },
+          orderBy: { createdAt: 'desc' },
+          take: 1
+        }
+      }
+    });
+    
+    if (!user) {
+      incrementLoginAttempts(ipOrEmail);
+      throw new Error("Invalid credentials");
+    }
+    
+    // Vérifier le mot de passe avec bcrypt
+    const passwordValid = await bcrypt.compare(password, user.passwordHash);
+    if (!passwordValid) {
+      incrementLoginAttempts(ipOrEmail);
+      throw new Error("Invalid credentials");
+    }
+    
+    // Réinitialiser le compteur d'échecs après succès
+    loginAttempts.delete(ipOrEmail);
+    
+    // Révoquer les anciens tokens s'ils existent
+    if (user.refreshTokens && user.refreshTokens.length > 0) {
+      await prisma.refreshToken.update({
+        where: { id: user.refreshTokens[0].id },
+        data: { revoked: true }
+      });
+    }
+    
+    // Générer de nouveaux tokens
+    const { accessToken, refreshToken } = generateTokens(user);
+    
+    // Stocker le nouveau refresh token en base de données
+    const expiryDate = new Date();
+    expiryDate.setDate(expiryDate.getDate() + 7); // 7 jours
+    
+    await prisma.refreshToken.create({
+      data: {
+        token: refreshToken,
+        userId: user.id,
+        expiresAt: expiryDate
+      }
+    });
+    
+    // Retourner les informations utilisateur sans données sensibles
+    const { passwordHash, ...userWithoutPassword } = user;
+    
+    return {
+      user: userWithoutPassword,
+      accessToken,
+      refreshToken
+    };
+  } catch (error) {
+    logger.error(`Login error:`, error);
+    throw error;
+  }
+};
+
+/**
+ * Refresh access token - Utilise un refresh token pour générer un nouveau access token
+ * Implémente la rotation des tokens de rafraîchissement pour plus de sécurité
+ * 
+ * @param token - Refresh token existant
+ * @returns Nouveaux access token et refresh token
+ */
+export const refreshToken = async (token: string): Promise<TokenResult> => {
+  try {
+    // Vérifier la signature du refresh token
+    const refreshSecret = process.env.JWT_REFRESH_SECRET || "your-refresh-token-secret";
+    const decoded = jwt.verify(token, refreshSecret) as JwtPayload;
+    
+    // Vérifier que le token existe en base de données et n'est pas révoqué
+    const tokenRecord = await prisma.refreshToken.findUnique({
+      where: { token },
+      include: { user: true }
+    });
+    
+    if (!tokenRecord) {
+      throw new Error("Invalid token");
+    }
+    
+    if (tokenRecord.revoked) {
+      // Si le token a été révoqué, c'est potentiellement une tentative de réutilisation
+      // On révoque tous les tokens de cet utilisateur par sécurité
+      await prisma.refreshToken.updateMany({
+        where: { userId: decoded.userId },
+        data: { revoked: true }
+      });
+      
+      logger.warn(`Token reuse detected for user ${decoded.userId}`);
+      throw new Error("Token has been revoked - security breach detected");
+    }
+    
+    if (tokenRecord.expiresAt < new Date()) {
+      throw new Error("Token has expired");
+    }
+    
+    // Tout est OK, on va générer de nouveaux tokens
+    
+    // 1. Révoquer le token actuel (rotation de tokens)
+    await prisma.refreshToken.update({
+      where: { id: tokenRecord.id },
+      data: { revoked: true }
+    });
+    
+    // 2. Générer de nouveaux tokens
+    const newTokens = generateTokens(tokenRecord.user);
+    
+    // 3. Stocker le nouveau refresh token
+    const newExpiryDate = new Date();
+    newExpiryDate.setDate(newExpiryDate.getDate() + 7);
+    
+    await prisma.refreshToken.create({
+      data: {
+        token: newTokens.refreshToken,
+        userId: tokenRecord.userId,
+        expiresAt: newExpiryDate
+      }
+    });
+    
+    // 4. Retourner les nouveaux tokens
+    return { 
+      accessToken: newTokens.accessToken,
+      refreshToken: newTokens.refreshToken 
+    };
+  } catch (error) {
+    logger.error("Token refresh error:", error);
+    
+    if (error instanceof jwt.TokenExpiredError) {
+      throw new Error("Token has expired");
+    }
+    
+    if (error instanceof jwt.JsonWebTokenError) {
+      throw new Error("Invalid token signature");
+    }
+    
+    throw error;
+  }
+};
+
+/**
+ * Generate access and refresh tokens
+ * 
+ * @param user - Utilisateur pour lequel générer les tokens
+ * @returns Paire de tokens (access + refresh)
+ */
+const generateTokens = (user: any) => {
+  // Générer un identifiant unique pour ce token
+  const tokenId = uuidv4();
+  
+  // Créer le payload avec les données essentielles
+  const payload: JwtPayload = {
+    userId: user.id,
+    role: user.role,
+    email: user.email,
+    displayName: user.displayName,
+    tokenId
+  };
+  
+  // Générer l'access token (courte durée)
+  const jwtSecret = process.env.JWT_SECRET || "your-jwt-secret";
+  const accessToken = jwt.sign(
+    payload, 
+    jwtSecret, 
+    { 
+      expiresIn: ACCESS_TOKEN_EXPIRY,
+      jwtid: tokenId
+    }
+  );
+  
+  // Générer le refresh token (longue durée)
+  const refreshSecret = process.env.JWT_REFRESH_SECRET || "your-refresh-token-secret";
+  const refreshToken = jwt.sign(
+    payload,
+    refreshSecret,
+    { 
+      expiresIn: REFRESH_TOKEN_EXPIRY,
+      jwtid: tokenId
+    }
+  );
+  
+  return { accessToken, refreshToken };
+};
+
+/**
+ * Revoke refresh tokens - Utilisé pour la déconnexion et en cas de compromission
+ * 
+ * @param token - Token spécifique à révoquer (optionnel)
+ * @param userId - ID utilisateur dont on veut révoquer tous les tokens (optionnel)
+ * @returns Succès de l'opération
+ */
+export const revokeRefreshTokens = async (options: { token?: string, userId?: string }) => {
+  try {
+    const { token, userId } = options;
+    
+    if (!token && !userId) {
+      throw new Error("Either token or userId must be provided");
+    }
+    
+    if (token) {
+      // Révoquer un token spécifique
+      await prisma.refreshToken.updateMany({
+        where: { token },
+        data: { revoked: true }
+      });
+    }
+    
+    if (userId) {
+      // Révoquer tous les tokens d'un utilisateur
+      await prisma.refreshToken.updateMany({
+        where: { userId },
+        data: { revoked: true }
+      });
+    }
+    
+    return true;
+  } catch (error) {
+    logger.error(`Error revoking tokens:`, error);
+    throw error;
+  }
+};
+
+/**
+ * Backward compatibility function
+ */
+export const revokeRefreshToken = async (token: string) => {
+  return revokeRefreshTokens({ token });
+};
+
+/**
+ * Verify access token - Vérifie un access token et retourne son payload
+ * 
+ * @param token - Access token à vérifier
+ * @returns Payload décodé du token
+ */
+export const verifyAccessToken = (token: string): JwtPayload => {
+  const jwtSecret = process.env.JWT_SECRET || "your-jwt-secret";
+  return jwt.verify(token, jwtSecret) as JwtPayload;
+};
+
+/**
+ * Initiate password reset - Génère un token de réinitialisation de mot de passe
+ * Dans une implémentation réelle, enverra un email à l'utilisateur
+ * 
+ * @param email - Email de l'utilisateur
+ * @returns Token de réinitialisation
+ */
+export const initiatePasswordReset = async (email: string): Promise<string> => {
+  try {
+    email = email.toLowerCase().trim();
+    
+    // Vérifier si l'utilisateur existe
+    const user = await prisma.user.findUnique({ where: { email } });
+    if (!user) {
+      // Pour des raisons de sécurité, on ne révèle pas si l'email existe ou non
+      // mais on log l'erreur côté serveur
+      logger.warn(`Password reset requested for non-existent email: ${email}`);
+      throw new Error("If this email exists in our system, a reset link has been sent");
+    }
+    
+    // Révoquer tous les tokens de réinitialisation précédents pour cet utilisateur
+    await prisma.passwordReset.updateMany({
+      where: { userId: user.id },
+      data: { revoked: true }
+    });
+    
+    // Générer un token cryptographiquement sécurisé
+    const resetToken = crypto.randomBytes(32).toString('hex');
+    const hashedToken = await bcrypt.hash(resetToken, 10);
+    
+    // Date d'expiration (1 heure)
+    const expiryDate = new Date();
+    expiryDate.setHours(expiryDate.getHours() + 1);
+    
+    // Stocker le token hashé en base de données dans le modèle PasswordReset
+    await prisma.passwordReset.create({
+      data: {
+        token: hashedToken,
+        userId: user.id,
+        expiresAt: expiryDate
+      }
+    });
+    
+    // En réalité, on enverrait un email avec un lien contenant ce token
+    // Mais pour ce POC, on retourne simplement le token
+    logger.info(`Password reset token generated for user: ${user.id}`);
+    
+    return resetToken;
+  } catch (error) {
+    logger.error(`Password reset initiation error:`, error);
+    throw error;
+  }
+};
+
+/**
+ * Complete password reset - Réinitialise le mot de passe avec un token valide
+ * 
+ * @param token - Token de réinitialisation
+ * @param newPassword - Nouveau mot de passe
+ * @returns Succès de l'opération
+ */
+export const completePasswordReset = async (token: string, newPassword: string): Promise<boolean> => {
+  try {
+    // Récupérer tous les tokens de réinitialisation non-expirés et non-révoqués
+    const resetRequests = await prisma.passwordReset.findMany({
+      where: {
+        expiresAt: { gt: new Date() },
+        revoked: false
+      },
+      include: { user: true }
+    });
+    
+    if (resetRequests.length === 0) {
+      throw new Error("Invalid or expired reset token");
+    }
+    
+    // Chercher le token correspondant
+    let validResetRequest = null;
+    
+    // Comparer le token fourni avec chaque token hashé en base
+    for (const request of resetRequests) {
+      const tokenValid = await bcrypt.compare(token, request.token);
+      if (tokenValid) {
+        validResetRequest = request;
+        break;
+      }
+    }
+    
+    if (!validResetRequest) {
+      throw new Error("Invalid reset token");
+    }
+    
+    // Hasher le nouveau mot de passe
+    const hashedPassword = await bcrypt.hash(newPassword, 10);
+    
+    // Mettre à jour le mot de passe
+    await prisma.user.update({
+      where: { id: validResetRequest.userId },
+      data: { passwordHash: hashedPassword }
+    });
+    
+    // Révoquer tous les tokens de rafraîchissement existants pour des raisons de sécurité
+    await prisma.refreshToken.updateMany({
+      where: { userId: validResetRequest.userId },
+      data: { revoked: true }
+    });
+    
+    // Marquer tous les tokens de réinitialisation comme utilisés pour cet utilisateur
+    await prisma.passwordReset.updateMany({
+      where: { userId: validResetRequest.userId },
+      data: { revoked: true }
+    });
+    
+    logger.info(`Password reset completed successfully for user: ${validResetRequest.userId}`);
+    return true;
+  } catch (error) {
+    logger.error(`Password reset completion error:`, error);
+    throw error;
+  }
+};
+
+/**
+ * Utility function to increment login attempts
+ */
+function incrementLoginAttempts(key: string): void {
+  const now = Date.now();
+  const attempts = loginAttempts.get(key);
+  
+  if (attempts) {
+    attempts.count += 1;
+    attempts.lastAttempt = now;
+  } else {
+    loginAttempts.set(key, { count: 1, lastAttempt: now });
+  }
+  
+  // Log if approaching lockout
+  if (loginAttempts.get(key)?.count === MAX_LOGIN_ATTEMPTS - 1) {
+    logger.warn(`Login attempt threshold approaching for: ${key}`);
+  }
 }