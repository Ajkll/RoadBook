--- conflicted
+++ resolved
@@ -1,278 +1,138 @@
-<<<<<<< HEAD
-/**
- * USER ROUTES
- * 
- * Ce fichier définit les routes liées aux utilisateurs:
- * - GET /me: Récupération du profil de l'utilisateur connecté
- * - PUT /me: Mise à jour du profil de l'utilisateur connecté
- * - PUT /me/password: Changement de mot de passe
- * - GET /:id: Récupération d'un profil utilisateur par ID
- * - PUT /:id: Mise à jour d'un profil (soi-même ou admin)
- * - DELETE /:id: Suppression d'un utilisateur (soi-même ou admin)
- * - GET /: Liste de tous les utilisateurs (admin uniquement)
- * 
- * Toutes ces routes sont protégées et nécessitent une authentification
- */
-
-import express from "express";
-import * as userController from "../../controllers/user.controller";
-import * as competencyController from "../../controllers/competency.controller";
-import { authenticate, authorizeRoles } from "../../middleware/auth.middleware";
-import { 
-  validateChangePassword,
-  validateProfilePicture
-} from "../../middleware/validation.middleware";
-
-const router = express.Router();
-
-// ---- Routes pour l'utilisateur actuel (/me) ----
-
-/**
- * @route   GET /api/users/me
- * @desc    Get current user profile
- * @access  Private - Requires authentication
- */
-router.get("/me", authenticate, userController.getCurrentUser);
-
-/**
- * @route   PUT /api/users/me
- * @desc    Update current user profile
- * @access  Private - Requires authentication
- */
-router.put("/me", authenticate, userController.updateCurrentUser);
-
-/**
- * @route   PUT /api/users/me/password
- * @desc    Change current user password
- * @access  Private - Requires authentication
- */
-router.put(
-  "/me/password", 
-  authenticate, 
-  validateChangePassword, 
-  userController.changePassword
-);
-
-/**
- * @route   POST /api/users/me/profile-picture
- * @desc    Upload or update current user's profile picture
- * @access  Private - Requires authentication
- */
-router.post(
-  "/me/profile-picture",
-  authenticate,
-  validateProfilePicture,
-  userController.uploadProfilePicture
-);
-
-/**
- * @route   DELETE /api/users/me/profile-picture
- * @desc    Delete current user's profile picture
- * @access  Private - Requires authentication
- */
-router.delete(
-  "/me/profile-picture",
-  authenticate,
-  userController.deleteProfilePicture
-);
-
-// ---- Routes administratives ----
-
-/**
- * @route   GET /api/users
- * @desc    Get all users with filtering and pagination
- * @access  Admin only
- */
-router.get(
-  "/", 
-  authenticate, 
-  authorizeRoles("ADMIN"), 
-  userController.getAllUsers
-);
-
-// ---- Routes par ID utilisateur ----
-
-/**
- * @route   GET /api/users/:id
- * @desc    Get user by ID
- * @access  Private - User can view their own profile, instructors/admins can view any profile
- */
-router.get(
-  "/:id", 
-  authenticate, 
-  userController.getUserById
-);
-
-/**
- * @route   PUT /api/users/:id
- * @desc    Update user profile
- * @access  Private - User can update their own profile, admins can update any profile
- */
-router.put(
-  "/:id", 
-  authenticate, 
-  userController.updateUser
-);
-
-/**
- * @route   DELETE /api/users/:id
- * @desc    Delete a user
- * @access  Private - User can delete their own account, admins can delete any account
- */
-router.delete(
-  "/:id",
-  authenticate,
-  userController.deleteUser
-);
-
-/**
- * @route   GET /api/users/:id/competencies/stats
- * @desc    Get competency statistics for a user
- * @access  Private - Self, instructor, or admin
- */
-router.get(
-  "/:id/competencies/stats",
-  authenticate,
-  competencyController.getApprenticeCompetencyStats
-);
-
-=======
-/**
- * USER ROUTES
- * 
- * Ce fichier définit les routes liées aux utilisateurs:
- * - GET /me: Récupération du profil de l'utilisateur connecté
- * - PUT /me: Mise à jour du profil de l'utilisateur connecté
- * - PUT /me/password: Changement de mot de passe
- * - GET /:id: Récupération d'un profil utilisateur par ID
- * - PUT /:id: Mise à jour d'un profil (soi-même ou admin)
- * - DELETE /:id: Suppression d'un utilisateur (soi-même ou admin)
- * - GET /: Liste de tous les utilisateurs (admin uniquement)
- * 
- * Toutes ces routes sont protégées et nécessitent une authentification
- */
-
-import express from "express";
-import * as userController from "../../controllers/user.controller";
-import * as competencyController from "../../controllers/competency.controller";
-import { authenticate, authorizeRoles } from "../../middleware/auth.middleware";
-import { 
-  validateChangePassword,
-  validateProfilePicture
-} from "../../middleware/validation.middleware";
-
-const router = express.Router();
-
-// ---- Routes pour l'utilisateur actuel (/me) ----
-
-/**
- * @route   GET /api/users/me
- * @desc    Get current user profile
- * @access  Private - Requires authentication
- */
-router.get("/me", authenticate, userController.getCurrentUser);
-
-/**
- * @route   PUT /api/users/me
- * @desc    Update current user profile
- * @access  Private - Requires authentication
- */
-router.put("/me", authenticate, userController.updateCurrentUser);
-
-/**
- * @route   PUT /api/users/me/password
- * @desc    Change current user password
- * @access  Private - Requires authentication
- */
-router.put(
-  "/me/password", 
-  authenticate, 
-  validateChangePassword, 
-  userController.changePassword
-);
-
-/**
- * @route   POST /api/users/me/profile-picture
- * @desc    Upload or update current user's profile picture
- * @access  Private - Requires authentication
- */
-router.post(
-  "/me/profile-picture",
-  authenticate,
-  validateProfilePicture,
-  userController.uploadProfilePicture
-);
-
-/**
- * @route   DELETE /api/users/me/profile-picture
- * @desc    Delete current user's profile picture
- * @access  Private - Requires authentication
- */
-router.delete(
-  "/me/profile-picture",
-  authenticate,
-  userController.deleteProfilePicture
-);
-
-// ---- Routes administratives ----
-
-/**
- * @route   GET /api/users
- * @desc    Get all users with filtering and pagination
- * @access  Admin only
- */
-router.get(
-  "/", 
-  authenticate, 
-  authorizeRoles("ADMIN"), 
-  userController.getAllUsers
-);
-
-// ---- Routes par ID utilisateur ----
-
-/**
- * @route   GET /api/users/:id
- * @desc    Get user by ID
- * @access  Private - User can view their own profile, instructors/admins can view any profile
- */
-router.get(
-  "/:id", 
-  authenticate, 
-  userController.getUserById
-);
-
-/**
- * @route   PUT /api/users/:id
- * @desc    Update user profile
- * @access  Private - User can update their own profile, admins can update any profile
- */
-router.put(
-  "/:id", 
-  authenticate, 
-  userController.updateUser
-);
-
-/**
- * @route   DELETE /api/users/:id
- * @desc    Delete a user
- * @access  Private - User can delete their own account, admins can delete any account
- */
-router.delete(
-  "/:id",
-  authenticate,
-  userController.deleteUser
-);
-
-/**
- * @route   GET /api/users/:id/competencies/stats
- * @desc    Get competency statistics for a user
- * @access  Private - Self, instructor, or admin
- */
-router.get(
-  "/:id/competencies/stats",
-  authenticate,
-  competencyController.getApprenticeCompetencyStats
-);
-
->>>>>>> 96214de1
+/**
+ * USER ROUTES
+ * 
+ * Ce fichier définit les routes liées aux utilisateurs:
+ * - GET /me: Récupération du profil de l'utilisateur connecté
+ * - PUT /me: Mise à jour du profil de l'utilisateur connecté
+ * - PUT /me/password: Changement de mot de passe
+ * - GET /:id: Récupération d'un profil utilisateur par ID
+ * - PUT /:id: Mise à jour d'un profil (soi-même ou admin)
+ * - DELETE /:id: Suppression d'un utilisateur (soi-même ou admin)
+ * - GET /: Liste de tous les utilisateurs (admin uniquement)
+ * 
+ * Toutes ces routes sont protégées et nécessitent une authentification
+ */
+
+import express from "express";
+import * as userController from "../../controllers/user.controller";
+import * as competencyController from "../../controllers/competency.controller";
+import { authenticate, authorizeRoles } from "../../middleware/auth.middleware";
+import { 
+  validateChangePassword,
+  validateProfilePicture
+} from "../../middleware/validation.middleware";
+
+const router = express.Router();
+
+// ---- Routes pour l'utilisateur actuel (/me) ----
+
+/**
+ * @route   GET /api/users/me
+ * @desc    Get current user profile
+ * @access  Private - Requires authentication
+ */
+router.get("/me", authenticate, userController.getCurrentUser);
+
+/**
+ * @route   PUT /api/users/me
+ * @desc    Update current user profile
+ * @access  Private - Requires authentication
+ */
+router.put("/me", authenticate, userController.updateCurrentUser);
+
+/**
+ * @route   PUT /api/users/me/password
+ * @desc    Change current user password
+ * @access  Private - Requires authentication
+ */
+router.put(
+  "/me/password", 
+  authenticate, 
+  validateChangePassword, 
+  userController.changePassword
+);
+
+/**
+ * @route   POST /api/users/me/profile-picture
+ * @desc    Upload or update current user's profile picture
+ * @access  Private - Requires authentication
+ */
+router.post(
+  "/me/profile-picture",
+  authenticate,
+  validateProfilePicture,
+  userController.uploadProfilePicture
+);
+
+/**
+ * @route   DELETE /api/users/me/profile-picture
+ * @desc    Delete current user's profile picture
+ * @access  Private - Requires authentication
+ */
+router.delete(
+  "/me/profile-picture",
+  authenticate,
+  userController.deleteProfilePicture
+);
+
+// ---- Routes administratives ----
+
+/**
+ * @route   GET /api/users
+ * @desc    Get all users with filtering and pagination
+ * @access  Admin only
+ */
+router.get(
+  "/", 
+  authenticate, 
+  authorizeRoles("ADMIN"), 
+  userController.getAllUsers
+);
+
+// ---- Routes par ID utilisateur ----
+
+/**
+ * @route   GET /api/users/:id
+ * @desc    Get user by ID
+ * @access  Private - User can view their own profile, instructors/admins can view any profile
+ */
+router.get(
+  "/:id", 
+  authenticate, 
+  userController.getUserById
+);
+
+/**
+ * @route   PUT /api/users/:id
+ * @desc    Update user profile
+ * @access  Private - User can update their own profile, admins can update any profile
+ */
+router.put(
+  "/:id", 
+  authenticate, 
+  userController.updateUser
+);
+
+/**
+ * @route   DELETE /api/users/:id
+ * @desc    Delete a user
+ * @access  Private - User can delete their own account, admins can delete any account
+ */
+router.delete(
+  "/:id",
+  authenticate,
+  userController.deleteUser
+);
+
+/**
+ * @route   GET /api/users/:id/competencies/stats
+ * @desc    Get competency statistics for a user
+ * @access  Private - Self, instructor, or admin
+ */
+router.get(
+  "/:id/competencies/stats",
+  authenticate,
+  competencyController.getApprenticeCompetencyStats
+);
+
 export default router;