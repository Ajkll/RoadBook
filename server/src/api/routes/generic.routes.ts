<<<<<<< HEAD
/**
 * Generic CRUD Routes
 * This module provides a factory function that generates standard CRUD routes for any service
 */
import express, { Router } from 'express';
import { createCrudController } from '../../services/crud.service';
import * as authMiddleware from '../../middleware/auth.middleware';

/**
 * Creates a router with standard CRUD routes for a service
 * 
 * @param service The CRUD service to create routes for
 * @param options Options for configuring the routes
 * @returns Express router with CRUD routes
 */
export function createCrudRoutes(service: any, options: {
  basePath?: string;
  requireAuth?: boolean;
  requireAdmin?: boolean;
  customRoutes?: (router: Router) => void;
} = {}) {
  // Default options
  const {
    basePath = '',
    requireAuth = true,
    requireAdmin = false,
    customRoutes
  } = options;
  
  // Create controller from service
  const controller = createCrudController(service);
  
  // Create router
  const router = express.Router();
  
  // Apply auth middleware if required
  const authMiddlewares = [];
  if (requireAuth) {
    authMiddlewares.push(authMiddleware.authenticate);
  }
  if (requireAdmin) {
    authMiddlewares.push(authMiddleware.authorizeAdmin);
  }
  
  // GET /:id - Get by ID
  router.get(
    `${basePath}/:id`,
    ...authMiddlewares,
    controller.getById
  );
  
  // GET / - Get many with filtering
  router.get(
    basePath,
    ...authMiddlewares,
    controller.getMany
  );
  
  // POST / - Create
  router.post(
    basePath,
    ...authMiddlewares,
    controller.create
  );
  
  // PUT /:id - Update
  router.put(
    `${basePath}/:id`,
    ...authMiddlewares,
    controller.update
  );
  
  // DELETE /:id - Delete
  router.delete(
    `${basePath}/:id`,
    ...authMiddlewares,
    controller.remove
  );
  
  // Apply custom routes if provided
  if (customRoutes) {
    customRoutes(router);
  }
  
  return router;
=======
/**
 * Generic CRUD Routes
 * This module provides a factory function that generates standard CRUD routes for any service
 */
import express, { Router } from 'express';
import { createCrudController } from '../../services/crud.service';
import * as authMiddleware from '../../middleware/auth.middleware';

/**
 * Creates a router with standard CRUD routes for a service
 * 
 * @param service The CRUD service to create routes for
 * @param options Options for configuring the routes
 * @returns Express router with CRUD routes
 */
export function createCrudRoutes(service: any, options: {
  basePath?: string;
  requireAuth?: boolean;
  requireAdmin?: boolean;
  customRoutes?: (router: Router) => void;
} = {}) {
  // Default options
  const {
    basePath = '',
    requireAuth = true,
    requireAdmin = false,
    customRoutes
  } = options;
  
  // Create controller from service
  const controller = createCrudController(service);
  
  // Create router
  const router = express.Router();
  
  // Apply auth middleware if required
  const authMiddlewares = [];
  if (requireAuth) {
    authMiddlewares.push(authMiddleware.authenticate);
  }
  if (requireAdmin) {
    authMiddlewares.push(authMiddleware.authorizeAdmin);
  }
  
  // GET /:id - Get by ID
  router.get(
    `${basePath}/:id`,
    ...authMiddlewares,
    controller.getById
  );
  
  // GET / - Get many with filtering
  router.get(
    basePath,
    ...authMiddlewares,
    controller.getMany
  );
  
  // POST / - Create
  router.post(
    basePath,
    ...authMiddlewares,
    controller.create
  );
  
  // PUT /:id - Update
  router.put(
    `${basePath}/:id`,
    ...authMiddlewares,
    controller.update
  );
  
  // DELETE /:id - Delete
  router.delete(
    `${basePath}/:id`,
    ...authMiddlewares,
    controller.remove
  );
  
  // Apply custom routes if provided
  if (customRoutes) {
    customRoutes(router);
  }
  
  return router;
>>>>>>> 96214de1
}<|MERGE_RESOLUTION|>--- conflicted
+++ resolved
@@ -1,174 +1,86 @@
-<<<<<<< HEAD
-/**
- * Generic CRUD Routes
- * This module provides a factory function that generates standard CRUD routes for any service
- */
-import express, { Router } from 'express';
-import { createCrudController } from '../../services/crud.service';
-import * as authMiddleware from '../../middleware/auth.middleware';
-
-/**
- * Creates a router with standard CRUD routes for a service
- * 
- * @param service The CRUD service to create routes for
- * @param options Options for configuring the routes
- * @returns Express router with CRUD routes
- */
-export function createCrudRoutes(service: any, options: {
-  basePath?: string;
-  requireAuth?: boolean;
-  requireAdmin?: boolean;
-  customRoutes?: (router: Router) => void;
-} = {}) {
-  // Default options
-  const {
-    basePath = '',
-    requireAuth = true,
-    requireAdmin = false,
-    customRoutes
-  } = options;
-  
-  // Create controller from service
-  const controller = createCrudController(service);
-  
-  // Create router
-  const router = express.Router();
-  
-  // Apply auth middleware if required
-  const authMiddlewares = [];
-  if (requireAuth) {
-    authMiddlewares.push(authMiddleware.authenticate);
-  }
-  if (requireAdmin) {
-    authMiddlewares.push(authMiddleware.authorizeAdmin);
-  }
-  
-  // GET /:id - Get by ID
-  router.get(
-    `${basePath}/:id`,
-    ...authMiddlewares,
-    controller.getById
-  );
-  
-  // GET / - Get many with filtering
-  router.get(
-    basePath,
-    ...authMiddlewares,
-    controller.getMany
-  );
-  
-  // POST / - Create
-  router.post(
-    basePath,
-    ...authMiddlewares,
-    controller.create
-  );
-  
-  // PUT /:id - Update
-  router.put(
-    `${basePath}/:id`,
-    ...authMiddlewares,
-    controller.update
-  );
-  
-  // DELETE /:id - Delete
-  router.delete(
-    `${basePath}/:id`,
-    ...authMiddlewares,
-    controller.remove
-  );
-  
-  // Apply custom routes if provided
-  if (customRoutes) {
-    customRoutes(router);
-  }
-  
-  return router;
-=======
-/**
- * Generic CRUD Routes
- * This module provides a factory function that generates standard CRUD routes for any service
- */
-import express, { Router } from 'express';
-import { createCrudController } from '../../services/crud.service';
-import * as authMiddleware from '../../middleware/auth.middleware';
-
-/**
- * Creates a router with standard CRUD routes for a service
- * 
- * @param service The CRUD service to create routes for
- * @param options Options for configuring the routes
- * @returns Express router with CRUD routes
- */
-export function createCrudRoutes(service: any, options: {
-  basePath?: string;
-  requireAuth?: boolean;
-  requireAdmin?: boolean;
-  customRoutes?: (router: Router) => void;
-} = {}) {
-  // Default options
-  const {
-    basePath = '',
-    requireAuth = true,
-    requireAdmin = false,
-    customRoutes
-  } = options;
-  
-  // Create controller from service
-  const controller = createCrudController(service);
-  
-  // Create router
-  const router = express.Router();
-  
-  // Apply auth middleware if required
-  const authMiddlewares = [];
-  if (requireAuth) {
-    authMiddlewares.push(authMiddleware.authenticate);
-  }
-  if (requireAdmin) {
-    authMiddlewares.push(authMiddleware.authorizeAdmin);
-  }
-  
-  // GET /:id - Get by ID
-  router.get(
-    `${basePath}/:id`,
-    ...authMiddlewares,
-    controller.getById
-  );
-  
-  // GET / - Get many with filtering
-  router.get(
-    basePath,
-    ...authMiddlewares,
-    controller.getMany
-  );
-  
-  // POST / - Create
-  router.post(
-    basePath,
-    ...authMiddlewares,
-    controller.create
-  );
-  
-  // PUT /:id - Update
-  router.put(
-    `${basePath}/:id`,
-    ...authMiddlewares,
-    controller.update
-  );
-  
-  // DELETE /:id - Delete
-  router.delete(
-    `${basePath}/:id`,
-    ...authMiddlewares,
-    controller.remove
-  );
-  
-  // Apply custom routes if provided
-  if (customRoutes) {
-    customRoutes(router);
-  }
-  
-  return router;
->>>>>>> 96214de1
+/**
+ * Generic CRUD Routes
+ * This module provides a factory function that generates standard CRUD routes for any service
+ */
+import express, { Router } from 'express';
+import { createCrudController } from '../../services/crud.service';
+import * as authMiddleware from '../../middleware/auth.middleware';
+
+/**
+ * Creates a router with standard CRUD routes for a service
+ * 
+ * @param service The CRUD service to create routes for
+ * @param options Options for configuring the routes
+ * @returns Express router with CRUD routes
+ */
+export function createCrudRoutes(service: any, options: {
+  basePath?: string;
+  requireAuth?: boolean;
+  requireAdmin?: boolean;
+  customRoutes?: (router: Router) => void;
+} = {}) {
+  // Default options
+  const {
+    basePath = '',
+    requireAuth = true,
+    requireAdmin = false,
+    customRoutes
+  } = options;
+  
+  // Create controller from service
+  const controller = createCrudController(service);
+  
+  // Create router
+  const router = express.Router();
+  
+  // Apply auth middleware if required
+  const authMiddlewares = [];
+  if (requireAuth) {
+    authMiddlewares.push(authMiddleware.authenticate);
+  }
+  if (requireAdmin) {
+    authMiddlewares.push(authMiddleware.authorizeAdmin);
+  }
+  
+  // GET /:id - Get by ID
+  router.get(
+    `${basePath}/:id`,
+    ...authMiddlewares,
+    controller.getById
+  );
+  
+  // GET / - Get many with filtering
+  router.get(
+    basePath,
+    ...authMiddlewares,
+    controller.getMany
+  );
+  
+  // POST / - Create
+  router.post(
+    basePath,
+    ...authMiddlewares,
+    controller.create
+  );
+  
+  // PUT /:id - Update
+  router.put(
+    `${basePath}/:id`,
+    ...authMiddlewares,
+    controller.update
+  );
+  
+  // DELETE /:id - Delete
+  router.delete(
+    `${basePath}/:id`,
+    ...authMiddlewares,
+    controller.remove
+  );
+  
+  // Apply custom routes if provided
+  if (customRoutes) {
+    customRoutes(router);
+  }
+  
+  return router;
 }