<<<<<<< HEAD
/**
 * AUTH ROUTES
 * 
 * Ce fichier définit les routes d'authentification:
 * - POST /register: Inscription d'un nouvel utilisateur
 * - POST /login: Connexion avec email/mot de passe
 * - POST /logout: Déconnexion et révocation du token
 * - POST /refresh-token: Obtention d'un nouveau access token
 * - GET /verify: Vérification de la validité d'un token
 * - POST /forgot-password: Demande de réinitialisation de mot de passe
 * - POST /reset-password: Réinitialisation de mot de passe avec token
 * 
 * Toutes ces routes sont publiques (ne nécessitent pas d'authentification)
 */

import express from "express";
import * as authController from "../../controllers/auth.controller";
import { 
  validateLogin, 
  validateRegister, 
  validateForgotPassword, 
  validateResetPassword 
} from "../../middleware/validation.middleware";
import { authenticate } from "../../middleware/auth.middleware";

const router = express.Router();

/**
 * @route   POST /api/auth/register
 * @desc    Register a new user
 * @access  Public
 */
router.post("/register", validateRegister, authController.register);

/**
 * @route   POST /api/auth/login
 * @desc    Login user and return tokens
 * @access  Public
 */
router.post("/login", validateLogin, authController.login);

/**
 * @route   POST /api/auth/logout
 * @desc    Logout user and invalidate refresh token
 * @access  Public (but may use JWT if available)
 */
router.post("/logout", authController.logout);

/**
 * @route   POST /api/auth/refresh-token
 * @desc    Refresh access token using refresh token
 * @access  Public
 */
router.post("/refresh-token", authController.refreshToken);

/**
 * @route   GET /api/auth/verify
 * @desc    Verify if access token is valid
 * @access  Public
 */
router.get("/verify", authController.verifyToken);

/**
 * @route   POST /api/auth/forgot-password
 * @desc    Request password reset email
 * @access  Public
 */
router.post("/forgot-password", validateForgotPassword, authController.forgotPassword);

/**
 * @route   POST /api/auth/reset-password
 * @desc    Reset password with token
 * @access  Public
 */
router.post("/reset-password", validateResetPassword, authController.resetPassword);

=======
/**
 * AUTH ROUTES
 * 
 * Ce fichier définit les routes d'authentification:
 * - POST /register: Inscription d'un nouvel utilisateur
 * - POST /login: Connexion avec email/mot de passe
 * - POST /logout: Déconnexion et révocation du token
 * - POST /refresh-token: Obtention d'un nouveau access token
 * - GET /verify: Vérification de la validité d'un token
 * - POST /forgot-password: Demande de réinitialisation de mot de passe
 * - POST /reset-password: Réinitialisation de mot de passe avec token
 * 
 * Toutes ces routes sont publiques (ne nécessitent pas d'authentification)
 */

import express from "express";
import * as authController from "../../controllers/auth.controller";
import { 
  validateLogin, 
  validateRegister, 
  validateForgotPassword, 
  validateResetPassword 
} from "../../middleware/validation.middleware";
import { authenticate } from "../../middleware/auth.middleware";

const router = express.Router();

/**
 * @route   POST /api/auth/register
 * @desc    Register a new user
 * @access  Public
 */
router.post("/register", validateRegister, authController.register);

/**
 * @route   POST /api/auth/login
 * @desc    Login user and return tokens
 * @access  Public
 */
router.post("/login", validateLogin, authController.login);

/**
 * @route   POST /api/auth/logout
 * @desc    Logout user and invalidate refresh token
 * @access  Public (but may use JWT if available)
 */
router.post("/logout", authController.logout);

/**
 * @route   POST /api/auth/refresh-token
 * @desc    Refresh access token using refresh token
 * @access  Public
 */
router.post("/refresh-token", authController.refreshToken);

/**
 * @route   GET /api/auth/verify
 * @desc    Verify if access token is valid
 * @access  Public
 */
router.get("/verify", authController.verifyToken);

/**
 * @route   POST /api/auth/forgot-password
 * @desc    Request password reset email
 * @access  Public
 */
router.post("/forgot-password", validateForgotPassword, authController.forgotPassword);

/**
 * @route   POST /api/auth/reset-password
 * @desc    Reset password with token
 * @access  Public
 */
router.post("/reset-password", validateResetPassword, authController.resetPassword);

>>>>>>> 96214de1
export default router;<|MERGE_RESOLUTION|>--- conflicted
+++ resolved
@@ -1,156 +1,77 @@
-<<<<<<< HEAD
-/**
- * AUTH ROUTES
- * 
- * Ce fichier définit les routes d'authentification:
- * - POST /register: Inscription d'un nouvel utilisateur
- * - POST /login: Connexion avec email/mot de passe
- * - POST /logout: Déconnexion et révocation du token
- * - POST /refresh-token: Obtention d'un nouveau access token
- * - GET /verify: Vérification de la validité d'un token
- * - POST /forgot-password: Demande de réinitialisation de mot de passe
- * - POST /reset-password: Réinitialisation de mot de passe avec token
- * 
- * Toutes ces routes sont publiques (ne nécessitent pas d'authentification)
- */
-
-import express from "express";
-import * as authController from "../../controllers/auth.controller";
-import { 
-  validateLogin, 
-  validateRegister, 
-  validateForgotPassword, 
-  validateResetPassword 
-} from "../../middleware/validation.middleware";
-import { authenticate } from "../../middleware/auth.middleware";
-
-const router = express.Router();
-
-/**
- * @route   POST /api/auth/register
- * @desc    Register a new user
- * @access  Public
- */
-router.post("/register", validateRegister, authController.register);
-
-/**
- * @route   POST /api/auth/login
- * @desc    Login user and return tokens
- * @access  Public
- */
-router.post("/login", validateLogin, authController.login);
-
-/**
- * @route   POST /api/auth/logout
- * @desc    Logout user and invalidate refresh token
- * @access  Public (but may use JWT if available)
- */
-router.post("/logout", authController.logout);
-
-/**
- * @route   POST /api/auth/refresh-token
- * @desc    Refresh access token using refresh token
- * @access  Public
- */
-router.post("/refresh-token", authController.refreshToken);
-
-/**
- * @route   GET /api/auth/verify
- * @desc    Verify if access token is valid
- * @access  Public
- */
-router.get("/verify", authController.verifyToken);
-
-/**
- * @route   POST /api/auth/forgot-password
- * @desc    Request password reset email
- * @access  Public
- */
-router.post("/forgot-password", validateForgotPassword, authController.forgotPassword);
-
-/**
- * @route   POST /api/auth/reset-password
- * @desc    Reset password with token
- * @access  Public
- */
-router.post("/reset-password", validateResetPassword, authController.resetPassword);
-
-=======
-/**
- * AUTH ROUTES
- * 
- * Ce fichier définit les routes d'authentification:
- * - POST /register: Inscription d'un nouvel utilisateur
- * - POST /login: Connexion avec email/mot de passe
- * - POST /logout: Déconnexion et révocation du token
- * - POST /refresh-token: Obtention d'un nouveau access token
- * - GET /verify: Vérification de la validité d'un token
- * - POST /forgot-password: Demande de réinitialisation de mot de passe
- * - POST /reset-password: Réinitialisation de mot de passe avec token
- * 
- * Toutes ces routes sont publiques (ne nécessitent pas d'authentification)
- */
-
-import express from "express";
-import * as authController from "../../controllers/auth.controller";
-import { 
-  validateLogin, 
-  validateRegister, 
-  validateForgotPassword, 
-  validateResetPassword 
-} from "../../middleware/validation.middleware";
-import { authenticate } from "../../middleware/auth.middleware";
-
-const router = express.Router();
-
-/**
- * @route   POST /api/auth/register
- * @desc    Register a new user
- * @access  Public
- */
-router.post("/register", validateRegister, authController.register);
-
-/**
- * @route   POST /api/auth/login
- * @desc    Login user and return tokens
- * @access  Public
- */
-router.post("/login", validateLogin, authController.login);
-
-/**
- * @route   POST /api/auth/logout
- * @desc    Logout user and invalidate refresh token
- * @access  Public (but may use JWT if available)
- */
-router.post("/logout", authController.logout);
-
-/**
- * @route   POST /api/auth/refresh-token
- * @desc    Refresh access token using refresh token
- * @access  Public
- */
-router.post("/refresh-token", authController.refreshToken);
-
-/**
- * @route   GET /api/auth/verify
- * @desc    Verify if access token is valid
- * @access  Public
- */
-router.get("/verify", authController.verifyToken);
-
-/**
- * @route   POST /api/auth/forgot-password
- * @desc    Request password reset email
- * @access  Public
- */
-router.post("/forgot-password", validateForgotPassword, authController.forgotPassword);
-
-/**
- * @route   POST /api/auth/reset-password
- * @desc    Reset password with token
- * @access  Public
- */
-router.post("/reset-password", validateResetPassword, authController.resetPassword);
-
->>>>>>> 96214de1
+/**
+ * AUTH ROUTES
+ * 
+ * Ce fichier définit les routes d'authentification:
+ * - POST /register: Inscription d'un nouvel utilisateur
+ * - POST /login: Connexion avec email/mot de passe
+ * - POST /logout: Déconnexion et révocation du token
+ * - POST /refresh-token: Obtention d'un nouveau access token
+ * - GET /verify: Vérification de la validité d'un token
+ * - POST /forgot-password: Demande de réinitialisation de mot de passe
+ * - POST /reset-password: Réinitialisation de mot de passe avec token
+ * 
+ * Toutes ces routes sont publiques (ne nécessitent pas d'authentification)
+ */
+
+import express from "express";
+import * as authController from "../../controllers/auth.controller";
+import { 
+  validateLogin, 
+  validateRegister, 
+  validateForgotPassword, 
+  validateResetPassword 
+} from "../../middleware/validation.middleware";
+import { authenticate } from "../../middleware/auth.middleware";
+
+const router = express.Router();
+
+/**
+ * @route   POST /api/auth/register
+ * @desc    Register a new user
+ * @access  Public
+ */
+router.post("/register", validateRegister, authController.register);
+
+/**
+ * @route   POST /api/auth/login
+ * @desc    Login user and return tokens
+ * @access  Public
+ */
+router.post("/login", validateLogin, authController.login);
+
+/**
+ * @route   POST /api/auth/logout
+ * @desc    Logout user and invalidate refresh token
+ * @access  Public (but may use JWT if available)
+ */
+router.post("/logout", authController.logout);
+
+/**
+ * @route   POST /api/auth/refresh-token
+ * @desc    Refresh access token using refresh token
+ * @access  Public
+ */
+router.post("/refresh-token", authController.refreshToken);
+
+/**
+ * @route   GET /api/auth/verify
+ * @desc    Verify if access token is valid
+ * @access  Public
+ */
+router.get("/verify", authController.verifyToken);
+
+/**
+ * @route   POST /api/auth/forgot-password
+ * @desc    Request password reset email
+ * @access  Public
+ */
+router.post("/forgot-password", validateForgotPassword, authController.forgotPassword);
+
+/**
+ * @route   POST /api/auth/reset-password
+ * @desc    Reset password with token
+ * @access  Public
+ */
+router.post("/reset-password", validateResetPassword, authController.resetPassword);
+
 export default router;