--- conflicted
+++ resolved
@@ -1,1184 +1,591 @@
-<<<<<<< HEAD
-/**
- * VALIDATION MIDDLEWARE
- * 
- * Ce middleware utilise la bibliothèque Zod pour valider les données des requêtes:
- * - validateRegister: Valide les données d'inscription
- * - validateLogin: Valide les données de connexion
- * - validatePasswordReset: Valide les données de réinitialisation
- * - validatePasswordChange: Valide les données de changement de mot de passe
- * - validateSession: Valide les données de session
- * - validateRoadbook: Valide les données de roadbook
- * - validateComment: Valide les commentaires
- * 
- * La validation permet de s'assurer que les données reçues sont complètes, correctement
- * formatées, et sécurisées avant d'être traitées, améliorant ainsi la qualité et
- * la fiabilité du système.
- */
-
-import { Request, Response, NextFunction } from "express";
-import { z } from "zod";
-import logger from "../utils/logger";
-
-// ---- VALIDATIONS COMMUNES ----
-
-// Validation de mot de passe réutilisable
-const passwordValidator = z
-  .string()
-  .min(8, "Password must be at least 8 characters")
-  .regex(/[A-Z]/, "Password must contain at least one uppercase letter")
-  .regex(/[0-9]/, "Password must contain at least one number")
-  .regex(/[!@#$%^&*(),.?":{}|<>]/, "Password must contain at least one special character");
-
-// Validation pour les identifiants belges (numéro national)
-const belgianNationalIdValidator = z
-  .string()
-  .regex(/^\d{2}\.\d{2}\.\d{2}-\d{3}\.\d{2}$/, "National register number must be in format XX.XX.XX-XXX.XX")
-  .optional();
-
-// Validation d'email avec transformation
-const emailValidator = z
-  .string()
-  .email("Email is invalid")
-  .transform(val => val.toLowerCase().trim());
-
-// ---- SCHEMAS DE VALIDATION ----
-
-// Validation pour les statuts de compétence
-const competencyStatusEnum = ["NOT_STARTED", "IN_PROGRESS", "MASTERED"];
-
-// Schéma de validation pour l'enregistrement (register)
-const registerSchema = z.object({
-  email: emailValidator,
-  password: passwordValidator,
-  displayName: z
-    .string()
-    .min(2, "Display name must be at least 2 characters")
-    .max(50, "Display name cannot exceed 50 characters")
-    .trim(),
-  firstName: z.string().min(1, "First name is required").max(50).trim().optional(),
-  lastName: z.string().min(1, "Last name is required").max(50).trim().optional(),
-  role: z.enum(["APPRENTICE", "GUIDE", "INSTRUCTOR", "ADMIN"]).optional(),
-  nationalRegisterNumber: belgianNationalIdValidator,
-  phoneNumber: z
-    .string()
-    .regex(/^\+?[0-9]{10,15}$/, "Phone number must be valid")
-    .optional(),
-  birthDate: z.string().refine(
-    val => !val || !isNaN(Date.parse(val)),
-    "Birth date must be a valid date"
-  ).optional().nullable(),
-  address: z.string().max(200).optional(),
-  bio: z.string().max(500).optional(),
-});
-
-// Schéma de validation pour le login
-const loginSchema = z.object({
-  email: emailValidator,
-  password: z.string().min(1, "Password is required"),
-});
-
-// Schéma de validation pour la demande de réinitialisation
-const forgotPasswordSchema = z.object({
-  email: emailValidator,
-});
-
-// Schéma de validation pour la réinitialisation du mot de passe
-const resetPasswordSchema = z.object({
-  token: z.string().min(10, "Token is required"),
-  newPassword: passwordValidator,
-  confirmPassword: z.string().min(1, "Password confirmation is required"),
-}).refine(data => data.newPassword === data.confirmPassword, {
-  message: "Passwords do not match",
-  path: ["confirmPassword"]
-});
-
-// Schéma de validation pour le changement de mot de passe
-const changePasswordSchema = z.object({
-  currentPassword: z.string().min(1, "Current password is required"),
-  newPassword: passwordValidator,
-  confirmPassword: z.string().min(1, "Password confirmation is required"),
-}).refine(data => data.newPassword === data.confirmPassword, {
-  message: "Passwords do not match",
-  path: ["confirmPassword"]
-}).refine(data => data.currentPassword !== data.newPassword, {
-  message: "New password must be different from current password",
-  path: ["newPassword"]
-});
-
-// Schéma de validation pour les sessions
-const sessionSchema = z.object({
-  roadbookId: z.string().uuid("Invalid roadbook ID format"),
-  date: z.string().refine(val => !isNaN(Date.parse(val)), "Date must be a valid date"),
-  startTime: z.string().refine(val => !isNaN(Date.parse(val)), "Start time must be a valid date"),
-  endTime: z.string().refine(val => !isNaN(Date.parse(val)), "End time must be a valid date").optional(),
-  duration: z.number().min(1, "Duration must be at least 1 minute").max(1440, "Duration must be less than 24 hours").optional(),
-  startLocation: z.string().max(255, "Start location must be less than 255 characters").optional(),
-  endLocation: z.string().max(255, "End location must be less than 255 characters").optional(),
-  distance: z.number().min(0, "Distance must be a positive number").max(10000, "Distance must be less than 10000 km").optional(),
-  weather: z.enum(["CLEAR", "CLOUDY", "RAINY", "SNOWY", "FOGGY", "WINDY", "OTHER"]).optional(),
-  daylight: z.enum(["DAY", "NIGHT", "DAWN_DUSK"]).optional(),
-  roadTypes: z.array(z.string()).optional(),
-  notes: z.string().max(2000, "Notes must be less than 2000 characters").optional(),
-  apprenticeId: z.string().uuid("Invalid apprentice ID format").optional(),
-});
-
-// Schéma de validation pour la mise à jour de session
-const sessionUpdateSchema = z.object({
-  date: z.string().refine(val => !isNaN(Date.parse(val)), "Date must be a valid date").optional(),
-  startTime: z.string().refine(val => !isNaN(Date.parse(val)), "Start time must be a valid date").optional(),
-  endTime: z.string().refine(val => !isNaN(Date.parse(val)), "End time must be a valid date").optional(),
-  duration: z.number().min(1, "Duration must be at least 1 minute").max(1440, "Duration must be less than 24 hours").optional(),
-  startLocation: z.string().max(255, "Start location must be less than 255 characters").optional(),
-  endLocation: z.string().max(255, "End location must be less than 255 characters").optional(),
-  distance: z.number().min(0, "Distance must be a positive number").max(10000, "Distance must be less than 10000 km").optional(),
-  weather: z.enum(["CLEAR", "CLOUDY", "RAINY", "SNOWY", "FOGGY", "WINDY", "OTHER"]).optional(),
-  daylight: z.enum(["DAY", "NIGHT", "DAWN_DUSK"]).optional(),
-  roadTypes: z.array(z.string()).optional(),
-  notes: z.string().max(2000, "Notes must be less than 2000 characters").optional(),
-});
-
-// Schéma de validation pour les validations de session
-const sessionValidationSchema = z.object({
-  notes: z.string().max(1000, "Validation notes must be less than 1000 characters").optional()
-});
-
-// Schéma de validation pour les commentaires
-const commentSchema = z.object({
-  content: z.string().min(1, "Comment cannot be empty").max(1000, "Comment must be less than 1000 characters")
-});
-
-// Schéma de validation pour le roadbook
-const roadbookSchema = z.object({
-  title: z.string().min(3, "Title must be at least 3 characters").max(100, "Title must be less than 100 characters"),
-  description: z.string().max(1000, "Description must be less than 1000 characters").optional(),
-  targetHours: z.number().min(1, "Target hours must be at least 1").max(1000, "Target hours must be less than 1000").optional(),
-  guideId: z.string().uuid("Invalid guide ID format").optional()
-});
-
-// Schéma de validation pour le statut du roadbook
-const roadbookStatusSchema = z.object({
-  status: z.enum(["ACTIVE", "COMPLETED", "ARCHIVED"], {
-    errorMap: () => ({ message: "Status must be one of: ACTIVE, COMPLETED, ARCHIVED" })
-  })
-});
-
-// Schéma de validation pour le statut d'une compétence
-const competencyStatusSchema = z.object({
-  status: z.enum(["NOT_STARTED", "IN_PROGRESS", "MASTERED"], {
-    errorMap: () => ({ message: "Status must be one of: NOT_STARTED, IN_PROGRESS, MASTERED" })
-  }),
-  notes: z.string().max(1000, "Notes must be less than 1000 characters").nullable().optional()
-});
-
-// Schéma de validation pour la validation de compétences
-const competencyValidationSchema = z.object({
-  validations: z.array(
-    z.object({
-      competencyId: z.string().uuid("Invalid competency ID format"),
-      validated: z.boolean(),
-      notes: z.string().max(500, "Notes must be less than 500 characters").optional()
-    })
-  ).min(1, "At least one competency validation is required")
-});
-
-// ---- MIDDLEWARES DE VALIDATION ----
-
-/**
- * Middleware pour valider l'enregistrement d'un utilisateur
- */
-export const validateRegister = (
-  req: Request,
-  res: Response,
-  next: NextFunction
-) => {
-  try {
-    const validatedData = registerSchema.parse(req.body);
-    
-    // Remplacer les données originales par les données validées et transformées
-    req.body = validatedData;
-    
-    next();
-  } catch (error: any) {
-    logger.warn(`Registration validation failed: ${JSON.stringify(error.errors)}`);
-    
-    return res.status(400).json({
-      status: "error",
-      message: "Invalid registration data",
-      errors: error.errors
-    });
-  }
-};
-
-/**
- * Middleware pour valider les identifiants de connexion
- */
-export const validateLogin = (
-  req: Request,
-  res: Response,
-  next: NextFunction
-) => {
-  try {
-    const validatedData = loginSchema.parse(req.body);
-    
-    // Remplacer les données originales par les données validées et transformées
-    req.body = validatedData;
-    
-    next();
-  } catch (error: any) {
-    logger.warn(`Login validation failed: ${JSON.stringify(error.errors)}`);
-    
-    return res.status(400).json({
-      status: "error",
-      message: "Invalid login data",
-      errors: error.errors
-    });
-  }
-};
-
-/**
- * Middleware pour valider une demande de réinitialisation de mot de passe
- */
-export const validateForgotPassword = (
-  req: Request,
-  res: Response,
-  next: NextFunction
-) => {
-  try {
-    const validatedData = forgotPasswordSchema.parse(req.body);
-    
-    // Remplacer les données originales par les données validées et transformées
-    req.body = validatedData;
-    
-    next();
-  } catch (error: any) {
-    return res.status(400).json({
-      status: "error",
-      message: "Invalid email format",
-      errors: error.errors
-    });
-  }
-};
-
-/**
- * Middleware pour valider une réinitialisation de mot de passe
- */
-export const validateResetPassword = (
-  req: Request,
-  res: Response,
-  next: NextFunction
-) => {
-  try {
-    const validatedData = resetPasswordSchema.parse(req.body);
-    
-    // Remplacer les données originales par les données validées et transformées
-    req.body = validatedData;
-    
-    next();
-  } catch (error: any) {
-    return res.status(400).json({
-      status: "error",
-      message: "Invalid password reset data",
-      errors: error.errors
-    });
-  }
-};
-
-/**
- * Middleware pour valider un changement de mot de passe
- */
-export const validateChangePassword = (
-  req: Request,
-  res: Response,
-  next: NextFunction
-) => {
-  try {
-    const validatedData = changePasswordSchema.parse(req.body);
-    
-    // Remplacer les données originales par les données validées et transformées
-    req.body = validatedData;
-    
-    next();
-  } catch (error: any) {
-    return res.status(400).json({
-      status: "error",
-      message: "Invalid password change data",
-      errors: error.errors
-    });
-  }
-};
-
-/**
- * Middleware pour valider la création d'une session
- */
-export const validateCreateSession = (
-  req: Request,
-  res: Response,
-  next: NextFunction
-) => {
-  try {
-    const validatedData = sessionSchema.parse(req.body);
-    
-    // Remplacer les données originales par les données validées et transformées
-    req.body = validatedData;
-    
-    next();
-  } catch (error: any) {
-    logger.warn(`Session validation failed: ${JSON.stringify(error.errors)}`);
-    
-    return res.status(400).json({
-      status: "error",
-      message: "Invalid session data",
-      errors: error.errors
-    });
-  }
-};
-
-/**
- * Middleware pour valider la mise à jour d'une session
- */
-export const validateUpdateSession = (
-  req: Request,
-  res: Response,
-  next: NextFunction
-) => {
-  try {
-    const validatedData = sessionUpdateSchema.parse(req.body);
-    
-    // Remplacer les données originales par les données validées et transformées
-    req.body = validatedData;
-    
-    next();
-  } catch (error: any) {
-    logger.warn(`Session update validation failed: ${JSON.stringify(error.errors)}`);
-    
-    return res.status(400).json({
-      status: "error",
-      message: "Invalid session update data",
-      errors: error.errors
-    });
-  }
-};
-
-/**
- * Middleware pour valider la validation d'une session
- */
-export const validateSessionValidation = (
-  req: Request,
-  res: Response,
-  next: NextFunction
-) => {
-  try {
-    const validatedData = sessionValidationSchema.parse(req.body);
-    
-    // Remplacer les données originales par les données validées et transformées
-    req.body = validatedData;
-    
-    next();
-  } catch (error: any) {
-    return res.status(400).json({
-      status: "error",
-      message: "Invalid session validation data",
-      errors: error.errors
-    });
-  }
-};
-
-/**
- * Middleware pour valider un commentaire
- */
-export const validateComment = (
-  req: Request,
-  res: Response,
-  next: NextFunction
-) => {
-  try {
-    const validatedData = commentSchema.parse(req.body);
-    
-    // Remplacer les données originales par les données validées et transformées
-    req.body = validatedData;
-    
-    next();
-  } catch (error: any) {
-    return res.status(400).json({
-      status: "error",
-      message: "Invalid comment data",
-      errors: error.errors
-    });
-  }
-};
-
-/**
- * Middleware pour valider la création/mise à jour d'un roadbook
- */
-export const validateRoadbook = (
-  req: Request,
-  res: Response,
-  next: NextFunction
-) => {
-  try {
-    const validatedData = roadbookSchema.parse(req.body);
-    
-    // Remplacer les données originales par les données validées et transformées
-    req.body = validatedData;
-    
-    next();
-  } catch (error: any) {
-    logger.warn(`Roadbook validation failed: ${JSON.stringify(error.errors)}`);
-    
-    return res.status(400).json({
-      status: "error",
-      message: "Invalid roadbook data",
-      errors: error.errors
-    });
-  }
-};
-
-/**
- * Middleware pour valider le changement de statut d'un roadbook
- */
-export const validateRoadbookStatus = (
-  req: Request,
-  res: Response,
-  next: NextFunction
-) => {
-  try {
-    const validatedData = roadbookStatusSchema.parse(req.body);
-    
-    // Remplacer les données originales par les données validées et transformées
-    req.body = validatedData;
-    
-    next();
-  } catch (error: any) {
-    return res.status(400).json({
-      status: "error",
-      message: "Invalid roadbook status",
-      errors: error.errors
-    });
-  }
-};
-
-/**
- * Middleware pour valider le changement de statut d'une compétence
- */
-export const validateCompetencyStatus = (
-  req: Request,
-  res: Response,
-  next: NextFunction
-) => {
-  try {
-    const validatedData = competencyStatusSchema.parse(req.body);
-    
-    // Remplacer les données originales par les données validées et transformées
-    req.body = validatedData;
-    
-    next();
-  } catch (error: any) {
-    logger.warn(`Competency status validation failed: ${JSON.stringify(error.errors)}`);
-    
-    return res.status(400).json({
-      status: "error",
-      message: "Invalid competency status data",
-      errors: error.errors
-    });
-  }
-};
-
-/**
- * Middleware pour valider les validations de compétences
- */
-export const validateCompetencyValidation = (
-  req: Request,
-  res: Response,
-  next: NextFunction
-) => {
-  try {
-    const validatedData = competencyValidationSchema.parse(req.body);
-    
-    // Remplacer les données originales par les données validées et transformées
-    req.body = validatedData;
-    
-    next();
-  } catch (error: any) {
-    logger.warn(`Competency validation failed: ${JSON.stringify(error.errors)}`);
-    
-    return res.status(400).json({
-      status: "error",
-      message: "Invalid competency validation data",
-      errors: error.errors
-    });
-  }
-};
-
-// ---- VALIDATION GÉNÉRIQUE ----
-
-/**
- * Fonction générique de validation pour les requêtes
- * Utilise un schéma Zod pour valider les données
- */
-export const validateRequest = 
-  (schema: z.AnyZodObject) => 
-  (req: Request, res: Response, next: NextFunction) => {
-    try {
-      schema.parse({
-        body: req.body,
-        query: req.query,
-        params: req.params
-      });
-      next();
-    } catch (error) {
-      if (error instanceof z.ZodError) {
-        return res.status(400).json({
-          message: 'Validation error',
-          errors: error.errors.map(err => ({
-            path: err.path.join('.'),
-            message: err.message
-          }))
-        });
-      }
-      return res.status(500).json({ message: 'Internal server error during validation' });
-    }
-  };
-
-// ---- VALIDATION DES BADGES ----
-
-// Schéma de validation pour créer ou mettre à jour un badge
-export const badgeSchema = z.object({
-  name: z.string().min(3, 'Badge name must be at least 3 characters long'),
-  description: z.string().min(5, 'Description must be at least 5 characters long'),
-  imageUrl: z.string().url('Image URL must be a valid URL'),
-  category: z.string().min(1, 'Category is required'),
-  criteria: z.string().min(1, 'Criteria is required'),
-});
-
-// Schéma de validation pour attribuer un badge
-export const awardBadgeSchema = z.object({
-  userId: z.string().uuid('Invalid user ID format'),
-  badgeId: z.string().uuid('Invalid badge ID format'),
-});
-
-// ---- VALIDATION DES PHOTOS DE PROFIL ----
-
-// Schéma de validation pour les photos de profil
-export const profilePictureSchema = z.object({
-  profilePicture: z.string().url('Profile picture must be a valid URL'),
-  profilePictureType: z.enum(['url', 'base64'], {
-    errorMap: () => ({ message: "Picture type must be one of: url, base64" })
-  })
-});
-
-// Middleware pour valider le téléchargement d'une photo de profil
-export const validateProfilePicture = (
-  req: Request,
-  res: Response,
-  next: NextFunction
-) => {
-  try {
-    const validatedData = profilePictureSchema.parse(req.body);
-    
-    // Remplacer les données originales par les données validées
-    req.body = validatedData;
-    
-    next();
-  } catch (error: any) {
-    logger.warn(`Profile picture validation failed: ${JSON.stringify(error.errors)}`);
-    
-    return res.status(400).json({
-      status: "error",
-      message: "Invalid profile picture data",
-      errors: error.errors
-    });
-  }
-=======
-/**
- * VALIDATION MIDDLEWARE
- * 
- * Ce middleware utilise la bibliothèque Zod pour valider les données des requêtes:
- * - validateRegister: Valide les données d'inscription
- * - validateLogin: Valide les données de connexion
- * - validatePasswordReset: Valide les données de réinitialisation
- * - validatePasswordChange: Valide les données de changement de mot de passe
- * - validateSession: Valide les données de session
- * - validateRoadbook: Valide les données de roadbook
- * - validateComment: Valide les commentaires
- * 
- * La validation permet de s'assurer que les données reçues sont complètes, correctement
- * formatées, et sécurisées avant d'être traitées, améliorant ainsi la qualité et
- * la fiabilité du système.
- */
-
-import { Request, Response, NextFunction } from "express";
-import { z } from "zod";
-import logger from "../utils/logger";
-
-// ---- VALIDATIONS COMMUNES ----
-
-// Validation de mot de passe réutilisable
-const passwordValidator = z
-  .string()
-  .min(8, "Password must be at least 8 characters")
-  .regex(/[A-Z]/, "Password must contain at least one uppercase letter")
-  .regex(/[0-9]/, "Password must contain at least one number")
-  .regex(/[!@#$%^&*(),.?":{}|<>]/, "Password must contain at least one special character");
-
-// Validation pour les identifiants belges (numéro national)
-const belgianNationalIdValidator = z
-  .string()
-  .regex(/^\d{2}\.\d{2}\.\d{2}-\d{3}\.\d{2}$/, "National register number must be in format XX.XX.XX-XXX.XX")
-  .optional();
-
-// Validation d'email avec transformation
-const emailValidator = z
-  .string()
-  .email("Email is invalid")
-  .transform(val => val.toLowerCase().trim());
-
-// ---- SCHEMAS DE VALIDATION ----
-
-// Validation pour les statuts de compétence
-const competencyStatusEnum = ["NOT_STARTED", "IN_PROGRESS", "MASTERED"];
-
-// Schéma de validation pour l'enregistrement (register)
-const registerSchema = z.object({
-  email: emailValidator,
-  password: passwordValidator,
-  displayName: z
-    .string()
-    .min(2, "Display name must be at least 2 characters")
-    .max(50, "Display name cannot exceed 50 characters")
-    .trim(),
-  firstName: z.string().min(1, "First name is required").max(50).trim().optional(),
-  lastName: z.string().min(1, "Last name is required").max(50).trim().optional(),
-  role: z.enum(["APPRENTICE", "GUIDE", "INSTRUCTOR", "ADMIN"]).optional(),
-  nationalRegisterNumber: belgianNationalIdValidator,
-  phoneNumber: z
-    .string()
-    .regex(/^\+?[0-9]{10,15}$/, "Phone number must be valid")
-    .optional(),
-  birthDate: z.string().refine(
-    val => !val || !isNaN(Date.parse(val)),
-    "Birth date must be a valid date"
-  ).optional().nullable(),
-  address: z.string().max(200).optional(),
-  bio: z.string().max(500).optional(),
-});
-
-// Schéma de validation pour le login
-const loginSchema = z.object({
-  email: emailValidator,
-  password: z.string().min(1, "Password is required"),
-});
-
-// Schéma de validation pour la demande de réinitialisation
-const forgotPasswordSchema = z.object({
-  email: emailValidator,
-});
-
-// Schéma de validation pour la réinitialisation du mot de passe
-const resetPasswordSchema = z.object({
-  token: z.string().min(10, "Token is required"),
-  newPassword: passwordValidator,
-  confirmPassword: z.string().min(1, "Password confirmation is required"),
-}).refine(data => data.newPassword === data.confirmPassword, {
-  message: "Passwords do not match",
-  path: ["confirmPassword"]
-});
-
-// Schéma de validation pour le changement de mot de passe
-const changePasswordSchema = z.object({
-  currentPassword: z.string().min(1, "Current password is required"),
-  newPassword: passwordValidator,
-  confirmPassword: z.string().min(1, "Password confirmation is required"),
-}).refine(data => data.newPassword === data.confirmPassword, {
-  message: "Passwords do not match",
-  path: ["confirmPassword"]
-}).refine(data => data.currentPassword !== data.newPassword, {
-  message: "New password must be different from current password",
-  path: ["newPassword"]
-});
-
-// Schéma de validation pour les sessions
-const sessionSchema = z.object({
-  roadbookId: z.string().uuid("Invalid roadbook ID format"),
-  date: z.string().refine(val => !isNaN(Date.parse(val)), "Date must be a valid date"),
-  startTime: z.string().refine(val => !isNaN(Date.parse(val)), "Start time must be a valid date"),
-  endTime: z.string().refine(val => !isNaN(Date.parse(val)), "End time must be a valid date").optional(),
-  duration: z.number().min(1, "Duration must be at least 1 minute").max(1440, "Duration must be less than 24 hours").optional(),
-  startLocation: z.string().max(255, "Start location must be less than 255 characters").optional(),
-  endLocation: z.string().max(255, "End location must be less than 255 characters").optional(),
-  distance: z.number().min(0, "Distance must be a positive number").max(10000, "Distance must be less than 10000 km").optional(),
-  weather: z.enum(["CLEAR", "CLOUDY", "RAINY", "SNOWY", "FOGGY", "WINDY", "OTHER"]).optional(),
-  daylight: z.enum(["DAY", "NIGHT", "DAWN_DUSK"]).optional(),
-  roadTypes: z.array(z.string()).optional(),
-  notes: z.string().max(2000, "Notes must be less than 2000 characters").optional(),
-  apprenticeId: z.string().uuid("Invalid apprentice ID format").optional(),
-});
-
-// Schéma de validation pour la mise à jour de session
-const sessionUpdateSchema = z.object({
-  date: z.string().refine(val => !isNaN(Date.parse(val)), "Date must be a valid date").optional(),
-  startTime: z.string().refine(val => !isNaN(Date.parse(val)), "Start time must be a valid date").optional(),
-  endTime: z.string().refine(val => !isNaN(Date.parse(val)), "End time must be a valid date").optional(),
-  duration: z.number().min(1, "Duration must be at least 1 minute").max(1440, "Duration must be less than 24 hours").optional(),
-  startLocation: z.string().max(255, "Start location must be less than 255 characters").optional(),
-  endLocation: z.string().max(255, "End location must be less than 255 characters").optional(),
-  distance: z.number().min(0, "Distance must be a positive number").max(10000, "Distance must be less than 10000 km").optional(),
-  weather: z.enum(["CLEAR", "CLOUDY", "RAINY", "SNOWY", "FOGGY", "WINDY", "OTHER"]).optional(),
-  daylight: z.enum(["DAY", "NIGHT", "DAWN_DUSK"]).optional(),
-  roadTypes: z.array(z.string()).optional(),
-  notes: z.string().max(2000, "Notes must be less than 2000 characters").optional(),
-});
-
-// Schéma de validation pour les validations de session
-const sessionValidationSchema = z.object({
-  notes: z.string().max(1000, "Validation notes must be less than 1000 characters").optional()
-});
-
-// Schéma de validation pour les commentaires
-const commentSchema = z.object({
-  content: z.string().min(1, "Comment cannot be empty").max(1000, "Comment must be less than 1000 characters")
-});
-
-// Schéma de validation pour le roadbook
-const roadbookSchema = z.object({
-  title: z.string().min(3, "Title must be at least 3 characters").max(100, "Title must be less than 100 characters"),
-  description: z.string().max(1000, "Description must be less than 1000 characters").optional(),
-  targetHours: z.number().min(1, "Target hours must be at least 1").max(1000, "Target hours must be less than 1000").optional(),
-  guideId: z.string().uuid("Invalid guide ID format").optional()
-});
-
-// Schéma de validation pour le statut du roadbook
-const roadbookStatusSchema = z.object({
-  status: z.enum(["ACTIVE", "COMPLETED", "ARCHIVED"], {
-    errorMap: () => ({ message: "Status must be one of: ACTIVE, COMPLETED, ARCHIVED" })
-  })
-});
-
-// Schéma de validation pour le statut d'une compétence
-const competencyStatusSchema = z.object({
-  status: z.enum(["NOT_STARTED", "IN_PROGRESS", "MASTERED"], {
-    errorMap: () => ({ message: "Status must be one of: NOT_STARTED, IN_PROGRESS, MASTERED" })
-  }),
-  notes: z.string().max(1000, "Notes must be less than 1000 characters").nullable().optional()
-});
-
-// Schéma de validation pour la validation de compétences
-const competencyValidationSchema = z.object({
-  validations: z.array(
-    z.object({
-      competencyId: z.string().uuid("Invalid competency ID format"),
-      validated: z.boolean(),
-      notes: z.string().max(500, "Notes must be less than 500 characters").optional()
-    })
-  ).min(1, "At least one competency validation is required")
-});
-
-// ---- MIDDLEWARES DE VALIDATION ----
-
-/**
- * Middleware pour valider l'enregistrement d'un utilisateur
- */
-export const validateRegister = (
-  req: Request,
-  res: Response,
-  next: NextFunction
-) => {
-  try {
-    const validatedData = registerSchema.parse(req.body);
-    
-    // Remplacer les données originales par les données validées et transformées
-    req.body = validatedData;
-    
-    next();
-  } catch (error: any) {
-    logger.warn(`Registration validation failed: ${JSON.stringify(error.errors)}`);
-    
-    return res.status(400).json({
-      status: "error",
-      message: "Invalid registration data",
-      errors: error.errors
-    });
-  }
-};
-
-/**
- * Middleware pour valider les identifiants de connexion
- */
-export const validateLogin = (
-  req: Request,
-  res: Response,
-  next: NextFunction
-) => {
-  try {
-    const validatedData = loginSchema.parse(req.body);
-    
-    // Remplacer les données originales par les données validées et transformées
-    req.body = validatedData;
-    
-    next();
-  } catch (error: any) {
-    logger.warn(`Login validation failed: ${JSON.stringify(error.errors)}`);
-    
-    return res.status(400).json({
-      status: "error",
-      message: "Invalid login data",
-      errors: error.errors
-    });
-  }
-};
-
-/**
- * Middleware pour valider une demande de réinitialisation de mot de passe
- */
-export const validateForgotPassword = (
-  req: Request,
-  res: Response,
-  next: NextFunction
-) => {
-  try {
-    const validatedData = forgotPasswordSchema.parse(req.body);
-    
-    // Remplacer les données originales par les données validées et transformées
-    req.body = validatedData;
-    
-    next();
-  } catch (error: any) {
-    return res.status(400).json({
-      status: "error",
-      message: "Invalid email format",
-      errors: error.errors
-    });
-  }
-};
-
-/**
- * Middleware pour valider une réinitialisation de mot de passe
- */
-export const validateResetPassword = (
-  req: Request,
-  res: Response,
-  next: NextFunction
-) => {
-  try {
-    const validatedData = resetPasswordSchema.parse(req.body);
-    
-    // Remplacer les données originales par les données validées et transformées
-    req.body = validatedData;
-    
-    next();
-  } catch (error: any) {
-    return res.status(400).json({
-      status: "error",
-      message: "Invalid password reset data",
-      errors: error.errors
-    });
-  }
-};
-
-/**
- * Middleware pour valider un changement de mot de passe
- */
-export const validateChangePassword = (
-  req: Request,
-  res: Response,
-  next: NextFunction
-) => {
-  try {
-    const validatedData = changePasswordSchema.parse(req.body);
-    
-    // Remplacer les données originales par les données validées et transformées
-    req.body = validatedData;
-    
-    next();
-  } catch (error: any) {
-    return res.status(400).json({
-      status: "error",
-      message: "Invalid password change data",
-      errors: error.errors
-    });
-  }
-};
-
-/**
- * Middleware pour valider la création d'une session
- */
-export const validateCreateSession = (
-  req: Request,
-  res: Response,
-  next: NextFunction
-) => {
-  try {
-    const validatedData = sessionSchema.parse(req.body);
-    
-    // Remplacer les données originales par les données validées et transformées
-    req.body = validatedData;
-    
-    next();
-  } catch (error: any) {
-    logger.warn(`Session validation failed: ${JSON.stringify(error.errors)}`);
-    
-    return res.status(400).json({
-      status: "error",
-      message: "Invalid session data",
-      errors: error.errors
-    });
-  }
-};
-
-/**
- * Middleware pour valider la mise à jour d'une session
- */
-export const validateUpdateSession = (
-  req: Request,
-  res: Response,
-  next: NextFunction
-) => {
-  try {
-    const validatedData = sessionUpdateSchema.parse(req.body);
-    
-    // Remplacer les données originales par les données validées et transformées
-    req.body = validatedData;
-    
-    next();
-  } catch (error: any) {
-    logger.warn(`Session update validation failed: ${JSON.stringify(error.errors)}`);
-    
-    return res.status(400).json({
-      status: "error",
-      message: "Invalid session update data",
-      errors: error.errors
-    });
-  }
-};
-
-/**
- * Middleware pour valider la validation d'une session
- */
-export const validateSessionValidation = (
-  req: Request,
-  res: Response,
-  next: NextFunction
-) => {
-  try {
-    const validatedData = sessionValidationSchema.parse(req.body);
-    
-    // Remplacer les données originales par les données validées et transformées
-    req.body = validatedData;
-    
-    next();
-  } catch (error: any) {
-    return res.status(400).json({
-      status: "error",
-      message: "Invalid session validation data",
-      errors: error.errors
-    });
-  }
-};
-
-/**
- * Middleware pour valider un commentaire
- */
-export const validateComment = (
-  req: Request,
-  res: Response,
-  next: NextFunction
-) => {
-  try {
-    const validatedData = commentSchema.parse(req.body);
-    
-    // Remplacer les données originales par les données validées et transformées
-    req.body = validatedData;
-    
-    next();
-  } catch (error: any) {
-    return res.status(400).json({
-      status: "error",
-      message: "Invalid comment data",
-      errors: error.errors
-    });
-  }
-};
-
-/**
- * Middleware pour valider la création/mise à jour d'un roadbook
- */
-export const validateRoadbook = (
-  req: Request,
-  res: Response,
-  next: NextFunction
-) => {
-  try {
-    const validatedData = roadbookSchema.parse(req.body);
-    
-    // Remplacer les données originales par les données validées et transformées
-    req.body = validatedData;
-    
-    next();
-  } catch (error: any) {
-    logger.warn(`Roadbook validation failed: ${JSON.stringify(error.errors)}`);
-    
-    return res.status(400).json({
-      status: "error",
-      message: "Invalid roadbook data",
-      errors: error.errors
-    });
-  }
-};
-
-/**
- * Middleware pour valider le changement de statut d'un roadbook
- */
-export const validateRoadbookStatus = (
-  req: Request,
-  res: Response,
-  next: NextFunction
-) => {
-  try {
-    const validatedData = roadbookStatusSchema.parse(req.body);
-    
-    // Remplacer les données originales par les données validées et transformées
-    req.body = validatedData;
-    
-    next();
-  } catch (error: any) {
-    return res.status(400).json({
-      status: "error",
-      message: "Invalid roadbook status",
-      errors: error.errors
-    });
-  }
-};
-
-/**
- * Middleware pour valider le changement de statut d'une compétence
- */
-export const validateCompetencyStatus = (
-  req: Request,
-  res: Response,
-  next: NextFunction
-) => {
-  try {
-    const validatedData = competencyStatusSchema.parse(req.body);
-    
-    // Remplacer les données originales par les données validées et transformées
-    req.body = validatedData;
-    
-    next();
-  } catch (error: any) {
-    logger.warn(`Competency status validation failed: ${JSON.stringify(error.errors)}`);
-    
-    return res.status(400).json({
-      status: "error",
-      message: "Invalid competency status data",
-      errors: error.errors
-    });
-  }
-};
-
-/**
- * Middleware pour valider les validations de compétences
- */
-export const validateCompetencyValidation = (
-  req: Request,
-  res: Response,
-  next: NextFunction
-) => {
-  try {
-    const validatedData = competencyValidationSchema.parse(req.body);
-    
-    // Remplacer les données originales par les données validées et transformées
-    req.body = validatedData;
-    
-    next();
-  } catch (error: any) {
-    logger.warn(`Competency validation failed: ${JSON.stringify(error.errors)}`);
-    
-    return res.status(400).json({
-      status: "error",
-      message: "Invalid competency validation data",
-      errors: error.errors
-    });
-  }
-};
-
-// ---- VALIDATION GÉNÉRIQUE ----
-
-/**
- * Fonction générique de validation pour les requêtes
- * Utilise un schéma Zod pour valider les données
- */
-export const validateRequest = 
-  (schema: z.AnyZodObject) => 
-  (req: Request, res: Response, next: NextFunction) => {
-    try {
-      schema.parse({
-        body: req.body,
-        query: req.query,
-        params: req.params
-      });
-      next();
-    } catch (error) {
-      if (error instanceof z.ZodError) {
-        return res.status(400).json({
-          message: 'Validation error',
-          errors: error.errors.map(err => ({
-            path: err.path.join('.'),
-            message: err.message
-          }))
-        });
-      }
-      return res.status(500).json({ message: 'Internal server error during validation' });
-    }
-  };
-
-// ---- VALIDATION DES BADGES ----
-
-// Schéma de validation pour créer ou mettre à jour un badge
-export const badgeSchema = z.object({
-  name: z.string().min(3, 'Badge name must be at least 3 characters long'),
-  description: z.string().min(5, 'Description must be at least 5 characters long'),
-  imageUrl: z.string().url('Image URL must be a valid URL'),
-  category: z.string().min(1, 'Category is required'),
-  criteria: z.string().min(1, 'Criteria is required'),
-});
-
-// Schéma de validation pour attribuer un badge
-export const awardBadgeSchema = z.object({
-  userId: z.string().uuid('Invalid user ID format'),
-  badgeId: z.string().uuid('Invalid badge ID format'),
-});
-
-// ---- VALIDATION DES PHOTOS DE PROFIL ----
-
-// Schéma de validation pour les photos de profil
-export const profilePictureSchema = z.object({
-  profilePicture: z.string().url('Profile picture must be a valid URL'),
-  profilePictureType: z.enum(['url', 'base64'], {
-    errorMap: () => ({ message: "Picture type must be one of: url, base64" })
-  })
-});
-
-// Middleware pour valider le téléchargement d'une photo de profil
-export const validateProfilePicture = (
-  req: Request,
-  res: Response,
-  next: NextFunction
-) => {
-  try {
-    const validatedData = profilePictureSchema.parse(req.body);
-    
-    // Remplacer les données originales par les données validées
-    req.body = validatedData;
-    
-    next();
-  } catch (error: any) {
-    logger.warn(`Profile picture validation failed: ${JSON.stringify(error.errors)}`);
-    
-    return res.status(400).json({
-      status: "error",
-      message: "Invalid profile picture data",
-      errors: error.errors
-    });
-  }
->>>>>>> a042aa05
+/**
+ * VALIDATION MIDDLEWARE
+ * 
+ * Ce middleware utilise la bibliothèque Zod pour valider les données des requêtes:
+ * - validateRegister: Valide les données d'inscription
+ * - validateLogin: Valide les données de connexion
+ * - validatePasswordReset: Valide les données de réinitialisation
+ * - validatePasswordChange: Valide les données de changement de mot de passe
+ * - validateSession: Valide les données de session
+ * - validateRoadbook: Valide les données de roadbook
+ * - validateComment: Valide les commentaires
+ * 
+ * La validation permet de s'assurer que les données reçues sont complètes, correctement
+ * formatées, et sécurisées avant d'être traitées, améliorant ainsi la qualité et
+ * la fiabilité du système.
+ */
+
+import { Request, Response, NextFunction } from "express";
+import { z } from "zod";
+import logger from "../utils/logger";
+
+// ---- VALIDATIONS COMMUNES ----
+
+// Validation de mot de passe réutilisable
+const passwordValidator = z
+  .string()
+  .min(8, "Password must be at least 8 characters")
+  .regex(/[A-Z]/, "Password must contain at least one uppercase letter")
+  .regex(/[0-9]/, "Password must contain at least one number")
+  .regex(/[!@#$%^&*(),.?":{}|<>]/, "Password must contain at least one special character");
+
+// Validation pour les identifiants belges (numéro national)
+const belgianNationalIdValidator = z
+  .string()
+  .regex(/^\d{2}\.\d{2}\.\d{2}-\d{3}\.\d{2}$/, "National register number must be in format XX.XX.XX-XXX.XX")
+  .optional();
+
+// Validation d'email avec transformation
+const emailValidator = z
+  .string()
+  .email("Email is invalid")
+  .transform(val => val.toLowerCase().trim());
+
+// ---- SCHEMAS DE VALIDATION ----
+
+// Validation pour les statuts de compétence
+const competencyStatusEnum = ["NOT_STARTED", "IN_PROGRESS", "MASTERED"];
+
+// Schéma de validation pour l'enregistrement (register)
+const registerSchema = z.object({
+  email: emailValidator,
+  password: passwordValidator,
+  displayName: z
+    .string()
+    .min(2, "Display name must be at least 2 characters")
+    .max(50, "Display name cannot exceed 50 characters")
+    .trim(),
+  firstName: z.string().min(1, "First name is required").max(50).trim().optional(),
+  lastName: z.string().min(1, "Last name is required").max(50).trim().optional(),
+  role: z.enum(["APPRENTICE", "GUIDE", "INSTRUCTOR", "ADMIN"]).optional(),
+  nationalRegisterNumber: belgianNationalIdValidator,
+  phoneNumber: z
+    .string()
+    .regex(/^\+?[0-9]{10,15}$/, "Phone number must be valid")
+    .optional(),
+  birthDate: z.string().refine(
+    val => !val || !isNaN(Date.parse(val)),
+    "Birth date must be a valid date"
+  ).optional().nullable(),
+  address: z.string().max(200).optional(),
+  bio: z.string().max(500).optional(),
+});
+
+// Schéma de validation pour le login
+const loginSchema = z.object({
+  email: emailValidator,
+  password: z.string().min(1, "Password is required"),
+});
+
+// Schéma de validation pour la demande de réinitialisation
+const forgotPasswordSchema = z.object({
+  email: emailValidator,
+});
+
+// Schéma de validation pour la réinitialisation du mot de passe
+const resetPasswordSchema = z.object({
+  token: z.string().min(10, "Token is required"),
+  newPassword: passwordValidator,
+  confirmPassword: z.string().min(1, "Password confirmation is required"),
+}).refine(data => data.newPassword === data.confirmPassword, {
+  message: "Passwords do not match",
+  path: ["confirmPassword"]
+});
+
+// Schéma de validation pour le changement de mot de passe
+const changePasswordSchema = z.object({
+  currentPassword: z.string().min(1, "Current password is required"),
+  newPassword: passwordValidator,
+  confirmPassword: z.string().min(1, "Password confirmation is required"),
+}).refine(data => data.newPassword === data.confirmPassword, {
+  message: "Passwords do not match",
+  path: ["confirmPassword"]
+}).refine(data => data.currentPassword !== data.newPassword, {
+  message: "New password must be different from current password",
+  path: ["newPassword"]
+});
+
+// Schéma de validation pour les sessions
+const sessionSchema = z.object({
+  roadbookId: z.string().uuid("Invalid roadbook ID format"),
+  date: z.string().refine(val => !isNaN(Date.parse(val)), "Date must be a valid date"),
+  startTime: z.string().refine(val => !isNaN(Date.parse(val)), "Start time must be a valid date"),
+  endTime: z.string().refine(val => !isNaN(Date.parse(val)), "End time must be a valid date").optional(),
+  duration: z.number().min(1, "Duration must be at least 1 minute").max(1440, "Duration must be less than 24 hours").optional(),
+  startLocation: z.string().max(255, "Start location must be less than 255 characters").optional(),
+  endLocation: z.string().max(255, "End location must be less than 255 characters").optional(),
+  distance: z.number().min(0, "Distance must be a positive number").max(10000, "Distance must be less than 10000 km").optional(),
+  weather: z.enum(["CLEAR", "CLOUDY", "RAINY", "SNOWY", "FOGGY", "WINDY", "OTHER"]).optional(),
+  daylight: z.enum(["DAY", "NIGHT", "DAWN_DUSK"]).optional(),
+  roadTypes: z.array(z.string()).optional(),
+  notes: z.string().max(2000, "Notes must be less than 2000 characters").optional(),
+  apprenticeId: z.string().uuid("Invalid apprentice ID format").optional(),
+});
+
+// Schéma de validation pour la mise à jour de session
+const sessionUpdateSchema = z.object({
+  date: z.string().refine(val => !isNaN(Date.parse(val)), "Date must be a valid date").optional(),
+  startTime: z.string().refine(val => !isNaN(Date.parse(val)), "Start time must be a valid date").optional(),
+  endTime: z.string().refine(val => !isNaN(Date.parse(val)), "End time must be a valid date").optional(),
+  duration: z.number().min(1, "Duration must be at least 1 minute").max(1440, "Duration must be less than 24 hours").optional(),
+  startLocation: z.string().max(255, "Start location must be less than 255 characters").optional(),
+  endLocation: z.string().max(255, "End location must be less than 255 characters").optional(),
+  distance: z.number().min(0, "Distance must be a positive number").max(10000, "Distance must be less than 10000 km").optional(),
+  weather: z.enum(["CLEAR", "CLOUDY", "RAINY", "SNOWY", "FOGGY", "WINDY", "OTHER"]).optional(),
+  daylight: z.enum(["DAY", "NIGHT", "DAWN_DUSK"]).optional(),
+  roadTypes: z.array(z.string()).optional(),
+  notes: z.string().max(2000, "Notes must be less than 2000 characters").optional(),
+});
+
+// Schéma de validation pour les validations de session
+const sessionValidationSchema = z.object({
+  notes: z.string().max(1000, "Validation notes must be less than 1000 characters").optional()
+});
+
+// Schéma de validation pour les commentaires
+const commentSchema = z.object({
+  content: z.string().min(1, "Comment cannot be empty").max(1000, "Comment must be less than 1000 characters")
+});
+
+// Schéma de validation pour le roadbook
+const roadbookSchema = z.object({
+  title: z.string().min(3, "Title must be at least 3 characters").max(100, "Title must be less than 100 characters"),
+  description: z.string().max(1000, "Description must be less than 1000 characters").optional(),
+  targetHours: z.number().min(1, "Target hours must be at least 1").max(1000, "Target hours must be less than 1000").optional(),
+  guideId: z.string().uuid("Invalid guide ID format").optional()
+});
+
+// Schéma de validation pour le statut du roadbook
+const roadbookStatusSchema = z.object({
+  status: z.enum(["ACTIVE", "COMPLETED", "ARCHIVED"], {
+    errorMap: () => ({ message: "Status must be one of: ACTIVE, COMPLETED, ARCHIVED" })
+  })
+});
+
+// Schéma de validation pour le statut d'une compétence
+const competencyStatusSchema = z.object({
+  status: z.enum(["NOT_STARTED", "IN_PROGRESS", "MASTERED"], {
+    errorMap: () => ({ message: "Status must be one of: NOT_STARTED, IN_PROGRESS, MASTERED" })
+  }),
+  notes: z.string().max(1000, "Notes must be less than 1000 characters").nullable().optional()
+});
+
+// Schéma de validation pour la validation de compétences
+const competencyValidationSchema = z.object({
+  validations: z.array(
+    z.object({
+      competencyId: z.string().uuid("Invalid competency ID format"),
+      validated: z.boolean(),
+      notes: z.string().max(500, "Notes must be less than 500 characters").optional()
+    })
+  ).min(1, "At least one competency validation is required")
+});
+
+// ---- MIDDLEWARES DE VALIDATION ----
+
+/**
+ * Middleware pour valider l'enregistrement d'un utilisateur
+ */
+export const validateRegister = (
+  req: Request,
+  res: Response,
+  next: NextFunction
+) => {
+  try {
+    const validatedData = registerSchema.parse(req.body);
+    
+    // Remplacer les données originales par les données validées et transformées
+    req.body = validatedData;
+    
+    next();
+  } catch (error: any) {
+    logger.warn(`Registration validation failed: ${JSON.stringify(error.errors)}`);
+    
+    return res.status(400).json({
+      status: "error",
+      message: "Invalid registration data",
+      errors: error.errors
+    });
+  }
+};
+
+/**
+ * Middleware pour valider les identifiants de connexion
+ */
+export const validateLogin = (
+  req: Request,
+  res: Response,
+  next: NextFunction
+) => {
+  try {
+    const validatedData = loginSchema.parse(req.body);
+    
+    // Remplacer les données originales par les données validées et transformées
+    req.body = validatedData;
+    
+    next();
+  } catch (error: any) {
+    logger.warn(`Login validation failed: ${JSON.stringify(error.errors)}`);
+    
+    return res.status(400).json({
+      status: "error",
+      message: "Invalid login data",
+      errors: error.errors
+    });
+  }
+};
+
+/**
+ * Middleware pour valider une demande de réinitialisation de mot de passe
+ */
+export const validateForgotPassword = (
+  req: Request,
+  res: Response,
+  next: NextFunction
+) => {
+  try {
+    const validatedData = forgotPasswordSchema.parse(req.body);
+    
+    // Remplacer les données originales par les données validées et transformées
+    req.body = validatedData;
+    
+    next();
+  } catch (error: any) {
+    return res.status(400).json({
+      status: "error",
+      message: "Invalid email format",
+      errors: error.errors
+    });
+  }
+};
+
+/**
+ * Middleware pour valider une réinitialisation de mot de passe
+ */
+export const validateResetPassword = (
+  req: Request,
+  res: Response,
+  next: NextFunction
+) => {
+  try {
+    const validatedData = resetPasswordSchema.parse(req.body);
+    
+    // Remplacer les données originales par les données validées et transformées
+    req.body = validatedData;
+    
+    next();
+  } catch (error: any) {
+    return res.status(400).json({
+      status: "error",
+      message: "Invalid password reset data",
+      errors: error.errors
+    });
+  }
+};
+
+/**
+ * Middleware pour valider un changement de mot de passe
+ */
+export const validateChangePassword = (
+  req: Request,
+  res: Response,
+  next: NextFunction
+) => {
+  try {
+    const validatedData = changePasswordSchema.parse(req.body);
+    
+    // Remplacer les données originales par les données validées et transformées
+    req.body = validatedData;
+    
+    next();
+  } catch (error: any) {
+    return res.status(400).json({
+      status: "error",
+      message: "Invalid password change data",
+      errors: error.errors
+    });
+  }
+};
+
+/**
+ * Middleware pour valider la création d'une session
+ */
+export const validateCreateSession = (
+  req: Request,
+  res: Response,
+  next: NextFunction
+) => {
+  try {
+    const validatedData = sessionSchema.parse(req.body);
+    
+    // Remplacer les données originales par les données validées et transformées
+    req.body = validatedData;
+    
+    next();
+  } catch (error: any) {
+    logger.warn(`Session validation failed: ${JSON.stringify(error.errors)}`);
+    
+    return res.status(400).json({
+      status: "error",
+      message: "Invalid session data",
+      errors: error.errors
+    });
+  }
+};
+
+/**
+ * Middleware pour valider la mise à jour d'une session
+ */
+export const validateUpdateSession = (
+  req: Request,
+  res: Response,
+  next: NextFunction
+) => {
+  try {
+    const validatedData = sessionUpdateSchema.parse(req.body);
+    
+    // Remplacer les données originales par les données validées et transformées
+    req.body = validatedData;
+    
+    next();
+  } catch (error: any) {
+    logger.warn(`Session update validation failed: ${JSON.stringify(error.errors)}`);
+    
+    return res.status(400).json({
+      status: "error",
+      message: "Invalid session update data",
+      errors: error.errors
+    });
+  }
+};
+
+/**
+ * Middleware pour valider la validation d'une session
+ */
+export const validateSessionValidation = (
+  req: Request,
+  res: Response,
+  next: NextFunction
+) => {
+  try {
+    const validatedData = sessionValidationSchema.parse(req.body);
+    
+    // Remplacer les données originales par les données validées et transformées
+    req.body = validatedData;
+    
+    next();
+  } catch (error: any) {
+    return res.status(400).json({
+      status: "error",
+      message: "Invalid session validation data",
+      errors: error.errors
+    });
+  }
+};
+
+/**
+ * Middleware pour valider un commentaire
+ */
+export const validateComment = (
+  req: Request,
+  res: Response,
+  next: NextFunction
+) => {
+  try {
+    const validatedData = commentSchema.parse(req.body);
+    
+    // Remplacer les données originales par les données validées et transformées
+    req.body = validatedData;
+    
+    next();
+  } catch (error: any) {
+    return res.status(400).json({
+      status: "error",
+      message: "Invalid comment data",
+      errors: error.errors
+    });
+  }
+};
+
+/**
+ * Middleware pour valider la création/mise à jour d'un roadbook
+ */
+export const validateRoadbook = (
+  req: Request,
+  res: Response,
+  next: NextFunction
+) => {
+  try {
+    const validatedData = roadbookSchema.parse(req.body);
+    
+    // Remplacer les données originales par les données validées et transformées
+    req.body = validatedData;
+    
+    next();
+  } catch (error: any) {
+    logger.warn(`Roadbook validation failed: ${JSON.stringify(error.errors)}`);
+    
+    return res.status(400).json({
+      status: "error",
+      message: "Invalid roadbook data",
+      errors: error.errors
+    });
+  }
+};
+
+/**
+ * Middleware pour valider le changement de statut d'un roadbook
+ */
+export const validateRoadbookStatus = (
+  req: Request,
+  res: Response,
+  next: NextFunction
+) => {
+  try {
+    const validatedData = roadbookStatusSchema.parse(req.body);
+    
+    // Remplacer les données originales par les données validées et transformées
+    req.body = validatedData;
+    
+    next();
+  } catch (error: any) {
+    return res.status(400).json({
+      status: "error",
+      message: "Invalid roadbook status",
+      errors: error.errors
+    });
+  }
+};
+
+/**
+ * Middleware pour valider le changement de statut d'une compétence
+ */
+export const validateCompetencyStatus = (
+  req: Request,
+  res: Response,
+  next: NextFunction
+) => {
+  try {
+    const validatedData = competencyStatusSchema.parse(req.body);
+    
+    // Remplacer les données originales par les données validées et transformées
+    req.body = validatedData;
+    
+    next();
+  } catch (error: any) {
+    logger.warn(`Competency status validation failed: ${JSON.stringify(error.errors)}`);
+    
+    return res.status(400).json({
+      status: "error",
+      message: "Invalid competency status data",
+      errors: error.errors
+    });
+  }
+};
+
+/**
+ * Middleware pour valider les validations de compétences
+ */
+export const validateCompetencyValidation = (
+  req: Request,
+  res: Response,
+  next: NextFunction
+) => {
+  try {
+    const validatedData = competencyValidationSchema.parse(req.body);
+    
+    // Remplacer les données originales par les données validées et transformées
+    req.body = validatedData;
+    
+    next();
+  } catch (error: any) {
+    logger.warn(`Competency validation failed: ${JSON.stringify(error.errors)}`);
+    
+    return res.status(400).json({
+      status: "error",
+      message: "Invalid competency validation data",
+      errors: error.errors
+    });
+  }
+};
+
+// ---- VALIDATION GÉNÉRIQUE ----
+
+/**
+ * Fonction générique de validation pour les requêtes
+ * Utilise un schéma Zod pour valider les données
+ */
+export const validateRequest = 
+  (schema: z.AnyZodObject) => 
+  (req: Request, res: Response, next: NextFunction) => {
+    try {
+      schema.parse({
+        body: req.body,
+        query: req.query,
+        params: req.params
+      });
+      next();
+    } catch (error) {
+      if (error instanceof z.ZodError) {
+        return res.status(400).json({
+          message: 'Validation error',
+          errors: error.errors.map(err => ({
+            path: err.path.join('.'),
+            message: err.message
+          }))
+        });
+      }
+      return res.status(500).json({ message: 'Internal server error during validation' });
+    }
+  };
+
+// ---- VALIDATION DES BADGES ----
+
+// Schéma de validation pour créer ou mettre à jour un badge
+export const badgeSchema = z.object({
+  name: z.string().min(3, 'Badge name must be at least 3 characters long'),
+  description: z.string().min(5, 'Description must be at least 5 characters long'),
+  imageUrl: z.string().url('Image URL must be a valid URL'),
+  category: z.string().min(1, 'Category is required'),
+  criteria: z.string().min(1, 'Criteria is required'),
+});
+
+// Schéma de validation pour attribuer un badge
+export const awardBadgeSchema = z.object({
+  userId: z.string().uuid('Invalid user ID format'),
+  badgeId: z.string().uuid('Invalid badge ID format'),
+});
+
+// ---- VALIDATION DES PHOTOS DE PROFIL ----
+
+// Schéma de validation pour les photos de profil
+export const profilePictureSchema = z.object({
+  profilePicture: z.string().url('Profile picture must be a valid URL'),
+  profilePictureType: z.enum(['url', 'base64'], {
+    errorMap: () => ({ message: "Picture type must be one of: url, base64" })
+  })
+});
+
+// Middleware pour valider le téléchargement d'une photo de profil
+export const validateProfilePicture = (
+  req: Request,
+  res: Response,
+  next: NextFunction
+) => {
+  try {
+    const validatedData = profilePictureSchema.parse(req.body);
+    
+    // Remplacer les données originales par les données validées
+    req.body = validatedData;
+    
+    next();
+  } catch (error: any) {
+    logger.warn(`Profile picture validation failed: ${JSON.stringify(error.errors)}`);
+    
+    return res.status(400).json({
+      status: "error",
+      message: "Invalid profile picture data",
+      errors: error.errors
+    });
+  }
 };